include $(SUBDIR)../config.mak

NAME    = avdevice

HEADERS = avdevice.h                                                    \
          version.h                                                     \

OBJS    = alldevices.o                                                  \
          avdevice.o                                                    \
          utils.o                                                       \

OBJS-$(HAVE_LIBC_MSVCRT)                 += file_open.o

# input/output devices
OBJS-$(CONFIG_ALSA_INDEV)                += alsa_dec.o alsa.o timefilter.o
OBJS-$(CONFIG_ALSA_OUTDEV)               += alsa_enc.o alsa.o
OBJS-$(CONFIG_AVFOUNDATION_INDEV)        += avfoundation.o
OBJS-$(CONFIG_BKTR_INDEV)                += bktr.o
OBJS-$(CONFIG_CACA_OUTDEV)               += caca.o
OBJS-$(CONFIG_DECKLINK_OUTDEV)           += decklink_enc.o decklink_enc_c.o decklink_common.o
OBJS-$(CONFIG_DECKLINK_INDEV)            += decklink_dec.o decklink_dec_c.o decklink_common.o
OBJS-$(CONFIG_DSHOW_INDEV)               += dshow_crossbar.o dshow.o dshow_enummediatypes.o \
                                            dshow_enumpins.o dshow_filter.o \
                                            dshow_pin.o dshow_common.o
OBJS-$(CONFIG_DV1394_INDEV)              += dv1394.o
OBJS-$(CONFIG_FBDEV_INDEV)               += fbdev_dec.o \
                                            fbdev_common.o
OBJS-$(CONFIG_FBDEV_OUTDEV)              += fbdev_enc.o \
                                            fbdev_common.o
OBJS-$(CONFIG_GDIGRAB_INDEV)             += gdigrab.o
OBJS-$(CONFIG_IEC61883_INDEV)            += iec61883.o
OBJS-$(CONFIG_JACK_INDEV)                += jack.o timefilter.o
OBJS-$(CONFIG_LAVFI_INDEV)               += lavfi.o
OBJS-$(CONFIG_OPENAL_INDEV)              += openal-dec.o
OBJS-$(CONFIG_OPENGL_OUTDEV)             += opengl_enc.o
OBJS-$(CONFIG_OSS_INDEV)                 += oss_dec.o oss.o
OBJS-$(CONFIG_OSS_OUTDEV)                += oss_enc.o oss.o
OBJS-$(CONFIG_PULSE_INDEV)               += pulse_audio_dec.o \
                                            pulse_audio_common.o timefilter.o
OBJS-$(CONFIG_PULSE_OUTDEV)              += pulse_audio_enc.o \
                                            pulse_audio_common.o
OBJS-$(CONFIG_QTKIT_INDEV)               += qtkit.o
OBJS-$(CONFIG_SDL2_OUTDEV)               += sdl2.o
OBJS-$(CONFIG_SNDIO_INDEV)               += sndio_dec.o sndio.o
OBJS-$(CONFIG_SNDIO_OUTDEV)              += sndio_enc.o sndio.o
OBJS-$(CONFIG_V4L2_INDEV)                += v4l2.o v4l2-common.o timefilter.o
OBJS-$(CONFIG_V4L2_OUTDEV)               += v4l2enc.o v4l2-common.o
OBJS-$(CONFIG_V4L_INDEV)                 += v4l.o
OBJS-$(CONFIG_VFWCAP_INDEV)              += vfwcap.o
OBJS-$(CONFIG_XCBGRAB_INDEV)             += xcbgrab.o
OBJS-$(CONFIG_XV_OUTDEV)                 += xv.o

# external libraries
OBJS-$(CONFIG_LIBCDIO_INDEV)             += libcdio.o
OBJS-$(CONFIG_LIBDC1394_INDEV)           += libdc1394.o

<<<<<<< HEAD
# Windows resource file
SLIBOBJS-$(HAVE_GNU_WINDRES)             += avdeviceres.o

SKIPHEADERS                              += decklink_common.h
SKIPHEADERS-$(CONFIG_DECKLINK)           += decklink_enc.h decklink_dec.h \
                                            decklink_common_c.h
SKIPHEADERS-$(CONFIG_DSHOW_INDEV)        += dshow_capture.h
SKIPHEADERS-$(CONFIG_FBDEV_INDEV)        += fbdev_common.h
SKIPHEADERS-$(CONFIG_FBDEV_OUTDEV)       += fbdev_common.h
SKIPHEADERS-$(CONFIG_LIBPULSE)           += pulse_audio_common.h
SKIPHEADERS-$(CONFIG_V4L2_INDEV)         += v4l2-common.h
SKIPHEADERS-$(CONFIG_V4L2_OUTDEV)        += v4l2-common.h
SKIPHEADERS-$(HAVE_ALSA_ASOUNDLIB_H)     += alsa.h
SKIPHEADERS-$(HAVE_SNDIO_H)              += sndio.h
=======
SKIPHEADERS-$(HAVE_ALSA)                 += alsa.h
SKIPHEADERS-$(HAVE_SNDIO)                += sndio.h
>>>>>>> 1818a640

TESTPROGS-$(CONFIG_JACK_INDEV)           += timefilter<|MERGE_RESOLUTION|>--- conflicted
+++ resolved
@@ -54,7 +54,6 @@
 OBJS-$(CONFIG_LIBCDIO_INDEV)             += libcdio.o
 OBJS-$(CONFIG_LIBDC1394_INDEV)           += libdc1394.o
 
-<<<<<<< HEAD
 # Windows resource file
 SLIBOBJS-$(HAVE_GNU_WINDRES)             += avdeviceres.o
 
@@ -67,11 +66,7 @@
 SKIPHEADERS-$(CONFIG_LIBPULSE)           += pulse_audio_common.h
 SKIPHEADERS-$(CONFIG_V4L2_INDEV)         += v4l2-common.h
 SKIPHEADERS-$(CONFIG_V4L2_OUTDEV)        += v4l2-common.h
-SKIPHEADERS-$(HAVE_ALSA_ASOUNDLIB_H)     += alsa.h
-SKIPHEADERS-$(HAVE_SNDIO_H)              += sndio.h
-=======
 SKIPHEADERS-$(HAVE_ALSA)                 += alsa.h
 SKIPHEADERS-$(HAVE_SNDIO)                += sndio.h
->>>>>>> 1818a640
 
 TESTPROGS-$(CONFIG_JACK_INDEV)           += timefilter