/*
 * VFW capture interface
 * Copyright (c) 2006-2008 Ramiro Polla
 *
 * This file is part of FFmpeg.
 *
 * FFmpeg is free software; you can redistribute it and/or
 * modify it under the terms of the GNU Lesser General Public
 * License as published by the Free Software Foundation; either
 * version 2.1 of the License, or (at your option) any later version.
 *
 * FFmpeg is distributed in the hope that it will be useful,
 * but WITHOUT ANY WARRANTY; without even the implied warranty of
 * MERCHANTABILITY or FITNESS FOR A PARTICULAR PURPOSE.  See the GNU
 * Lesser General Public License for more details.
 *
 * You should have received a copy of the GNU Lesser General Public
 * License along with FFmpeg; if not, write to the Free Software
 * Foundation, Inc., 51 Franklin Street, Fifth Floor, Boston, MA 02110-1301 USA
 */

#include "libavutil/internal.h"
#include "libavutil/log.h"
#include "libavutil/opt.h"
#include "libavutil/parseutils.h"

#include "libavformat/internal.h"

// windows.h must no be included before winsock2.h, and libavformat internal
// headers may include winsock2.h
#include <windows.h>
// windows.h needs to be included before vfw.h
#include <vfw.h>

#include "avdevice.h"

/* Some obsolete versions of MinGW32 before 4.0.0 lack this. */
#ifndef HWND_MESSAGE
#define HWND_MESSAGE ((HWND) -3)
#endif

struct vfw_ctx {
    const AVClass *class;
    HWND hwnd;
    HANDLE mutex;
    HANDLE event;
    AVPacketList *pktl;
    unsigned int curbufsize;
    unsigned int frame_num;
    char *video_size;       /**< A string describing video size, set by a private option. */
    char *framerate;        /**< Set by a private option. */
};

static enum AVPixelFormat vfw_pixfmt(DWORD biCompression, WORD biBitCount)
{
    switch(biCompression) {
    case MKTAG('U', 'Y', 'V', 'Y'):
        return AV_PIX_FMT_UYVY422;
    case MKTAG('Y', 'U', 'Y', '2'):
        return AV_PIX_FMT_YUYV422;
    case MKTAG('I', '4', '2', '0'):
        return AV_PIX_FMT_YUV420P;
    case BI_RGB:
        switch(biBitCount) { /* 1-8 are untested */
            case 1:
                return AV_PIX_FMT_MONOWHITE;
            case 4:
                return AV_PIX_FMT_RGB4;
            case 8:
                return AV_PIX_FMT_RGB8;
            case 16:
                return AV_PIX_FMT_RGB555;
            case 24:
                return AV_PIX_FMT_BGR24;
            case 32:
                return AV_PIX_FMT_RGB32;
        }
    }
    return AV_PIX_FMT_NONE;
}

static enum AVCodecID vfw_codecid(DWORD biCompression)
{
    switch(biCompression) {
    case MKTAG('d', 'v', 's', 'd'):
        return AV_CODEC_ID_DVVIDEO;
    case MKTAG('M', 'J', 'P', 'G'):
    case MKTAG('m', 'j', 'p', 'g'):
        return AV_CODEC_ID_MJPEG;
    }
    return AV_CODEC_ID_NONE;
}

#define dstruct(pctx, sname, var, type) \
    av_log(pctx, AV_LOG_DEBUG, #var":\t%"type"\n", sname->var)

static void dump_captureparms(AVFormatContext *s, CAPTUREPARMS *cparms)
{
    av_log(s, AV_LOG_DEBUG, "CAPTUREPARMS\n");
    dstruct(s, cparms, dwRequestMicroSecPerFrame, "lu");
    dstruct(s, cparms, fMakeUserHitOKToCapture, "d");
    dstruct(s, cparms, wPercentDropForError, "u");
    dstruct(s, cparms, fYield, "d");
    dstruct(s, cparms, dwIndexSize, "lu");
    dstruct(s, cparms, wChunkGranularity, "u");
    dstruct(s, cparms, fUsingDOSMemory, "d");
    dstruct(s, cparms, wNumVideoRequested, "u");
    dstruct(s, cparms, fCaptureAudio, "d");
    dstruct(s, cparms, wNumAudioRequested, "u");
    dstruct(s, cparms, vKeyAbort, "u");
    dstruct(s, cparms, fAbortLeftMouse, "d");
    dstruct(s, cparms, fAbortRightMouse, "d");
    dstruct(s, cparms, fLimitEnabled, "d");
    dstruct(s, cparms, wTimeLimit, "u");
    dstruct(s, cparms, fMCIControl, "d");
    dstruct(s, cparms, fStepMCIDevice, "d");
    dstruct(s, cparms, dwMCIStartTime, "lu");
    dstruct(s, cparms, dwMCIStopTime, "lu");
    dstruct(s, cparms, fStepCaptureAt2x, "d");
    dstruct(s, cparms, wStepCaptureAverageFrames, "u");
    dstruct(s, cparms, dwAudioBufferSize, "lu");
    dstruct(s, cparms, fDisableWriteCache, "d");
    dstruct(s, cparms, AVStreamMaster, "u");
}

static void dump_videohdr(AVFormatContext *s, VIDEOHDR *vhdr)
{
#ifdef DEBUG
    av_log(s, AV_LOG_DEBUG, "VIDEOHDR\n");
    dstruct(s, vhdr, lpData, "p");
    dstruct(s, vhdr, dwBufferLength, "lu");
    dstruct(s, vhdr, dwBytesUsed, "lu");
    dstruct(s, vhdr, dwTimeCaptured, "lu");
    dstruct(s, vhdr, dwUser, "lu");
    dstruct(s, vhdr, dwFlags, "lu");
    dstruct(s, vhdr, dwReserved[0], "lu");
    dstruct(s, vhdr, dwReserved[1], "lu");
    dstruct(s, vhdr, dwReserved[2], "lu");
    dstruct(s, vhdr, dwReserved[3], "lu");
#endif
}

static void dump_bih(AVFormatContext *s, BITMAPINFOHEADER *bih)
{
    av_log(s, AV_LOG_DEBUG, "BITMAPINFOHEADER\n");
    dstruct(s, bih, biSize, "lu");
    dstruct(s, bih, biWidth, "ld");
    dstruct(s, bih, biHeight, "ld");
    dstruct(s, bih, biPlanes, "d");
    dstruct(s, bih, biBitCount, "d");
    dstruct(s, bih, biCompression, "lu");
    av_log(s, AV_LOG_DEBUG, "    biCompression:\t\"%.4s\"\n",
                   (char*) &bih->biCompression);
    dstruct(s, bih, biSizeImage, "lu");
    dstruct(s, bih, biXPelsPerMeter, "lu");
    dstruct(s, bih, biYPelsPerMeter, "lu");
    dstruct(s, bih, biClrUsed, "lu");
    dstruct(s, bih, biClrImportant, "lu");
}

static int shall_we_drop(AVFormatContext *s)
{
    struct vfw_ctx *ctx = s->priv_data;
    static const uint8_t dropscore[] = {62, 75, 87, 100};
    const int ndropscores = FF_ARRAY_ELEMS(dropscore);
    unsigned int buffer_fullness = (ctx->curbufsize*100)/s->max_picture_buffer;

    if(dropscore[++ctx->frame_num%ndropscores] <= buffer_fullness) {
        av_log(s, AV_LOG_ERROR,
              "real-time buffer %d%% full! frame dropped!\n", buffer_fullness);
        return 1;
    }

    return 0;
}

static LRESULT CALLBACK videostream_cb(HWND hwnd, LPVIDEOHDR vdhdr)
{
    AVFormatContext *s;
    struct vfw_ctx *ctx;
    AVPacketList **ppktl, *pktl_next;

    s = (AVFormatContext *) GetWindowLongPtr(hwnd, GWLP_USERDATA);
    ctx = s->priv_data;

    dump_videohdr(s, vdhdr);

    if(shall_we_drop(s))
        return FALSE;

    WaitForSingleObject(ctx->mutex, INFINITE);

    pktl_next = av_mallocz(sizeof(AVPacketList));
    if(!pktl_next)
        goto fail;

    if(av_new_packet(&pktl_next->pkt, vdhdr->dwBytesUsed) < 0) {
        av_free(pktl_next);
        goto fail;
    }

    pktl_next->pkt.pts = vdhdr->dwTimeCaptured;
    memcpy(pktl_next->pkt.data, vdhdr->lpData, vdhdr->dwBytesUsed);

    for(ppktl = &ctx->pktl ; *ppktl ; ppktl = &(*ppktl)->next);
    *ppktl = pktl_next;

    ctx->curbufsize += vdhdr->dwBytesUsed;

    SetEvent(ctx->event);
    ReleaseMutex(ctx->mutex);

    return TRUE;
fail:
    ReleaseMutex(ctx->mutex);
    return FALSE;
}

static int vfw_read_close(AVFormatContext *s)
{
    struct vfw_ctx *ctx = s->priv_data;
    AVPacketList *pktl;

    if(ctx->hwnd) {
        SendMessage(ctx->hwnd, WM_CAP_SET_CALLBACK_VIDEOSTREAM, 0, 0);
        SendMessage(ctx->hwnd, WM_CAP_DRIVER_DISCONNECT, 0, 0);
        DestroyWindow(ctx->hwnd);
    }
    if(ctx->mutex)
        CloseHandle(ctx->mutex);
    if(ctx->event)
        CloseHandle(ctx->event);

    pktl = ctx->pktl;
    while (pktl) {
        AVPacketList *next = pktl->next;
        av_packet_unref(&pktl->pkt);
        av_free(pktl);
        pktl = next;
    }

    return 0;
}

static int vfw_read_header(AVFormatContext *s)
{
    struct vfw_ctx *ctx = s->priv_data;
    AVCodecParameters *par;
    AVStream *st;
    int devnum;
    int bisize;
    BITMAPINFO *bi = NULL;
    CAPTUREPARMS cparms;
    DWORD biCompression;
    WORD biBitCount;
    int ret;
    AVRational framerate_q;

    if (!strcmp(s->filename, "list")) {
        for (devnum = 0; devnum <= 9; devnum++) {
            char driver_name[256];
            char driver_ver[256];
            ret = capGetDriverDescription(devnum,
                                          driver_name, sizeof(driver_name),
                                          driver_ver, sizeof(driver_ver));
            if (ret) {
                av_log(s, AV_LOG_INFO, "Driver %d\n", devnum);
                av_log(s, AV_LOG_INFO, " %s\n", driver_name);
                av_log(s, AV_LOG_INFO, " %s\n", driver_ver);
            }
        }
        return AVERROR(EIO);
    }

    ctx->hwnd = capCreateCaptureWindow(NULL, 0, 0, 0, 0, 0, HWND_MESSAGE, 0);
    if(!ctx->hwnd) {
        av_log(s, AV_LOG_ERROR, "Could not create capture window.\n");
        return AVERROR(EIO);
    }

    /* If atoi fails, devnum==0 and the default device is used */
    devnum = atoi(s->filename);

    ret = SendMessage(ctx->hwnd, WM_CAP_DRIVER_CONNECT, devnum, 0);
    if(!ret) {
        av_log(s, AV_LOG_ERROR, "Could not connect to device.\n");
        DestroyWindow(ctx->hwnd);
        return AVERROR(ENODEV);
    }

    SendMessage(ctx->hwnd, WM_CAP_SET_OVERLAY, 0, 0);
    SendMessage(ctx->hwnd, WM_CAP_SET_PREVIEW, 0, 0);

    ret = SendMessage(ctx->hwnd, WM_CAP_SET_CALLBACK_VIDEOSTREAM, 0,
                      (LPARAM) videostream_cb);
    if(!ret) {
        av_log(s, AV_LOG_ERROR, "Could not set video stream callback.\n");
        goto fail;
    }

    SetWindowLongPtr(ctx->hwnd, GWLP_USERDATA, (LONG_PTR) s);

    st = avformat_new_stream(s, NULL);
    if(!st) {
        vfw_read_close(s);
        return AVERROR(ENOMEM);
    }

    /* Set video format */
    bisize = SendMessage(ctx->hwnd, WM_CAP_GET_VIDEOFORMAT, 0, 0);
    if(!bisize)
        goto fail;
    bi = av_malloc(bisize);
    if(!bi) {
        vfw_read_close(s);
        return AVERROR(ENOMEM);
    }
    ret = SendMessage(ctx->hwnd, WM_CAP_GET_VIDEOFORMAT, bisize, (LPARAM) bi);
    if(!ret)
        goto fail;

    dump_bih(s, &bi->bmiHeader);

    ret = av_parse_video_rate(&framerate_q, ctx->framerate);
    if (ret < 0) {
        av_log(s, AV_LOG_ERROR, "Could not parse framerate '%s'.\n", ctx->framerate);
        goto fail;
    }

    if (ctx->video_size) {
        ret = av_parse_video_size(&bi->bmiHeader.biWidth, &bi->bmiHeader.biHeight, ctx->video_size);
        if (ret < 0) {
            av_log(s, AV_LOG_ERROR, "Couldn't parse video size.\n");
            goto fail;
        }
    }

    if (0) {
        /* For testing yet unsupported compressions
         * Copy these values from user-supplied verbose information */
        bi->bmiHeader.biWidth       = 320;
        bi->bmiHeader.biHeight      = 240;
        bi->bmiHeader.biPlanes      = 1;
        bi->bmiHeader.biBitCount    = 12;
        bi->bmiHeader.biCompression = MKTAG('I','4','2','0');
        bi->bmiHeader.biSizeImage   = 115200;
        dump_bih(s, &bi->bmiHeader);
    }

    ret = SendMessage(ctx->hwnd, WM_CAP_SET_VIDEOFORMAT, bisize, (LPARAM) bi);
    if(!ret) {
        av_log(s, AV_LOG_ERROR, "Could not set Video Format.\n");
        goto fail;
    }

    biCompression = bi->bmiHeader.biCompression;
    biBitCount = bi->bmiHeader.biBitCount;

    /* Set sequence setup */
    ret = SendMessage(ctx->hwnd, WM_CAP_GET_SEQUENCE_SETUP, sizeof(cparms),
                      (LPARAM) &cparms);
    if(!ret)
        goto fail;

    dump_captureparms(s, &cparms);

    cparms.fYield = 1; // Spawn a background thread
    cparms.dwRequestMicroSecPerFrame =
                               (framerate_q.den*1000000) / framerate_q.num;
    cparms.fAbortLeftMouse = 0;
    cparms.fAbortRightMouse = 0;
    cparms.fCaptureAudio = 0;
    cparms.vKeyAbort = 0;

    ret = SendMessage(ctx->hwnd, WM_CAP_SET_SEQUENCE_SETUP, sizeof(cparms),
                      (LPARAM) &cparms);
    if(!ret)
        goto fail;

<<<<<<< HEAD
    codec = st->codec;
    codec->time_base = av_inv_q(framerate_q);
    codec->codec_type = AVMEDIA_TYPE_VIDEO;
    codec->width  = bi->bmiHeader.biWidth;
    codec->height = bi->bmiHeader.biHeight;
    codec->pix_fmt = vfw_pixfmt(biCompression, biBitCount);
    if(codec->pix_fmt == AV_PIX_FMT_NONE) {
        codec->codec_id = vfw_codecid(biCompression);
        if(codec->codec_id == AV_CODEC_ID_NONE) {
=======
    st->avg_frame_rate = framerate_q;

    par = st->codecpar;
    par->codec_type = AVMEDIA_TYPE_VIDEO;
    par->width  = bi->bmiHeader.biWidth;
    par->height = bi->bmiHeader.biHeight;
    par->format = vfw_pixfmt(biCompression, biBitCount);
    if (par->format == AV_PIX_FMT_NONE) {
        par->codec_id = vfw_codecid(biCompression);
        if (par->codec_id == AV_CODEC_ID_NONE) {
>>>>>>> 9200514a
            av_log(s, AV_LOG_ERROR, "Unknown compression type. "
                             "Please report verbose (-v 9) debug information.\n");
            vfw_read_close(s);
            return AVERROR_PATCHWELCOME;
        }
        par->bits_per_coded_sample = biBitCount;
    } else {
        par->codec_id = AV_CODEC_ID_RAWVIDEO;
        if(biCompression == BI_RGB) {
            par->bits_per_coded_sample = biBitCount;
            par->extradata = av_malloc(9 + AV_INPUT_BUFFER_PADDING_SIZE);
            if (par->extradata) {
                par->extradata_size = 9;
                memcpy(par->extradata, "BottomUp", 9);
            }
        }
    }

    av_freep(&bi);

    avpriv_set_pts_info(st, 32, 1, 1000);

    ctx->mutex = CreateMutex(NULL, 0, NULL);
    if(!ctx->mutex) {
        av_log(s, AV_LOG_ERROR, "Could not create Mutex.\n" );
        goto fail;
    }
    ctx->event = CreateEvent(NULL, 1, 0, NULL);
    if(!ctx->event) {
        av_log(s, AV_LOG_ERROR, "Could not create Event.\n" );
        goto fail;
    }

    ret = SendMessage(ctx->hwnd, WM_CAP_SEQUENCE_NOFILE, 0, 0);
    if(!ret) {
        av_log(s, AV_LOG_ERROR, "Could not start capture sequence.\n" );
        goto fail;
    }

    return 0;

fail:
    av_freep(&bi);
    vfw_read_close(s);
    return AVERROR(EIO);
}

static int vfw_read_packet(AVFormatContext *s, AVPacket *pkt)
{
    struct vfw_ctx *ctx = s->priv_data;
    AVPacketList *pktl = NULL;

    while(!pktl) {
        WaitForSingleObject(ctx->mutex, INFINITE);
        pktl = ctx->pktl;
        if(ctx->pktl) {
            *pkt = ctx->pktl->pkt;
            ctx->pktl = ctx->pktl->next;
            av_free(pktl);
        }
        ResetEvent(ctx->event);
        ReleaseMutex(ctx->mutex);
        if(!pktl) {
            if(s->flags & AVFMT_FLAG_NONBLOCK) {
                return AVERROR(EAGAIN);
            } else {
                WaitForSingleObject(ctx->event, INFINITE);
            }
        }
    }

    ctx->curbufsize -= pkt->size;

    return pkt->size;
}

#define OFFSET(x) offsetof(struct vfw_ctx, x)
#define DEC AV_OPT_FLAG_DECODING_PARAM
static const AVOption options[] = {
    { "video_size", "A string describing frame size, such as 640x480 or hd720.", OFFSET(video_size), AV_OPT_TYPE_STRING, {.str = NULL}, 0, 0, DEC },
    { "framerate", "", OFFSET(framerate), AV_OPT_TYPE_STRING, {.str = "ntsc"}, 0, 0, DEC },
    { NULL },
};

static const AVClass vfw_class = {
    .class_name = "VFW indev",
    .item_name  = av_default_item_name,
    .option     = options,
    .version    = LIBAVUTIL_VERSION_INT,
    .category   = AV_CLASS_CATEGORY_DEVICE_VIDEO_INPUT
};

AVInputFormat ff_vfwcap_demuxer = {
    .name           = "vfwcap",
    .long_name      = NULL_IF_CONFIG_SMALL("VfW video capture"),
    .priv_data_size = sizeof(struct vfw_ctx),
    .read_header    = vfw_read_header,
    .read_packet    = vfw_read_packet,
    .read_close     = vfw_read_close,
    .flags          = AVFMT_NOFILE,
    .priv_class     = &vfw_class,
};<|MERGE_RESOLUTION|>--- conflicted
+++ resolved
@@ -377,17 +377,6 @@
     if(!ret)
         goto fail;
 
-<<<<<<< HEAD
-    codec = st->codec;
-    codec->time_base = av_inv_q(framerate_q);
-    codec->codec_type = AVMEDIA_TYPE_VIDEO;
-    codec->width  = bi->bmiHeader.biWidth;
-    codec->height = bi->bmiHeader.biHeight;
-    codec->pix_fmt = vfw_pixfmt(biCompression, biBitCount);
-    if(codec->pix_fmt == AV_PIX_FMT_NONE) {
-        codec->codec_id = vfw_codecid(biCompression);
-        if(codec->codec_id == AV_CODEC_ID_NONE) {
-=======
     st->avg_frame_rate = framerate_q;
 
     par = st->codecpar;
@@ -398,7 +387,6 @@
     if (par->format == AV_PIX_FMT_NONE) {
         par->codec_id = vfw_codecid(biCompression);
         if (par->codec_id == AV_CODEC_ID_NONE) {
->>>>>>> 9200514a
             av_log(s, AV_LOG_ERROR, "Unknown compression type. "
                              "Please report verbose (-v 9) debug information.\n");
             vfw_read_close(s);
