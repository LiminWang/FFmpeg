/*
 * AVI muxer
 * Copyright (c) 2000 Fabrice Bellard
 *
 * This file is part of FFmpeg.
 *
 * FFmpeg is free software; you can redistribute it and/or
 * modify it under the terms of the GNU Lesser General Public
 * License as published by the Free Software Foundation; either
 * version 2.1 of the License, or (at your option) any later version.
 *
 * FFmpeg is distributed in the hope that it will be useful,
 * but WITHOUT ANY WARRANTY; without even the implied warranty of
 * MERCHANTABILITY or FITNESS FOR A PARTICULAR PURPOSE.  See the GNU
 * Lesser General Public License for more details.
 *
 * You should have received a copy of the GNU Lesser General Public
 * License along with FFmpeg; if not, write to the Free Software
 * Foundation, Inc., 51 Franklin Street, Fifth Floor, Boston, MA 02110-1301 USA
 */

//#define DEBUG

#include "avformat.h"
#include "internal.h"
#include "avi.h"
#include "avio_internal.h"
#include "riff.h"
#include "libavformat/avlanguage.h"
#include "libavutil/avstring.h"
#include "libavutil/intreadwrite.h"
#include "libavutil/dict.h"
#include "libavutil/avassert.h"
#include "libavutil/timestamp.h"

/*
 * TODO:
 *  - fill all fields if non streamed (nb_frames for example)
 */

typedef struct AVIIentry {
    unsigned int flags, pos, len;
} AVIIentry;

#define AVI_INDEX_CLUSTER_SIZE 16384

typedef struct AVIIndex {
    int64_t     indx_start;
    int         entry;
    int         ents_allocated;
    AVIIentry** cluster;
} AVIIndex;

typedef struct {
    int64_t riff_start, movi_list, odml_list;
    int64_t frames_hdr_all;
    int riff_id;
} AVIContext;

typedef struct  {
    int64_t frames_hdr_strm;
    int64_t audio_strm_length;
    int packet_count;
    int entry;

    AVIIndex indexes;
} AVIStream;

static inline AVIIentry *avi_get_ientry(AVIIndex *idx, int ent_id)
{
    int cl = ent_id / AVI_INDEX_CLUSTER_SIZE;
    int id = ent_id % AVI_INDEX_CLUSTER_SIZE;
    return &idx->cluster[cl][id];
}

static int64_t avi_start_new_riff(AVFormatContext *s, AVIOContext *pb,
                                  const char *riff_tag, const char *list_tag)
{
    AVIContext *avi = s->priv_data;
    int64_t loff;
    int i;

    avi->riff_id++;
    for (i = 0; i < s->nb_streams; i++) {
        AVIStream *avist = s->streams[i]->priv_data;
        avist->indexes.entry = 0;
    }

    avi->riff_start = ff_start_tag(pb, "RIFF");
    ffio_wfourcc(pb, riff_tag);
    loff = ff_start_tag(pb, "LIST");
    ffio_wfourcc(pb, list_tag);
    return loff;
}

static char *avi_stream2fourcc(char *tag, int index, enum AVMediaType type)
{
    tag[0] = '0' + index / 10;
    tag[1] = '0' + index % 10;
    if (type == AVMEDIA_TYPE_VIDEO) {
        tag[2] = 'd';
        tag[3] = 'c';
    } else if (type == AVMEDIA_TYPE_SUBTITLE) {
        // note: this is not an official code
        tag[2] = 's';
        tag[3] = 'b';
    } else {
        tag[2] = 'w';
        tag[3] = 'b';
    }
    tag[4] = '\0';
    return tag;
}

static int avi_write_counters(AVFormatContext *s, int riff_id)
{
    AVIOContext *pb = s->pb;
    AVIContext *avi = s->priv_data;
    int n, au_byterate, au_ssize, au_scale, nb_frames = 0;
    int64_t file_size;
    AVCodecContext *stream;

    file_size = avio_tell(pb);
    for (n = 0; n < s->nb_streams; n++) {
        AVIStream *avist = s->streams[n]->priv_data;

        av_assert0(avist->frames_hdr_strm);
        stream = s->streams[n]->codec;
        avio_seek(pb, avist->frames_hdr_strm, SEEK_SET);
        ff_parse_specific_params(stream, &au_byterate, &au_ssize, &au_scale);
        if (au_ssize == 0)
            avio_wl32(pb, avist->packet_count);
        else
            avio_wl32(pb, avist->audio_strm_length / au_ssize);
        if (stream->codec_type == AVMEDIA_TYPE_VIDEO)
            nb_frames = FFMAX(nb_frames, avist->packet_count);
    }
<<<<<<< HEAD
    if(riff_id == 1) {
        av_assert0(avi->frames_hdr_all);
=======
    if (riff_id == 1) {
        assert(avi->frames_hdr_all);
>>>>>>> 3407172b
        avio_seek(pb, avi->frames_hdr_all, SEEK_SET);
        avio_wl32(pb, nb_frames);
    }
    avio_seek(pb, file_size, SEEK_SET);

    return 0;
}

static int avi_write_header(AVFormatContext *s)
{
    AVIContext *avi = s->priv_data;
    AVIOContext *pb = s->pb;
    int bitrate, n, i, nb_frames, au_byterate, au_ssize, au_scale;
    AVCodecContext *stream, *video_enc;
    int64_t list1, list2, strh, strf;
    AVDictionaryEntry *t = NULL;
    int padding;

    if (s->nb_streams > AVI_MAX_STREAM_COUNT) {
        av_log(s, AV_LOG_ERROR, "AVI does not support >%d streams\n",
               AVI_MAX_STREAM_COUNT);
        return AVERROR(EINVAL);
    }

    for (n = 0; n < s->nb_streams; n++) {
        s->streams[n]->priv_data = av_mallocz(sizeof(AVIStream));
        if (!s->streams[n]->priv_data)
            return AVERROR(ENOMEM);
    }

    /* header list */
    avi->riff_id = 0;
    list1 = avi_start_new_riff(s, pb, "AVI ", "hdrl");

    /* avi header */
    ffio_wfourcc(pb, "avih");
    avio_wl32(pb, 14 * 4);
    bitrate = 0;

    video_enc = NULL;
    for (n = 0; n < s->nb_streams; n++) {
        stream   = s->streams[n]->codec;
        bitrate += stream->bit_rate;
        if (stream->codec_type == AVMEDIA_TYPE_VIDEO)
            video_enc = stream;
    }

    nb_frames = 0;

    if (video_enc)
        avio_wl32(pb, (uint32_t) (INT64_C(1000000) * video_enc->time_base.num /
                                  video_enc->time_base.den));
    else
        avio_wl32(pb, 0);
    avio_wl32(pb, bitrate / 8); /* XXX: not quite exact */
    avio_wl32(pb, 0); /* padding */
    if (!pb->seekable)
        avio_wl32(pb, AVIF_TRUSTCKTYPE | AVIF_ISINTERLEAVED);  /* flags */
    else
        avio_wl32(pb, AVIF_TRUSTCKTYPE | AVIF_HASINDEX | AVIF_ISINTERLEAVED);  /* flags */
    avi->frames_hdr_all = avio_tell(pb); /* remember this offset to fill later */
    avio_wl32(pb, nb_frames); /* nb frames, filled later */
    avio_wl32(pb, 0); /* initial frame */
    avio_wl32(pb, s->nb_streams); /* nb streams */
    avio_wl32(pb, 1024 * 1024); /* suggested buffer size */
    if (video_enc) {
        avio_wl32(pb, video_enc->width);
        avio_wl32(pb, video_enc->height);
    } else {
        avio_wl32(pb, 0);
        avio_wl32(pb, 0);
    }
    avio_wl32(pb, 0); /* reserved */
    avio_wl32(pb, 0); /* reserved */
    avio_wl32(pb, 0); /* reserved */
    avio_wl32(pb, 0); /* reserved */

    /* stream list */
    for (i = 0; i < n; i++) {
        AVIStream *avist = s->streams[i]->priv_data;
        list2 = ff_start_tag(pb, "LIST");
        ffio_wfourcc(pb, "strl");

        stream = s->streams[i]->codec;

        /* stream generic header */
        strh = ff_start_tag(pb, "strh");
        switch (stream->codec_type) {
        case AVMEDIA_TYPE_SUBTITLE:
            // XSUB subtitles behave like video tracks, other subtitles
            // are not (yet) supported.
            if (stream->codec_id != AV_CODEC_ID_XSUB) {
                av_log(s, AV_LOG_ERROR,
                       "Subtitle streams other than DivX XSUB are not supported by the AVI muxer.\n");
                return AVERROR_PATCHWELCOME;
            }
        case AVMEDIA_TYPE_VIDEO:
            ffio_wfourcc(pb, "vids");
            break;
        case AVMEDIA_TYPE_AUDIO:
            ffio_wfourcc(pb, "auds");
            break;
//      case AVMEDIA_TYPE_TEXT:
//          ffio_wfourcc(pb, "txts");
//          break;
        case AVMEDIA_TYPE_DATA:
            ffio_wfourcc(pb, "dats");
            break;
        }
        if (stream->codec_type == AVMEDIA_TYPE_VIDEO ||
            stream->codec_id == AV_CODEC_ID_XSUB)
            avio_wl32(pb, stream->codec_tag);
        else
            avio_wl32(pb, 1);
        avio_wl32(pb, 0); /* flags */
        avio_wl16(pb, 0); /* priority */
        avio_wl16(pb, 0); /* language */
        avio_wl32(pb, 0); /* initial frame */

        ff_parse_specific_params(stream, &au_byterate, &au_ssize, &au_scale);

        if (   stream->codec_type == AVMEDIA_TYPE_VIDEO
            && stream->codec_id != AV_CODEC_ID_XSUB
            && au_byterate > 1000LL*au_scale) {
            au_byterate = 600;
            au_scale    = 1;
        }
        avpriv_set_pts_info(s->streams[i], 64, au_scale, au_byterate);
        if(stream->codec_id == AV_CODEC_ID_XSUB)
            au_scale = au_byterate = 0;

        avio_wl32(pb, au_scale); /* scale */
        avio_wl32(pb, au_byterate); /* rate */

        avio_wl32(pb, 0); /* start */
        /* remember this offset to fill later */
        avist->frames_hdr_strm = avio_tell(pb);
        if (!pb->seekable)
            /* FIXME: this may be broken, but who cares */
            avio_wl32(pb, AVI_MAX_RIFF_SIZE);
        else
            avio_wl32(pb, 0);  /* length, XXX: filled later */

        /* suggested buffer size */ //FIXME set at the end to largest chunk
        if (stream->codec_type == AVMEDIA_TYPE_VIDEO)
            avio_wl32(pb, 1024 * 1024);
        else if (stream->codec_type == AVMEDIA_TYPE_AUDIO)
            avio_wl32(pb, 12 * 1024);
        else
            avio_wl32(pb, 0);
        avio_wl32(pb, -1); /* quality */
        avio_wl32(pb, au_ssize); /* sample size */
        avio_wl32(pb, 0);
        avio_wl16(pb, stream->width);
        avio_wl16(pb, stream->height);
        ff_end_tag(pb, strh);

<<<<<<< HEAD
      if(stream->codec_type != AVMEDIA_TYPE_DATA){
          int ret;

        strf = ff_start_tag(pb, "strf");
        switch(stream->codec_type) {
        case AVMEDIA_TYPE_SUBTITLE:
            // XSUB subtitles behave like video tracks, other subtitles
            // are not (yet) supported.
            if (stream->codec_id != AV_CODEC_ID_XSUB) break;
        case AVMEDIA_TYPE_VIDEO:
            ff_put_bmp_header(pb, stream, ff_codec_bmp_tags, 0, 0);
            break;
        case AVMEDIA_TYPE_AUDIO:
            if ((ret = ff_put_wav_header(pb, stream)) < 0) {
                return ret;
            }
            break;
        default:
            av_log(s, AV_LOG_ERROR,
                   "Invalid or not supported codec type '%s' found in the input\n",
                   (char *)av_x_if_null(av_get_media_type_string(stream->codec_type), "?"));
            return AVERROR(EINVAL);
        }
        ff_end_tag(pb, strf);
        if ((t = av_dict_get(s->streams[i]->metadata, "title", NULL, 0))) {
            ff_riff_write_info_tag(s->pb, "strn", t->value);
            t = NULL;
        }
        if(stream->codec_id == AV_CODEC_ID_XSUB
           && (t = av_dict_get(s->streams[i]->metadata, "language", NULL, 0))) {
            const char* langstr = av_convert_lang_to(t->value, AV_LANG_ISO639_1);
            t = NULL;
            if (langstr) {
                char* str = av_asprintf("Subtitle - %s-xx;02", langstr);
                ff_riff_write_info_tag(s->pb, "strn", str);
                av_free(str);
            }
        }
      }
=======
        if (stream->codec_type != AVMEDIA_TYPE_DATA) {
            strf = ff_start_tag(pb, "strf");
            switch (stream->codec_type) {
            case AVMEDIA_TYPE_SUBTITLE:
                /* XSUB subtitles behave like video tracks, other subtitles
                 * are not (yet) supported. */
                if (stream->codec_id != AV_CODEC_ID_XSUB)
                    break;
            case AVMEDIA_TYPE_VIDEO:
                ff_put_bmp_header(pb, stream, ff_codec_bmp_tags, 0);
                break;
            case AVMEDIA_TYPE_AUDIO:
                if (ff_put_wav_header(pb, stream) < 0)
                    return -1;
                break;
            default:
                return -1;
            }
            ff_end_tag(pb, strf);
            if ((t = av_dict_get(s->streams[i]->metadata, "title", NULL, 0))) {
                ff_riff_write_info_tag(s->pb, "strn", t->value);
                t = NULL;
            }
        }
>>>>>>> 3407172b

        if (pb->seekable) {
            unsigned char tag[5];
            int j;

            /* Starting to lay out AVI OpenDML master index.
             * We want to make it JUNK entry for now, since we'd
             * like to get away without making AVI an OpenDML one
             * for compatibility reasons. */
            avist->indexes.entry      = avist->indexes.ents_allocated = 0;
            avist->indexes.indx_start = ff_start_tag(pb, "JUNK");
            avio_wl16(pb, 4);   /* wLongsPerEntry */
            avio_w8(pb, 0);     /* bIndexSubType (0 == frame index) */
            avio_w8(pb, 0);     /* bIndexType (0 == AVI_INDEX_OF_INDEXES) */
            avio_wl32(pb, 0);   /* nEntriesInUse (will fill out later on) */
            ffio_wfourcc(pb, avi_stream2fourcc(tag, i, stream->codec_type));
                                /* dwChunkId */
            avio_wl64(pb, 0);   /* dwReserved[3] */
            // avio_wl32(pb, 0);   /* Must be 0.    */
            for (j = 0; j < AVI_MASTER_INDEX_SIZE * 2; j++)
                avio_wl64(pb, 0);
            ff_end_tag(pb, avist->indexes.indx_start);
        }

        if (stream->codec_type == AVMEDIA_TYPE_VIDEO   &&
            s->streams[i]->sample_aspect_ratio.num > 0 &&
            s->streams[i]->sample_aspect_ratio.den > 0) {
            int vprp       = ff_start_tag(pb, "vprp");
            AVRational dar = av_mul_q(s->streams[i]->sample_aspect_ratio,
                                      (AVRational) { stream->width,
                                                     stream->height });
            int num, den;
            av_reduce(&num, &den, dar.num, dar.den, 0xFFFF);

            avio_wl32(pb, 0); // video format   = unknown
            avio_wl32(pb, 0); // video standard = unknown
            avio_wl32(pb, lrintf(1.0 / av_q2d(stream->time_base)));
            avio_wl32(pb, stream->width);
            avio_wl32(pb, stream->height);
            avio_wl16(pb, den);
            avio_wl16(pb, num);
            avio_wl32(pb, stream->width);
            avio_wl32(pb, stream->height);
            avio_wl32(pb, 1); // progressive FIXME

            avio_wl32(pb, stream->height);
            avio_wl32(pb, stream->width);
            avio_wl32(pb, stream->height);
            avio_wl32(pb, stream->width);
            avio_wl32(pb, 0);
            avio_wl32(pb, 0);

            avio_wl32(pb, 0);
            avio_wl32(pb, 0);
            ff_end_tag(pb, vprp);
        }

        ff_end_tag(pb, list2);
    }

    if (pb->seekable) {
        /* AVI could become an OpenDML one, if it grows beyond 2Gb range */
        avi->odml_list = ff_start_tag(pb, "JUNK");
        ffio_wfourcc(pb, "odml");
        ffio_wfourcc(pb, "dmlh");
        avio_wl32(pb, 248);
        for (i = 0; i < 248; i += 4)
            avio_wl32(pb, 0);
        ff_end_tag(pb, avi->odml_list);
    }

    ff_end_tag(pb, list1);

    ff_riff_write_info(s);


    padding = s->metadata_header_padding;
    if (padding < 0)
        padding = 1016;

    /* some padding for easier tag editing */
    if (padding) {
        list2 = ff_start_tag(pb, "JUNK");
        for (i = padding; i > 0; i -= 4)
            avio_wl32(pb, 0);
        ff_end_tag(pb, list2);
    }

    avi->movi_list = ff_start_tag(pb, "LIST");
    ffio_wfourcc(pb, "movi");

    avio_flush(pb);

    return 0;
}

static int avi_write_ix(AVFormatContext *s)
{
    AVIOContext *pb = s->pb;
    AVIContext *avi = s->priv_data;
    char tag[5];
    char ix_tag[] = "ix00";
    int i, j;

    av_assert0(pb->seekable);

    if (avi->riff_id > AVI_MASTER_INDEX_SIZE) {
        av_log(s, AV_LOG_ERROR, "Invalid riff index %d > %d\n",
               avi->riff_id, AVI_MASTER_INDEX_SIZE);
        return AVERROR(EINVAL);
    }

    for (i = 0; i < s->nb_streams; i++) {
        AVIStream *avist = s->streams[i]->priv_data;
        int64_t ix, pos;

        avi_stream2fourcc(tag, i, s->streams[i]->codec->codec_type);
        ix_tag[3] = '0' + i;

        /* Writing AVI OpenDML leaf index chunk */
        ix = avio_tell(pb);
        ffio_wfourcc(pb, ix_tag);      /* ix?? */
        avio_wl32(pb, avist->indexes.entry * 8 + 24);
        /* chunk size */
        avio_wl16(pb, 2);           /* wLongsPerEntry */
        avio_w8(pb, 0);             /* bIndexSubType (0 == frame index) */
        avio_w8(pb, 1);             /* bIndexType (1 == AVI_INDEX_OF_CHUNKS) */
        avio_wl32(pb, avist->indexes.entry);
        /* nEntriesInUse */
        ffio_wfourcc(pb, tag);         /* dwChunkId */
        avio_wl64(pb, avi->movi_list); /* qwBaseOffset */
        avio_wl32(pb, 0);              /* dwReserved_3 (must be 0) */

        for (j = 0; j < avist->indexes.entry; j++) {
            AVIIentry *ie = avi_get_ientry(&avist->indexes, j);
            avio_wl32(pb, ie->pos + 8);
            avio_wl32(pb, ((uint32_t) ie->len & ~0x80000000) |
                          (ie->flags & 0x10 ? 0 : 0x80000000));
        }
        avio_flush(pb);
        pos = avio_tell(pb);

        /* Updating one entry in the AVI OpenDML master index */
        avio_seek(pb, avist->indexes.indx_start - 8, SEEK_SET);
        ffio_wfourcc(pb, "indx");             /* enabling this entry */
        avio_skip(pb, 8);
        avio_wl32(pb, avi->riff_id);          /* nEntriesInUse */
        avio_skip(pb, 16 * avi->riff_id);
        avio_wl64(pb, ix);                    /* qwOffset */
        avio_wl32(pb, pos - ix);              /* dwSize */
        avio_wl32(pb, avist->indexes.entry);  /* dwDuration */

        avio_seek(pb, pos, SEEK_SET);
    }
    return 0;
}

static int avi_write_idx1(AVFormatContext *s)
{
    AVIOContext *pb = s->pb;
    AVIContext *avi = s->priv_data;
    int64_t idx_chunk;
    int i;
    char tag[5];

    if (pb->seekable) {
        AVIStream *avist;
        AVIIentry *ie = 0, *tie;
        int empty, stream_id = -1;

        idx_chunk = ff_start_tag(pb, "idx1");
        for (i = 0; i < s->nb_streams; i++) {
            avist        = s->streams[i]->priv_data;
            avist->entry = 0;
        }

        do {
            empty = 1;
            for (i = 0; i < s->nb_streams; i++) {
                avist = s->streams[i]->priv_data;
                if (avist->indexes.entry <= avist->entry)
                    continue;

                tie = avi_get_ientry(&avist->indexes, avist->entry);
                if (empty || tie->pos < ie->pos) {
                    ie        = tie;
                    stream_id = i;
                }
                empty = 0;
            }
            if (!empty) {
                avist = s->streams[stream_id]->priv_data;
                avi_stream2fourcc(tag, stream_id,
                                  s->streams[stream_id]->codec->codec_type);
                ffio_wfourcc(pb, tag);
                avio_wl32(pb, ie->flags);
                avio_wl32(pb, ie->pos);
                avio_wl32(pb, ie->len);
                avist->entry++;
            }
        } while (!empty);
        ff_end_tag(pb, idx_chunk);

        avi_write_counters(s, avi->riff_id);
    }
    return 0;
}

static int avi_write_packet(AVFormatContext *s, AVPacket *pkt)
{
    unsigned char tag[5];
<<<<<<< HEAD
    unsigned int flags=0;
    const int stream_index= pkt->stream_index;
    AVIStream *avist= s->streams[stream_index]->priv_data;
    AVCodecContext *enc= s->streams[stream_index]->codec;
    int size= pkt->size;

    av_dlog(s, "dts:%s packet_count:%d stream_index:%d\n", av_ts2str(pkt->dts), avist->packet_count, stream_index);
    while(enc->block_align==0 && pkt->dts != AV_NOPTS_VALUE && pkt->dts > avist->packet_count && enc->codec_id != AV_CODEC_ID_XSUB && avist->packet_count){
=======
    unsigned int flags = 0;
    const int stream_index = pkt->stream_index;
    int size               = pkt->size;
    AVIContext *avi     = s->priv_data;
    AVIOContext *pb     = s->pb;
    AVIStream *avist    = s->streams[stream_index]->priv_data;
    AVCodecContext *enc = s->streams[stream_index]->codec;

    while (enc->block_align == 0 && pkt->dts != AV_NOPTS_VALUE &&
           pkt->dts > avist->packet_count) {
>>>>>>> 3407172b
        AVPacket empty_packet;

        if(pkt->dts - avist->packet_count > 60000){
            av_log(s, AV_LOG_ERROR, "Too large number of skipped frames %"PRId64" > 60000\n", pkt->dts - avist->packet_count);
            return AVERROR(EINVAL);
        }

        av_init_packet(&empty_packet);
        empty_packet.size         = 0;
        empty_packet.data         = NULL;
        empty_packet.stream_index = stream_index;
        avi_write_packet(s, &empty_packet);
        av_dlog(s, "dup dts:%s packet_count:%d\n", av_ts2str(pkt->dts), avist->packet_count);
    }
    avist->packet_count++;

    // Make sure to put an OpenDML chunk when the file size exceeds the limits
    if (pb->seekable &&
        (avio_tell(pb) - avi->riff_start > AVI_MAX_RIFF_SIZE)) {
        avi_write_ix(s);
        ff_end_tag(pb, avi->movi_list);

        if (avi->riff_id == 1)
            avi_write_idx1(s);

        ff_end_tag(pb, avi->riff_start);
        avi->movi_list = avi_start_new_riff(s, pb, "AVIX", "movi");
    }

    avi_stream2fourcc(tag, stream_index, enc->codec_type);
    if (pkt->flags & AV_PKT_FLAG_KEY)
        flags = 0x10;
    if (enc->codec_type == AVMEDIA_TYPE_AUDIO)
        avist->audio_strm_length += size;

    if (s->pb->seekable) {
<<<<<<< HEAD
        AVIIndex* idx = &avist->indexes;
        int cl = idx->entry / AVI_INDEX_CLUSTER_SIZE;
        int id = idx->entry % AVI_INDEX_CLUSTER_SIZE;
        if (idx->ents_allocated <= idx->entry) {
            idx->cluster = av_realloc_f(idx->cluster, sizeof(void*), cl+1);
            if (!idx->cluster) {
                idx->ents_allocated = 0;
                idx->entry = 0;
                return AVERROR(ENOMEM);
=======
        int err;
        AVIIndex *idx = &avist->indexes;
        int cl = idx->entry / AVI_INDEX_CLUSTER_SIZE;
        int id = idx->entry % AVI_INDEX_CLUSTER_SIZE;
        if (idx->ents_allocated <= idx->entry) {
            if ((err = av_reallocp(&idx->cluster,
                                   (cl + 1) * sizeof(*idx->cluster))) < 0) {
                idx->ents_allocated = 0;
                idx->entry          = 0;
                return err;
>>>>>>> 3407172b
            }
            idx->cluster[cl] =
                av_malloc(AVI_INDEX_CLUSTER_SIZE * sizeof(AVIIentry));
            if (!idx->cluster[cl])
                return AVERROR(ENOMEM);
            idx->ents_allocated += AVI_INDEX_CLUSTER_SIZE;
        }

        idx->cluster[cl][id].flags = flags;
        idx->cluster[cl][id].pos   = avio_tell(pb) - avi->movi_list;
        idx->cluster[cl][id].len   = size;
        idx->entry++;
    }

    avio_write(pb, tag, 4);
    avio_wl32(pb, size);
    avio_write(pb, pkt->data, size);
    if (size & 1)
        avio_w8(pb, 0);

    return 0;
}

static int avi_write_trailer(AVFormatContext *s)
{
    AVIContext *avi = s->priv_data;
    AVIOContext *pb = s->pb;
    int res = 0;
    int i, j, n, nb_frames;
    int64_t file_size;

    if (pb->seekable) {
        if (avi->riff_id == 1) {
            ff_end_tag(pb, avi->movi_list);
            res = avi_write_idx1(s);
            ff_end_tag(pb, avi->riff_start);
        } else {
            avi_write_ix(s);
            ff_end_tag(pb, avi->movi_list);
            ff_end_tag(pb, avi->riff_start);

            file_size = avio_tell(pb);
            avio_seek(pb, avi->odml_list - 8, SEEK_SET);
            ffio_wfourcc(pb, "LIST"); /* Making this AVI OpenDML one */
            avio_skip(pb, 16);

            for (n = nb_frames = 0; n < s->nb_streams; n++) {
                AVCodecContext *stream = s->streams[n]->codec;
                AVIStream *avist       = s->streams[n]->priv_data;

                if (stream->codec_type == AVMEDIA_TYPE_VIDEO) {
                    if (nb_frames < avist->packet_count)
                        nb_frames = avist->packet_count;
                } else {
                    if (stream->codec_id == AV_CODEC_ID_MP2 ||
                        stream->codec_id == AV_CODEC_ID_MP3)
                        nb_frames += avist->packet_count;
                }
            }
            avio_wl32(pb, nb_frames);
            avio_seek(pb, file_size, SEEK_SET);

            avi_write_counters(s, avi->riff_id);
        }
    }

<<<<<<< HEAD
    for (i=0; i<s->nb_streams; i++) {
         AVIStream *avist= s->streams[i]->priv_data;
         for (j=0; j<avist->indexes.ents_allocated/AVI_INDEX_CLUSTER_SIZE; j++)
              av_freep(&avist->indexes.cluster[j]);
         av_freep(&avist->indexes.cluster);
         avist->indexes.ents_allocated = avist->indexes.entry = 0;
=======
    for (i = 0; i < s->nb_streams; i++) {
        AVIStream *avist = s->streams[i]->priv_data;
        for (j = 0; j < avist->indexes.ents_allocated / AVI_INDEX_CLUSTER_SIZE; j++)
            av_free(avist->indexes.cluster[j]);
        av_freep(&avist->indexes.cluster);
        avist->indexes.ents_allocated = avist->indexes.entry = 0;
>>>>>>> 3407172b
    }

    return res;
}

AVOutputFormat ff_avi_muxer = {
    .name           = "avi",
    .long_name      = NULL_IF_CONFIG_SMALL("AVI (Audio Video Interleaved)"),
    .mime_type      = "video/x-msvideo",
    .extensions     = "avi",
    .priv_data_size = sizeof(AVIContext),
    .audio_codec    = CONFIG_LIBMP3LAME ? AV_CODEC_ID_MP3 : AV_CODEC_ID_AC3,
    .video_codec    = AV_CODEC_ID_MPEG4,
    .write_header   = avi_write_header,
    .write_packet   = avi_write_packet,
    .write_trailer  = avi_write_trailer,
    .codec_tag      = (const AVCodecTag * const []) {
        ff_codec_bmp_tags, ff_codec_wav_tags, 0
    },
};<|MERGE_RESOLUTION|>--- conflicted
+++ resolved
@@ -135,13 +135,8 @@
         if (stream->codec_type == AVMEDIA_TYPE_VIDEO)
             nb_frames = FFMAX(nb_frames, avist->packet_count);
     }
-<<<<<<< HEAD
-    if(riff_id == 1) {
+    if (riff_id == 1) {
         av_assert0(avi->frames_hdr_all);
-=======
-    if (riff_id == 1) {
-        assert(avi->frames_hdr_all);
->>>>>>> 3407172b
         avio_seek(pb, avi->frames_hdr_all, SEEK_SET);
         avio_wl32(pb, nb_frames);
     }
@@ -270,7 +265,7 @@
             au_scale    = 1;
         }
         avpriv_set_pts_info(s->streams[i], 64, au_scale, au_byterate);
-        if(stream->codec_id == AV_CODEC_ID_XSUB)
+        if (stream->codec_id == AV_CODEC_ID_XSUB)
             au_scale = au_byterate = 0;
 
         avio_wl32(pb, au_scale); /* scale */
@@ -299,48 +294,9 @@
         avio_wl16(pb, stream->height);
         ff_end_tag(pb, strh);
 
-<<<<<<< HEAD
-      if(stream->codec_type != AVMEDIA_TYPE_DATA){
-          int ret;
-
-        strf = ff_start_tag(pb, "strf");
-        switch(stream->codec_type) {
-        case AVMEDIA_TYPE_SUBTITLE:
-            // XSUB subtitles behave like video tracks, other subtitles
-            // are not (yet) supported.
-            if (stream->codec_id != AV_CODEC_ID_XSUB) break;
-        case AVMEDIA_TYPE_VIDEO:
-            ff_put_bmp_header(pb, stream, ff_codec_bmp_tags, 0, 0);
-            break;
-        case AVMEDIA_TYPE_AUDIO:
-            if ((ret = ff_put_wav_header(pb, stream)) < 0) {
-                return ret;
-            }
-            break;
-        default:
-            av_log(s, AV_LOG_ERROR,
-                   "Invalid or not supported codec type '%s' found in the input\n",
-                   (char *)av_x_if_null(av_get_media_type_string(stream->codec_type), "?"));
-            return AVERROR(EINVAL);
-        }
-        ff_end_tag(pb, strf);
-        if ((t = av_dict_get(s->streams[i]->metadata, "title", NULL, 0))) {
-            ff_riff_write_info_tag(s->pb, "strn", t->value);
-            t = NULL;
-        }
-        if(stream->codec_id == AV_CODEC_ID_XSUB
-           && (t = av_dict_get(s->streams[i]->metadata, "language", NULL, 0))) {
-            const char* langstr = av_convert_lang_to(t->value, AV_LANG_ISO639_1);
-            t = NULL;
-            if (langstr) {
-                char* str = av_asprintf("Subtitle - %s-xx;02", langstr);
-                ff_riff_write_info_tag(s->pb, "strn", str);
-                av_free(str);
-            }
-        }
-      }
-=======
         if (stream->codec_type != AVMEDIA_TYPE_DATA) {
+            int ret;
+
             strf = ff_start_tag(pb, "strf");
             switch (stream->codec_type) {
             case AVMEDIA_TYPE_SUBTITLE:
@@ -349,22 +305,34 @@
                 if (stream->codec_id != AV_CODEC_ID_XSUB)
                     break;
             case AVMEDIA_TYPE_VIDEO:
-                ff_put_bmp_header(pb, stream, ff_codec_bmp_tags, 0);
+                ff_put_bmp_header(pb, stream, ff_codec_bmp_tags, 0, 0);
                 break;
             case AVMEDIA_TYPE_AUDIO:
-                if (ff_put_wav_header(pb, stream) < 0)
-                    return -1;
+                if ((ret = ff_put_wav_header(pb, stream)) < 0)
+                    return ret;
                 break;
             default:
-                return -1;
+                av_log(s, AV_LOG_ERROR,
+                    "Invalid or not supported codec type '%s' found in the input\n",
+                    (char *)av_x_if_null(av_get_media_type_string(stream->codec_type), "?"));
+                return AVERROR(EINVAL);
             }
             ff_end_tag(pb, strf);
             if ((t = av_dict_get(s->streams[i]->metadata, "title", NULL, 0))) {
                 ff_riff_write_info_tag(s->pb, "strn", t->value);
                 t = NULL;
             }
-        }
->>>>>>> 3407172b
+            if (stream->codec_id == AV_CODEC_ID_XSUB
+            && (t = av_dict_get(s->streams[i]->metadata, "language", NULL, 0))) {
+                const char* langstr = av_convert_lang_to(t->value, AV_LANG_ISO639_1);
+                t = NULL;
+                if (langstr) {
+                    char* str = av_asprintf("Subtitle - %s-xx;02", langstr);
+                    ff_riff_write_info_tag(s->pb, "strn", str);
+                    av_free(str);
+                }
+            }
+        }
 
         if (pb->seekable) {
             unsigned char tag[5];
@@ -576,16 +544,6 @@
 static int avi_write_packet(AVFormatContext *s, AVPacket *pkt)
 {
     unsigned char tag[5];
-<<<<<<< HEAD
-    unsigned int flags=0;
-    const int stream_index= pkt->stream_index;
-    AVIStream *avist= s->streams[stream_index]->priv_data;
-    AVCodecContext *enc= s->streams[stream_index]->codec;
-    int size= pkt->size;
-
-    av_dlog(s, "dts:%s packet_count:%d stream_index:%d\n", av_ts2str(pkt->dts), avist->packet_count, stream_index);
-    while(enc->block_align==0 && pkt->dts != AV_NOPTS_VALUE && pkt->dts > avist->packet_count && enc->codec_id != AV_CODEC_ID_XSUB && avist->packet_count){
-=======
     unsigned int flags = 0;
     const int stream_index = pkt->stream_index;
     int size               = pkt->size;
@@ -594,12 +552,12 @@
     AVIStream *avist    = s->streams[stream_index]->priv_data;
     AVCodecContext *enc = s->streams[stream_index]->codec;
 
+    av_dlog(s, "dts:%s packet_count:%d stream_index:%d\n", av_ts2str(pkt->dts), avist->packet_count, stream_index);
     while (enc->block_align == 0 && pkt->dts != AV_NOPTS_VALUE &&
-           pkt->dts > avist->packet_count) {
->>>>>>> 3407172b
+           pkt->dts > avist->packet_count && enc->codec_id != AV_CODEC_ID_XSUB && avist->packet_count) {
         AVPacket empty_packet;
 
-        if(pkt->dts - avist->packet_count > 60000){
+        if (pkt->dts - avist->packet_count > 60000) {
             av_log(s, AV_LOG_ERROR, "Too large number of skipped frames %"PRId64" > 60000\n", pkt->dts - avist->packet_count);
             return AVERROR(EINVAL);
         }
@@ -633,28 +591,15 @@
         avist->audio_strm_length += size;
 
     if (s->pb->seekable) {
-<<<<<<< HEAD
-        AVIIndex* idx = &avist->indexes;
+        AVIIndex *idx = &avist->indexes;
         int cl = idx->entry / AVI_INDEX_CLUSTER_SIZE;
         int id = idx->entry % AVI_INDEX_CLUSTER_SIZE;
         if (idx->ents_allocated <= idx->entry) {
             idx->cluster = av_realloc_f(idx->cluster, sizeof(void*), cl+1);
             if (!idx->cluster) {
                 idx->ents_allocated = 0;
-                idx->entry = 0;
+                idx->entry          = 0;
                 return AVERROR(ENOMEM);
-=======
-        int err;
-        AVIIndex *idx = &avist->indexes;
-        int cl = idx->entry / AVI_INDEX_CLUSTER_SIZE;
-        int id = idx->entry % AVI_INDEX_CLUSTER_SIZE;
-        if (idx->ents_allocated <= idx->entry) {
-            if ((err = av_reallocp(&idx->cluster,
-                                   (cl + 1) * sizeof(*idx->cluster))) < 0) {
-                idx->ents_allocated = 0;
-                idx->entry          = 0;
-                return err;
->>>>>>> 3407172b
             }
             idx->cluster[cl] =
                 av_malloc(AVI_INDEX_CLUSTER_SIZE * sizeof(AVIIentry));
@@ -721,21 +666,12 @@
         }
     }
 
-<<<<<<< HEAD
-    for (i=0; i<s->nb_streams; i++) {
-         AVIStream *avist= s->streams[i]->priv_data;
-         for (j=0; j<avist->indexes.ents_allocated/AVI_INDEX_CLUSTER_SIZE; j++)
-              av_freep(&avist->indexes.cluster[j]);
-         av_freep(&avist->indexes.cluster);
-         avist->indexes.ents_allocated = avist->indexes.entry = 0;
-=======
     for (i = 0; i < s->nb_streams; i++) {
         AVIStream *avist = s->streams[i]->priv_data;
         for (j = 0; j < avist->indexes.ents_allocated / AVI_INDEX_CLUSTER_SIZE; j++)
-            av_free(avist->indexes.cluster[j]);
+            av_freep(&avist->indexes.cluster[j]);
         av_freep(&avist->indexes.cluster);
         avist->indexes.ents_allocated = avist->indexes.entry = 0;
->>>>>>> 3407172b
     }
 
     return res;
