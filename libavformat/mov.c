--- conflicted
+++ resolved
@@ -3,14 +3,10 @@
  * Copyright (c) 2001 Fabrice Bellard
  * Copyright (c) 2009 Baptiste Coudurier <baptiste dot coudurier at gmail dot com>
  *
-<<<<<<< HEAD
- * This file is part of FFmpeg.
-=======
  * first version by Francois Revol <revol@free.fr>
  * seek function by Gael Chardon <gael.dev@4now.net>
  *
- * This file is part of Libav.
->>>>>>> ac9362c5
+ * This file is part of FFmpeg.
  *
  * FFmpeg is free software; you can redistribute it and/or
  * modify it under the terms of the GNU Lesser General Public
