--- conflicted
+++ resolved
@@ -154,14 +154,11 @@
     oc = seg->avf;
 
     oc->interrupt_callback = s->interrupt_callback;
-<<<<<<< HEAD
     oc->max_delay          = s->max_delay;
     av_dict_copy(&oc->metadata, s->metadata, 0);
-=======
     oc->opaque             = s->opaque;
     oc->io_close           = s->io_close;
     oc->io_open            = s->io_open;
->>>>>>> 9f61abc8
 
     for (i = 0; i < s->nb_streams; i++) {
         AVStream *st;
@@ -190,7 +187,6 @@
 static int set_segment_filename(AVFormatContext *s)
 {
     SegmentContext *seg = s->priv_data;
-<<<<<<< HEAD
     AVFormatContext *oc = seg->avf;
     size_t size;
     int ret;
@@ -205,33 +201,6 @@
         if (!strftime(oc->filename, sizeof(oc->filename), s->filename, tm)) {
             av_log(oc, AV_LOG_ERROR, "Could not get segment filename with strftime\n");
             return AVERROR(EINVAL);
-=======
-    int i, ret = 0;
-    char buf[1024];
-
-    if ((ret = s->io_open(s, &seg->pb, seg->list, AVIO_FLAG_WRITE, NULL)) < 0)
-        goto fail;
-
-    avio_printf(seg->pb, "#EXTM3U\n");
-    avio_printf(seg->pb, "#EXT-X-VERSION:3\n");
-    avio_printf(seg->pb, "#EXT-X-TARGETDURATION:%d\n", (int)seg->time);
-    avio_printf(seg->pb, "#EXT-X-MEDIA-SEQUENCE:%d\n",
-                FFMAX(0, seg->number - seg->size));
-
-    av_log(s, AV_LOG_VERBOSE, "EXT-X-MEDIA-SEQUENCE:%d\n",
-           FFMAX(0, seg->number - seg->size));
-
-    for (i = FFMAX(0, seg->number - seg->size);
-         i < seg->number; i++) {
-        avio_printf(seg->pb, "#EXTINF:%d,\n", (int)seg->time);
-        if (seg->entry_prefix) {
-            avio_printf(seg->pb, "%s", seg->entry_prefix);
-        }
-        ret = av_get_frame_filename(buf, sizeof(buf), s->filename, i);
-        if (ret < 0) {
-            ret = AVERROR(EINVAL);
-            goto fail;
->>>>>>> 9f61abc8
         }
     } else if (av_get_frame_filename(oc->filename, sizeof(oc->filename),
                                      s->filename, seg->segment_idx) < 0) {
@@ -239,7 +208,6 @@
         return AVERROR(EINVAL);
     }
 
-<<<<<<< HEAD
     /* copy modified name in list entry */
     size = strlen(av_basename(oc->filename)) + 1;
     if (seg->entry_prefix)
@@ -252,14 +220,6 @@
              av_basename(oc->filename));
 
     return 0;
-=======
-    if (last)
-        avio_printf(seg->pb, "#EXT-X-ENDLIST\n");
-fail:
-    ff_format_io_close(s, &seg->pb);
-
-    return ret;
->>>>>>> 9f61abc8
 }
 
 static int segment_start(AVFormatContext *s, int write_header)
@@ -283,13 +243,8 @@
     if ((err = set_segment_filename(s)) < 0)
         return err;
 
-<<<<<<< HEAD
-    if ((err = ffio_open_whitelist(&oc->pb, oc->filename, AVIO_FLAG_WRITE,
-                                   &s->interrupt_callback, NULL, s->protocol_whitelist)) < 0) {
+    if ((err = s->io_open(s, &oc->pb, oc->filename, AVIO_FLAG_WRITE, NULL)) < 0) {
         av_log(s, AV_LOG_ERROR, "Failed to open segment '%s'\n", oc->filename);
-=======
-    if ((err = s->io_open(s, &oc->pb, oc->filename, AVIO_FLAG_WRITE, NULL)) < 0)
->>>>>>> 9f61abc8
         return err;
     }
     if (!seg->individual_header_trailer)
@@ -313,8 +268,7 @@
     int ret;
 
     snprintf(seg->temp_list_filename, sizeof(seg->temp_list_filename), seg->use_rename ? "%s.tmp" : "%s", seg->list);
-    ret = ffio_open_whitelist(&seg->list_pb, seg->temp_list_filename, AVIO_FLAG_WRITE,
-                     &s->interrupt_callback, NULL, s->protocol_whitelist);
+    ret = s->io_open(s, &seg->list_pb, seg->temp_list_filename, AVIO_FLAG_WRITE, NULL);
     if (ret < 0) {
         av_log(s, AV_LOG_ERROR, "Failed to open segment list '%s'\n", seg->list);
         return ret;
@@ -386,7 +340,6 @@
 
     av_write_frame(oc, NULL); /* Flush any buffered data (fragmented mp4) */
     if (write_trailer)
-<<<<<<< HEAD
         ret = av_write_trailer(oc);
 
     if (ret < 0)
@@ -424,7 +377,7 @@
                 segment_list_print_entry(seg->list_pb, seg->list_type, entry, s);
             if (seg->list_type == LIST_TYPE_M3U8 && is_last)
                 avio_printf(seg->list_pb, "#EXT-X-ENDLIST\n");
-            avio_closep(&seg->list_pb);
+            ff_format_io_close(s, &seg->list_pb);
             if (seg->use_rename)
                 ff_rename(seg->temp_list_filename, seg->list, s);
         } else {
@@ -438,7 +391,7 @@
     seg->segment_count++;
 
 end:
-    avio_closep(&oc->pb);
+    ff_format_io_close(oc, &oc->pb);
 
     return ret;
 }
@@ -513,10 +466,6 @@
         return AVERROR(ENOMEM);
 
 #define FAIL(err) ret = err; goto end
-=======
-        av_write_trailer(oc);
-    ff_format_io_close(oc, &oc->pb);
->>>>>>> 9f61abc8
 
     *nb_frames = 1;
     for (p = frames_str1; *p; p++)
@@ -643,11 +592,7 @@
 
 static void seg_free_context(SegmentContext *seg)
 {
-<<<<<<< HEAD
-    avio_closep(&seg->list_pb);
-=======
-    ff_format_io_close(seg->avf, &seg->pb);
->>>>>>> 9f61abc8
+    ff_format_io_close(seg->avf, &seg->list_pb);
     avformat_free_context(seg->avf);
     seg->avf = NULL;
 }
@@ -664,7 +609,6 @@
     if (!seg->write_header_trailer)
         seg->individual_header_trailer = 0;
 
-<<<<<<< HEAD
     if (seg->header_filename) {
         seg->write_header_trailer = 1;
         seg->individual_header_trailer = 0;
@@ -707,10 +651,6 @@
         if (ret < 0) {
             av_log(s, AV_LOG_ERROR, "Could not parse format options list '%s'\n",
                    seg->format_options_str);
-=======
-    if (seg->list && seg->list_type != LIST_HLS)
-        if ((ret = s->io_open(s, &seg->pb, seg->list, AVIO_FLAG_WRITE, NULL)) < 0)
->>>>>>> 9f61abc8
             goto fail;
         }
     }
@@ -761,13 +701,8 @@
         goto fail;
 
     if (seg->write_header_trailer) {
-<<<<<<< HEAD
-        if ((ret = ffio_open_whitelist(&oc->pb, seg->header_filename ? seg->header_filename : oc->filename, AVIO_FLAG_WRITE,
-                              &s->interrupt_callback, NULL, s->protocol_whitelist)) < 0) {
+        if ((ret = s->io_open(s, &oc->pb, oc->filename, AVIO_FLAG_WRITE, NULL)) < 0) {
             av_log(s, AV_LOG_ERROR, "Failed to open segment '%s'\n", oc->filename);
-=======
-        if ((ret = s->io_open(s, &oc->pb, oc->filename, AVIO_FLAG_WRITE, NULL)) < 0)
->>>>>>> 9f61abc8
             goto fail;
         }
         if (!seg->individual_header_trailer)
@@ -777,7 +712,6 @@
             goto fail;
     }
 
-<<<<<<< HEAD
     av_dict_copy(&options, seg->format_options, 0);
     ret = avformat_write_header(oc, &options);
     if (av_dict_count(options)) {
@@ -788,19 +722,8 @@
     }
 
     if (ret < 0) {
-        avio_closep(&oc->pb);
-        goto fail;
-=======
-    if ((ret = avformat_write_header(oc, NULL)) < 0) {
         ff_format_io_close(oc, &oc->pb);
         goto fail;
-    }
-
-    if (!seg->write_header_trailer) {
-        close_null_ctx(oc->pb);
-        if ((ret = s->io_open(s, &oc->pb, oc->filename, AVIO_FLAG_WRITE, NULL)) < 0)
-            goto fail;
->>>>>>> 9f61abc8
     }
     seg->segment_frame_count = 0;
 
@@ -817,12 +740,11 @@
     if (!seg->write_header_trailer || seg->header_filename) {
         if (seg->header_filename) {
             av_write_frame(oc, NULL);
-            avio_closep(&oc->pb);
+            ff_format_io_close(oc, &oc->pb);
         } else {
             close_null_ctxp(&oc->pb);
         }
-        if ((ret = ffio_open_whitelist(&oc->pb, oc->filename, AVIO_FLAG_WRITE,
-                              &s->interrupt_callback, NULL, s->protocol_whitelist)) < 0)
+        if ((ret = oc->io_open(oc, &oc->pb, oc->filename, AVIO_FLAG_WRITE, NULL)) < 0)
             goto fail;
         if (!seg->individual_header_trailer)
             oc->pb->seekable = 0;
@@ -908,28 +830,10 @@
         seg->cur_entry.last_duration = pkt->duration;
     }
 
-<<<<<<< HEAD
     if (seg->segment_frame_count == 0) {
         av_log(s, AV_LOG_VERBOSE, "segment:'%s' starts with packet stream:%d pts:%s pts_time:%s frame:%d\n",
                seg->avf->filename, pkt->stream_index,
                av_ts2str(pkt->pts), av_ts2timestr(pkt->pts, &st->time_base), seg->frame_count);
-=======
-        if (seg->list) {
-            if (seg->list_type == LIST_HLS) {
-                if ((ret = segment_hls_window(s, 0)) < 0)
-                    goto fail;
-            } else {
-                avio_printf(seg->pb, "%s\n", oc->filename);
-                avio_flush(seg->pb);
-                if (seg->size && !(seg->number % seg->size)) {
-                    ff_format_io_close(s, &seg->pb);
-                    if ((ret = s->io_open(s, &seg->pb, seg->list,
-                                          AVIO_FLAG_WRITE, NULL)) < 0)
-                        goto fail;
-                }
-            }
-        }
->>>>>>> 9f61abc8
     }
 
     av_log(s, AV_LOG_DEBUG, "stream:%d start_pts_time:%s pts:%s pts_time:%s dts:%s dts_time:%s",
@@ -986,7 +890,7 @@
     }
 fail:
     if (seg->list)
-        avio_closep(&seg->list_pb);
+        ff_format_io_close(s, &seg->list_pb);
 
     av_dict_free(&seg->format_options);
     av_opt_free(seg);
@@ -1002,11 +906,6 @@
         cur = next;
     }
 
-<<<<<<< HEAD
-=======
-fail:
-    ff_format_io_close(s, &seg->pb);
->>>>>>> 9f61abc8
     avformat_free_context(oc);
     seg->avf = NULL;
     return ret;
