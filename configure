#!/bin/sh
#
# FFmpeg configure script
#
# Copyright (c) 2000-2002 Fabrice Bellard
# Copyright (c) 2005-2008 Diego Biurrun
# Copyright (c) 2005-2008 Mans Rullgard
#

# Prevent locale nonsense from breaking basic text processing.
LC_ALL=C
export LC_ALL

# make sure we are running under a compatible shell
# try to make this part work with most shells

try_exec(){
    echo "Trying shell $1"
    type "$1" > /dev/null 2>&1 && exec "$@"
}

unset foo
(: ${foo%%bar}) 2> /dev/null
E1="$?"

(: ${foo?}) 2> /dev/null
E2="$?"

if test "$E1" != 0 || test "$E2" = 0; then
    echo "Broken shell detected.  Trying alternatives."
    export FF_CONF_EXEC
    if test "0$FF_CONF_EXEC" -lt 1; then
        FF_CONF_EXEC=1
        try_exec bash "$0" "$@"
    fi
    if test "0$FF_CONF_EXEC" -lt 2; then
        FF_CONF_EXEC=2
        try_exec ksh "$0" "$@"
    fi
    if test "0$FF_CONF_EXEC" -lt 3; then
        FF_CONF_EXEC=3
        try_exec /usr/xpg4/bin/sh "$0" "$@"
    fi
    echo "No compatible shell script interpreter found."
    echo "This configure script requires a POSIX-compatible shell"
    echo "such as bash or ksh."
    echo "THIS IS NOT A BUG IN FFMPEG, DO NOT REPORT IT AS SUCH."
    echo "Instead, install a working POSIX-compatible shell."
    echo "Disabling this configure test will create a broken FFmpeg."
    if test "$BASH_VERSION" = '2.04.0(1)-release'; then
        echo "This bash version ($BASH_VERSION) is broken on your platform."
        echo "Upgrade to a later version if available."
    fi
    exit 1
fi

show_help(){
cat <<EOF
Usage: configure [options]
Options: [defaults in brackets after descriptions]

Help options:
  --help                   print this message
  --list-decoders          show all available decoders
  --list-encoders          show all available encoders
  --list-hwaccels          show all available hardware accelerators
  --list-demuxers          show all available demuxers
  --list-muxers            show all available muxers
  --list-parsers           show all available parsers
  --list-protocols         show all available protocols
  --list-bsfs              show all available bitstream filters
  --list-indevs            show all available input devices
  --list-outdevs           show all available output devices
  --list-filters           show all available filters

Standard options:
  --logfile=FILE           log tests and output to FILE [config.log]
  --disable-logging        do not log configure debug information
  --prefix=PREFIX          install in PREFIX [$prefix]
  --bindir=DIR             install binaries in DIR [PREFIX/bin]
  --datadir=DIR            install data files in DIR [PREFIX/share/ffmpeg]
  --libdir=DIR             install libs in DIR [PREFIX/lib]
  --shlibdir=DIR           install shared libs in DIR [PREFIX/lib]
  --incdir=DIR             install includes in DIR [PREFIX/include]
  --mandir=DIR             install man page in DIR [PREFIX/share/man]

Licensing options:
  --enable-gpl             allow use of GPL code, the resulting libs
                           and binaries will be under GPL [no]
  --enable-version3        upgrade (L)GPL to version 3 [no]
  --enable-nonfree         allow use of nonfree code, the resulting libs
                           and binaries will be unredistributable [no]

Configuration options:
  --disable-static         do not build static libraries [no]
  --enable-shared          build shared libraries [no]
  --enable-small           optimize for size instead of speed
  --enable-runtime-cpudetect detect cpu capabilities at runtime (bigger binary)
  --enable-gray            enable full grayscale support (slower color)
  --disable-swscale-alpha  disable alpha channel support in swscale

Component options:
  --disable-doc            do not build documentation
  --disable-ffmpeg         disable ffmpeg build
  --disable-ffplay         disable ffplay build
  --disable-ffprobe        disable ffprobe build
  --disable-ffserver       disable ffserver build
  --disable-avdevice       disable libavdevice build
  --disable-avcodec        disable libavcodec build
  --disable-avformat       disable libavformat build
  --disable-swresample     disable libswresample build
  --disable-swscale        disable libswscale build
  --disable-postproc       disable libpostproc build
  --disable-avfilter       disable video filter support [no]
  --disable-pthreads       disable pthreads [auto]
  --disable-w32threads     disable Win32 threads [auto]
  --disable-os2threads     disable OS/2 threads [auto]
  --enable-x11grab         enable X11 grabbing [no]
  --disable-network        disable network support [no]
  --disable-dct            disable DCT code
  --disable-fft            disable FFT code
  --disable-mdct           disable MDCT code
  --disable-rdft           disable RDFT code
<<<<<<< HEAD
  --enable-vaapi           enable VAAPI code [autodetect]
  --enable-vda             enable VDA code [autodetect]
  --enable-vdpau           enable VDPAU code [autodetect]
  --disable-dxva2          disable DXVA2 code
  --disable-vda            disable VDA code
  --enable-runtime-cpudetect detect cpu capabilities at runtime (bigger binary)
  --enable-hardcoded-tables use hardcoded tables instead of runtime generation
  --disable-safe-bitstream-reader
                           disable buffer boundary checking in bitreaders
                           (faster, but may crash)
  --enable-memalign-hack   emulate memalign, interferes with memory debuggers
=======
  --disable-fft            disable FFT code
  --enable-dxva2           enable DXVA2 code
  --enable-vaapi           enable VAAPI code
  --enable-vda             enable VDA code
  --enable-vdpau           enable VDPAU code

Individual component options:
>>>>>>> 6aba117f
  --disable-everything     disable all components listed below
  --disable-encoder=NAME   disable encoder NAME
  --enable-encoder=NAME    enable encoder NAME
  --disable-encoders       disable all encoders
  --disable-decoder=NAME   disable decoder NAME
  --enable-decoder=NAME    enable decoder NAME
  --disable-decoders       disable all decoders
  --disable-hwaccel=NAME   disable hwaccel NAME
  --enable-hwaccel=NAME    enable hwaccel NAME
  --disable-hwaccels       disable all hwaccels
  --disable-muxer=NAME     disable muxer NAME
  --enable-muxer=NAME      enable muxer NAME
  --disable-muxers         disable all muxers
  --disable-demuxer=NAME   disable demuxer NAME
  --enable-demuxer=NAME    enable demuxer NAME
  --disable-demuxers       disable all demuxers
  --enable-parser=NAME     enable parser NAME
  --disable-parser=NAME    disable parser NAME
  --disable-parsers        disable all parsers
  --enable-bsf=NAME        enable bitstream filter NAME
  --disable-bsf=NAME       disable bitstream filter NAME
  --disable-bsfs           disable all bitstream filters
  --enable-protocol=NAME   enable protocol NAME
  --disable-protocol=NAME  disable protocol NAME
  --disable-protocols      disable all protocols
  --enable-indev=NAME      enable input device NAME
  --disable-indev=NAME     disable input device NAME
  --disable-indevs         disable input devices
  --enable-outdev=NAME     enable output device NAME
  --disable-outdev=NAME    disable output device NAME
  --disable-outdevs        disable output devices
  --disable-devices        disable all devices
  --enable-filter=NAME     enable filter NAME
  --disable-filter=NAME    disable filter NAME
  --disable-filters        disable all filters

External library support:
  --enable-avisynth        enable reading of AVISynth script files [no]
  --enable-bzlib           enable bzlib [autodetect]
  --enable-frei0r          enable frei0r video filtering
  --enable-gnutls          enable gnutls [no]
  --enable-libaacplus      enable AAC+ encoding via libaacplus [no]
  --enable-libass          enable libass subtitles rendering [no]
  --enable-libbluray       enable BluRay reading using libbluray [no]
  --enable-libcelt         enable CELT decoding via libcelt [no]
  --enable-libopencore-amrnb enable AMR-NB de/encoding via libopencore-amrnb [no]
  --enable-libopencore-amrwb enable AMR-WB decoding via libopencore-amrwb [no]
  --enable-libopencv       enable video filtering via libopencv [no]
  --enable-libcdio         enable audio CD grabbing with libcdio
  --enable-libdc1394       enable IIDC-1394 grabbing using libdc1394
                           and libraw1394 [no]
  --enable-libdirac        enable Dirac support via libdirac [no]
  --enable-libfaac         enable FAAC support via libfaac [no]
  --enable-libfreetype     enable libfreetype [no]
  --enable-libgsm          enable GSM support via libgsm [no]
  --enable-libmodplug      enable ModPlug via libmodplug [no]
  --enable-libmp3lame      enable MP3 encoding via libmp3lame [no]
  --enable-libnut          enable NUT (de)muxing via libnut,
                           native (de)muxer exists [no]
  --enable-libopenjpeg     enable JPEG 2000 encoding/decoding via OpenJPEG [no]
  --enable-libpulse        enable Pulseaudio input via libpulse [no]
  --enable-librtmp         enable RTMP[E] support via librtmp [no]
  --enable-libschroedinger enable Dirac support via libschroedinger [no]
  --enable-libspeex        enable Speex support via libspeex [no]
  --enable-libstagefright-h264  enable H.264 decoding via libstagefright [no]
  --enable-libtheora       enable Theora encoding via libtheora [no]
  --enable-libutvideo      enable Ut Video encoding and decoding via libutvideo [no]
  --enable-libv4l2         enable libv4l2/v4l-utils [no]
  --enable-libvo-aacenc    enable AAC encoding via libvo-aacenc [no]
  --enable-libvo-amrwbenc  enable AMR-WB encoding via libvo-amrwbenc [no]
  --enable-libvorbis       enable Vorbis encoding via libvorbis,
                           native implementation exists [no]
  --enable-libvpx          enable VP8 support via libvpx [no]
  --enable-libx264         enable H.264 encoding via x264 [no]
  --enable-libxavs         enable AVS encoding via xavs [no]
  --enable-libxvid         enable Xvid encoding via xvidcore,
                           native MPEG-4/Xvid encoder exists [no]
  --enable-openal          enable OpenAL 1.1 capture support [no]
  --enable-openssl         enable openssl [no]
  --enable-zlib            enable zlib [autodetect]

Advanced options (experts only):
  --cross-prefix=PREFIX    use PREFIX for compilation tools [$cross_prefix]
  --enable-cross-compile   assume a cross-compiler is used
  --sysroot=PATH           root of cross-build tree
  --sysinclude=PATH        location of cross-build system headers
  --target-os=OS           compiler targets OS [$target_os]
  --target-exec=CMD        command to run executables on target
  --target-path=DIR        path to view of build directory on target
  --nm=NM                  use nm tool NM [$nm_default]
  --ar=AR                  use archive tool AR [$ar_default]
  --as=AS                  use assembler AS [$as_default]
  --yasmexe=EXE            use yasm-compatible assembler EXE [$yasmexe_default]
  --cc=CC                  use C compiler CC [$cc_default]
  --cxx=CXX                use C compiler CXX [$cxx_default]
  --ld=LD                  use linker LD [$ld_default]
  --host-cc=HOSTCC         use host C compiler HOSTCC
  --host-cflags=HCFLAGS    use HCFLAGS when compiling for host
  --host-ldflags=HLDFLAGS  use HLDFLAGS when linking for host
  --host-libs=HLIBS        use libs HLIBS when linking for host
  --extra-cflags=ECFLAGS   add ECFLAGS to CFLAGS [$CFLAGS]
  --extra-cxxflags=ECFLAGS add ECFLAGS to CXXFLAGS [$CXXFLAGS]
  --extra-ldflags=ELDFLAGS add ELDFLAGS to LDFLAGS [$LDFLAGS]
  --extra-libs=ELIBS       add ELIBS [$ELIBS]
  --extra-version=STRING   version string suffix []
  --optflags               override optimization-related compiler flags
  --build-suffix=SUFFIX    library name suffix []
<<<<<<< HEAD
  --progs-suffix=SUFFIX    program name suffix []
=======
  --malloc-prefix=PREFIX   prefix malloc and related names with PREFIX
>>>>>>> 6aba117f
  --arch=ARCH              select architecture [$arch]
  --cpu=CPU                select the minimum required CPU (affects
                           instruction selection, may crash on older CPUs)
  --enable-pic             build position-independent code
  --enable-sram            allow use of on-chip SRAM
  --disable-symver         disable symbol versioning
  --disable-fastdiv        disable table-based division
  --enable-hardcoded-tables use hardcoded tables instead of runtime generation
  --disable-safe-bitstream-reader
                           disable buffer boundary checking in bitreaders
                           (faster, but may crash)
  --enable-memalign-hack   emulate memalign, interferes with memory debuggers

Optimization options (experts only):
  --disable-asm            disable all assembler optimizations
  --disable-altivec        disable AltiVec optimizations
  --disable-amd3dnow       disable 3DNow! optimizations
  --disable-amd3dnowext    disable 3DNow! extended optimizations
  --disable-mmx            disable MMX optimizations
  --disable-mmx2           disable MMX2 optimizations
  --disable-sse            disable SSE optimizations
  --disable-ssse3          disable SSSE3 optimizations
  --disable-avx            disable AVX optimizations
  --disable-armv5te        disable armv5te optimizations
  --disable-armv6          disable armv6 optimizations
  --disable-armv6t2        disable armv6t2 optimizations
  --disable-armvfp         disable ARM VFP optimizations
  --disable-mmi            disable MMI optimizations
  --disable-neon           disable NEON optimizations
  --disable-vis            disable VIS optimizations
  --disable-yasm           disable use of yasm assembler
<<<<<<< HEAD
  --enable-pic             build position-independent code
  --malloc-prefix=PFX      prefix malloc and related names with PFX
  --enable-sram            allow use of on-chip SRAM
  --disable-symver         disable symbol versioning
  --optflags               override optimization-related compiler flags
  --postproc-version=V     build libpostproc version V.
                           Where V can be '$ALT_PP_VER_MAJOR.$ALT_PP_VER_MINOR.$ALT_PP_VER_MICRO' or 'current'. [$postproc_version_default]
=======
>>>>>>> 6aba117f

Developer options (useful when working on FFmpeg itself):
  --enable-coverage        build with test coverage instrumentation
  --disable-debug          disable debugging symbols
  --enable-debug=LEVEL     set the debug level [$debuglevel]
  --disable-optimizations  disable compiler optimizations
  --enable-extra-warnings  enable more compiler warnings
  --disable-stripping      disable stripping of executables and shared libraries
  --valgrind=VALGRIND      run "make fate" tests through valgrind to detect memory
                           leaks and errors, using the specified valgrind binary.
                           Cannot be combined with --target-exec
  --samples=PATH           location of test samples for FATE, if not set use
                           \$FATE_SAMPLES at make invocation time.
  --enable-xmm-clobber-test check XMM registers for clobbering (Win64-only;
                           should be used only for debugging purposes)

NOTE: Object files are built at the place where configure is launched.
EOF
  exit 0
}

quotes='""'

log(){
    echo "$@" >> $logfile
}

log_file(){
    log BEGIN $1
    pr -n -t $1 >> $logfile
    log END $1
}

echolog(){
    log "$@"
    echo "$@"
}

warn(){
    log "WARNING: $*"
    WARNINGS="${WARNINGS}WARNING: $*\n"
}

die(){
    echolog "$@"
    cat <<EOF

If you think configure made a mistake, make sure you are using the latest
version from Git.  If the latest version fails, report the problem to the
ffmpeg-user@ffmpeg.org mailing list or IRC #ffmpeg on irc.freenode.net.
EOF
    if disabled logging; then
        cat <<EOF
Rerun configure with logging enabled (do not use --disable-logging), and
include the log this produces with your report.
EOF
    else
cat <<EOF
Include the log file "$logfile" produced by configure as this will help
solving the problem.
EOF
    fi
    exit 1
}

# Avoid locale weirdness, besides we really just want to translate ASCII.
toupper(){
    echo "$@" | tr abcdefghijklmnopqrstuvwxyz ABCDEFGHIJKLMNOPQRSTUVWXYZ
}

tolower(){
    echo "$@" | tr ABCDEFGHIJKLMNOPQRSTUVWXYZ abcdefghijklmnopqrstuvwxyz
}

c_escape(){
    echo "$*" | sed 's/["\\]/\\\0/g'
}

sh_quote(){
    v=$(echo "$1" | sed "s/'/'\\\\''/g")
    test "x$v" = "x${v#*[!A-Za-z0-9_/.+-]}" || v="'$v'"
    echo "$v"
}

cleanws(){
    echo "$@" | sed 's/^ *//;s/  */ /g;s/ *$//'
}

filter(){
    pat=$1
    shift
    for v; do
        eval "case $v in $pat) echo $v ;; esac"
    done
}

filter_out(){
    pat=$1
    shift
    for v; do
        eval "case $v in $pat) ;; *) echo $v ;; esac"
    done
}

map(){
    m=$1
    shift
    for v; do eval $m; done
}

set_all(){
    value=$1
    shift
    for var in $*; do
        eval $var=$value
    done
}

set_weak(){
    value=$1
    shift
    for var; do
        eval : \${$var:=$value}
    done
}

set_safe(){
    var=$1
    shift
    eval $(echo "$var" | sed 's/[^A-Za-z0-9_]/_/g')='$*'
}

get_safe(){
    eval echo \$$(echo "$1" | sed 's/[^A-Za-z0-9_]/_/g')
}

pushvar(){
    for var in $*; do
        eval level=\${${var}_level:=0}
        eval ${var}_${level}="\$$var"
        eval ${var}_level=$(($level+1))
    done
}

popvar(){
    for var in $*; do
        eval level=\${${var}_level:-0}
        test $level = 0 && continue
        eval level=$(($level-1))
        eval $var="\${${var}_${level}}"
        eval ${var}_level=$level
        eval unset ${var}_${level}
    done
}

enable(){
    set_all yes $*
}

disable(){
    set_all no $*
}

enable_weak(){
    set_weak yes $*
}

disable_weak(){
    set_weak no $*
}

enable_safe(){
    for var; do
        enable $(echo "$var" | sed 's/[^A-Za-z0-9_]/_/g')
    done
}

disable_safe(){
    for var; do
        disable $(echo "$var" | sed 's/[^A-Za-z0-9_]/_/g')
    done
}

do_enable_deep(){
    for var; do
        enabled $var && continue
        eval sel="\$${var}_select"
        eval sgs="\$${var}_suggest"
        pushvar var sgs
        enable_deep $sel
        popvar sgs
        enable_deep_weak $sgs
        popvar var
    done
}

enable_deep(){
    do_enable_deep $*
    enable $*
}

enable_deep_weak(){
    do_enable_deep $*
    enable_weak $*
}

enabled(){
    test "${1#!}" = "$1" && op== || op=!=
    eval test "x\$${1#!}" $op "xyes"
}

disabled(){
    test "${1#!}" = "$1" && op== || op=!=
    eval test "x\$${1#!}" $op "xno"
}

enabled_all(){
    for opt; do
        enabled $opt || return 1
    done
}

disabled_all(){
    for opt; do
        disabled $opt || return 1
    done
}

enabled_any(){
    for opt; do
        enabled $opt && return 0
    done
}

disabled_any(){
    for opt; do
        disabled $opt && return 0
    done
    return 1
}

set_default(){
    for opt; do
        eval : \${$opt:=\$${opt}_default}
    done
}

is_in(){
    value=$1
    shift
    for var in $*; do
        [ $var = $value ] && return 0
    done
    return 1
}

check_deps(){
    for cfg; do
        cfg="${cfg#!}"
        enabled ${cfg}_checking && die "Circular dependency for $cfg."
        disabled ${cfg}_checking && continue
        enable ${cfg}_checking

        eval dep_all="\$${cfg}_deps"
        eval dep_any="\$${cfg}_deps_any"
        eval dep_sel="\$${cfg}_select"
        eval dep_sgs="\$${cfg}_suggest"
        eval dep_ifa="\$${cfg}_if"
        eval dep_ifn="\$${cfg}_if_any"

        pushvar cfg dep_all dep_any dep_sel dep_sgs dep_ifa dep_ifn
        check_deps $dep_all $dep_any $dep_sel $dep_sgs $dep_ifa $dep_ifn
        popvar cfg dep_all dep_any dep_sel dep_sgs dep_ifa dep_ifn

        [ -n "$dep_ifa" ] && { enabled_all $dep_ifa && enable_weak $cfg; }
        [ -n "$dep_ifn" ] && { enabled_any $dep_ifn && enable_weak $cfg; }
        enabled_all  $dep_all || disable $cfg
        enabled_any  $dep_any || disable $cfg
        disabled_any $dep_sel && disable $cfg

        if enabled $cfg; then
            eval dep_extralibs="\$${cfg}_extralibs"
            test -n "$dep_extralibs" && add_extralibs $dep_extralibs
            enable_deep $dep_sel
            enable_deep_weak $dep_sgs
        fi

        disable ${cfg}_checking
    done
}

print_config_h(){
    enabled $1 && v=1 || v=0
    echo "#define $2 $v"
}

print_config_mak(){
    enabled $1 && v= || v=!
    echo "$v$2=yes"
}

print_config_asm(){
    enabled $1 && v=1 || v=0
    echo "%define $2 $v"
}

print_config(){
    pfx=$1
    files=$2
    shift 2
    for cfg; do
        ucname="$(toupper $cfg)"
        for f in $files; do
            "print_config_${f##*.}" $cfg ${pfx}${ucname} >>$f
        done
    done
}

print_enabled(){
    test "$1" = -n && end=" " && shift || end="\n"
    suf=$1
    shift
    for v; do
        enabled $v && printf "%s$end" ${v%$suf};
    done
}

append(){
    var=$1
    shift
    eval "$var=\"\$$var $*\""
}

prepend(){
    var=$1
    shift
    eval "$var=\"$* \$$var\""
}

add_cppflags(){
    append CPPFLAGS $($filter_cppflags "$@")
}

add_cflags(){
    append CFLAGS $($filter_cflags "$@")
}

add_cxxflags(){
    append CXXFLAGS $($filter_cflags "$@")
}

add_asflags(){
    append ASFLAGS $($filter_asflags "$@")
}

add_ldflags(){
    append LDFLAGS "$@"
}

add_extralibs(){
    prepend extralibs "$@"
}

check_cmd(){
    log "$@"
    "$@" >> $logfile 2>&1
}

check_cc(){
    log check_cc "$@"
    cat > $TMPC
    log_file $TMPC
    check_cmd $cc $CPPFLAGS $CFLAGS "$@" -c -o $TMPO $TMPC
}

check_cxx(){
    log check_cxx "$@"
    cat > $TMPCPP
    log_file $TMPCPP
    check_cmd $cxx $CPPFLAGS $CFLAGS $CXXFLAGS "$@" -c -o $TMPO $TMPCPP
}

check_cpp(){
    log check_cpp "$@"
    cat > $TMPC
    log_file $TMPC
    check_cmd $cc $CPPFLAGS $CFLAGS "$@" -E -o $TMPO $TMPC
}

check_as(){
    log check_as "$@"
    cat > $TMPC
    log_file $TMPC
    check_cmd $as $CPPFLAGS $ASFLAGS "$@" -c -o $TMPO $TMPC
}

check_asm(){
    log check_asm "$@"
    name="$1"
    code="$2"
    shift 2
    disable $name
    check_as "$@" <<EOF && enable $name
void foo(void){ __asm__ volatile($code); }
EOF
}

check_yasm(){
    log check_yasm "$@"
    echo "$1" > $TMPS
    log_file $TMPS
    shift 1
    check_cmd $yasmexe $YASMFLAGS "$@" -o $TMPO $TMPS
}

check_ld(){
    log check_ld "$@"
    type=$1
    shift 1
    flags=''
    libs=''
    for f; do
        test "${f}" = "${f#-l}" && flags="$flags $f" || libs="$libs $f"
    done
    check_$type $($filter_cflags $flags) || return
    check_cmd $ld $LDFLAGS $flags -o $TMPE $TMPO $libs $extralibs
}

check_cppflags(){
    log check_cppflags "$@"
    set -- $($filter_cppflags "$@")
    check_cc "$@" <<EOF && append CPPFLAGS "$@"
int x;
EOF
}

check_cflags(){
    log check_cflags "$@"
    set -- $($filter_cflags "$@")
    check_cc "$@" <<EOF && append CFLAGS "$@"
int x;
EOF
}

check_cxxflags(){
    log check_cxxflags "$@"
    set -- $($filter_cflags "$@")
    check_cxx "$@" <<EOF && append CXXFLAGS "$@"
int x;
EOF
}

test_ldflags(){
    log test_ldflags "$@"
    check_ld "cc" "$@" <<EOF
int main(void){ return 0; }
EOF
}

check_ldflags(){
    log check_ldflags "$@"
    test_ldflags "$@" && add_ldflags "$@"
}

check_header(){
    log check_header "$@"
    header=$1
    shift
    disable_safe $header
    check_cpp "$@" <<EOF && enable_safe $header
#include <$header>
int x;
EOF
}

check_func(){
    log check_func "$@"
    func=$1
    shift
    disable $func
    check_ld "cc" "$@" <<EOF && enable $func
extern int $func();
int main(void){ $func(); }
EOF
}

check_mathfunc(){
    log check_mathfunc "$@"
    func=$1
    shift
    disable $func
    check_ld "cc" "$@" <<EOF && enable $func
#include <math.h>
float foo(float f) { return $func(f); }
int main(void){ return (int) foo; }
EOF
}

check_func_headers(){
    log check_func_headers "$@"
    headers=$1
    funcs=$2
    shift 2
    {
        for hdr in $headers; do
            echo "#include <$hdr>"
        done
        for func in $funcs; do
            echo "long check_$func(void) { return (long) $func; }"
        done
        echo "int main(void) { return 0; }"
    } | check_ld "cc" "$@" && enable $funcs && enable_safe $headers
}

check_class_headers_cpp(){
    log check_class_headers_cpp "$@"
    headers=$1
    classes=$2
    shift 2
    {
        for hdr in $headers; do
            echo "#include <$hdr>"
        done
        echo "int main(void) { "
        i=1
        for class in $classes; do
            echo "$class obj$i;"
            i=$(expr $i + 1)
        done
        echo "return 0; }"
    } | check_ld "cxx" "$@" && enable $funcs && enable_safe $headers
}

check_cpp_condition(){
    log check_cpp_condition "$@"
    header=$1
    condition=$2
    shift 2
    check_cpp $($filter_cppflags "$@") <<EOF
#include <$header>
#if !($condition)
#error "unsatisfied condition: $condition"
#endif
EOF
}

check_lib(){
    log check_lib "$@"
    header="$1"
    func="$2"
    shift 2
    check_header $header && check_func $func "$@" && add_extralibs "$@"
}

check_lib2(){
    log check_lib2 "$@"
    headers="$1"
    funcs="$2"
    shift 2
    check_func_headers "$headers" "$funcs" "$@" && add_extralibs "$@"
}

check_lib_cpp(){
    log check_lib_cpp "$@"
    headers="$1"
    classes="$2"
    shift 2
    check_class_headers_cpp "$headers" "$classes" "$@" && add_extralibs "$@"
}

check_pkg_config(){
    log check_pkg_config "$@"
    pkg="$1"
    headers="$2"
    funcs="$3"
    shift 3
    $pkg_config --exists $pkg 2>/dev/null || return
    pkg_cflags=$($pkg_config --cflags $pkg)
    pkg_libs=$($pkg_config --libs $pkg)
    check_func_headers "$headers" "$funcs" $pkg_cflags $pkg_libs "$@" &&
        set_safe ${pkg}_cflags $pkg_cflags   &&
        set_safe ${pkg}_libs   $pkg_libs
}

check_exec(){
    check_ld "cc" "$@" && { enabled cross_compile || $TMPE >> $logfile 2>&1; }
}

check_exec_crash(){
    code=$(cat)

    # exit() is not async signal safe.  _Exit (C99) and _exit (POSIX)
    # are safe but may not be available everywhere.  Thus we use
    # raise(SIGTERM) instead.  The check is run in a subshell so we
    # can redirect the "Terminated" message from the shell.  SIGBUS
    # is not defined by standard C so it is used conditionally.

    (check_exec "$@") >> $logfile 2>&1 <<EOF
#include <signal.h>
static void sighandler(int sig){
    raise(SIGTERM);
}
int func(void){
    $code
}
int (*func_ptr)(void) = func;
int main(void){
    signal(SIGILL, sighandler);
    signal(SIGFPE, sighandler);
    signal(SIGSEGV, sighandler);
#ifdef SIGBUS
    signal(SIGBUS, sighandler);
#endif
    return func_ptr();
}
EOF
}

check_type(){
    log check_type "$@"
    headers=$1
    type=$2
    shift 2
    disable_safe "$type"
    incs=""
    for hdr in $headers; do
        incs="$incs
#include <$hdr>"
    done
    check_cc "$@" <<EOF && enable_safe "$type"
$incs
$type v;
EOF
}

check_struct(){
    log check_type "$@"
    headers=$1
    struct=$2
    member=$3
    shift 3
    disable_safe "${struct}_${member}"
    incs=""
    for hdr in $headers; do
        incs="$incs
#include <$hdr>"
    done
    check_cc "$@" <<EOF && enable_safe "${struct}_${member}"
$incs
const void *p = &(($struct *)0)->$member;
EOF
}

require(){
    name="$1"
    header="$2"
    func="$3"
    shift 3
    check_lib $header $func "$@" || die "ERROR: $name not found"
}

require2(){
    name="$1"
    headers="$2"
    func="$3"
    shift 3
    check_lib2 "$headers" $func "$@" || die "ERROR: $name not found"
}

require_cpp(){
    name="$1"
    headers="$2"
    classes="$3"
    shift 3
    check_lib_cpp "$headers" "$classes" "$@" || die "ERROR: $name not found"
}

require_pkg_config(){
    pkg="$1"
    check_pkg_config "$@" || die "ERROR: $pkg not found"
    add_cflags    $(get_safe ${pkg}_cflags)
    add_extralibs $(get_safe ${pkg}_libs)
}

check_host_cc(){
    log check_host_cc "$@"
    cat > $TMPC
    log_file $TMPC
    check_cmd $host_cc $host_cflags "$@" -c -o $TMPO $TMPC
}

check_host_cflags(){
    log check_host_cflags "$@"
    check_host_cc "$@" <<EOF && append host_cflags "$@"
int x;
EOF
}

apply(){
    file=$1
    shift
    "$@" < "$file" > "$file.tmp" && mv "$file.tmp" "$file" || rm "$file.tmp"
}

cp_if_changed(){
    cmp -s "$1" "$2" && echo "$2 is unchanged" && return
    mkdir -p "$(dirname $2)"
    cp -f "$1" "$2"
}

# CONFIG_LIST contains configurable options, while HAVE_LIST is for
# system-dependent things.

COMPONENT_LIST="
    bsfs
    decoders
    demuxers
    encoders
    filters
    hwaccels
    indevs
    muxers
    outdevs
    parsers
    protocols
"

PROGRAM_LIST="
    ffplay
    ffprobe
    ffserver
    ffmpeg
"

CONFIG_LIST="
    $COMPONENT_LIST
    $PROGRAM_LIST
<<<<<<< HEAD
    avplay
    avprobe
    avserver
    aandct
=======
>>>>>>> 6aba117f
    ac3dsp
    avcodec
    avdevice
    avfilter
    avformat
    avisynth
    bzlib
    crystalhd
    dct
    doc
    dwt
    dxva2
    fastdiv
    fft
    frei0r
    gnutls
    gpl
    gray
    hardcoded_tables
<<<<<<< HEAD
    huffman
    libaacplus
    libass
    libbluray
=======
>>>>>>> 6aba117f
    libcdio
    libcelt
    libdc1394
    libdirac
    libfaac
    libfreetype
    libgsm
    libmodplug
    libmp3lame
    libnut
    libopencore_amrnb
    libopencore_amrwb
    libopencv
    libopenjpeg
    libpulse
    librtmp
    libschroedinger
    libspeex
    libstagefright_h264
    libtheora
    libutvideo
    libv4l2
    libvo_aacenc
    libvo_amrwbenc
    libvorbis
    libvpx
    libx264
    libxavs
    libxvid
    lsp
    mdct
    memalign_hack
    mpegaudiodsp
    network
    nonfree
    openal
    openssl
    pic
    postproc
    rdft
    rtpdec
    runtime_cpudetect
    safe_bitstream_reader
    shared
    sinewin
    small
    sram
    static
    swresample
    swscale
    swscale_alpha
    thumb
    vaapi
    vda
    vdpau
    version3
    xmm_clobber_test
    x11grab
    zlib
"

THREADS_LIST='
    pthreads
    w32threads
    os2threads
'

ARCH_LIST='
    alpha
    arm
    avr32
    avr32_ap
    avr32_uc
    bfin
    ia64
    m68k
    mips
    mips64
    parisc
    ppc
    ppc64
    s390
    sh4
    sparc
    sparc64
    tomi
    x86
    x86_32
    x86_64
'

ARCH_EXT_LIST='
    altivec
    amd3dnow
    amd3dnowext
    armv5te
    armv6
    armv6t2
    armvfp
    avx
    mmi
    mmx
    mmx2
    neon
    ppc4xx
    sse
    ssse3
    vfpv3
    vis
'

HAVE_LIST_PUB='
    bigendian
    fast_unaligned
'

HAVE_LIST="
    $ARCH_EXT_LIST
    $HAVE_LIST_PUB
    $THREADS_LIST
    aligned_stack
    alsa_asoundlib_h
    altivec_h
    arpa_inet_h
    asm_mod_y
    asm_types_h
    attribute_may_alias
    attribute_packed
    cbrtf
    closesocket
    cmov
    dcbzl
    dev_bktr_ioctl_bt848_h
    dev_bktr_ioctl_meteor_h
    dev_ic_bt8xx_h
    dev_video_bktr_ioctl_bt848_h
    dev_video_meteor_ioctl_meteor_h
    dlfcn_h
    dlopen
    dos_paths
    ebp_available
    ebx_available
    exp2
    exp2f
    fast_64bit
    fast_clz
    fast_cmov
    fcntl
    fork
    getaddrinfo
    gethrtime
    GetProcessAffinityMask
    GetProcessMemoryInfo
    GetProcessTimes
    getrusage
    gnu_as
    ibm_asm
    inet_aton
    inline_asm
    isatty
    kbhit
    ldbrx
    libdc1394_1
    libdc1394_2
    llrint
    llrintf
    local_aligned_16
    local_aligned_8
    localtime_r
    log2
    log2f
    loongson
    lrint
    lrintf
    lzo1x_999_compress
    machine_ioctl_bt848_h
    machine_ioctl_meteor_h
    makeinfo
    malloc_h
    MapViewOfFile
    memalign
    mkstemp
    mmap
    PeekNamedPipe
    poll_h
    posix_memalign
    round
    roundf
    sched_getaffinity
    sdl
    sdl_video_size
    setmode
    setrlimit
    sndio_h
    socklen_t
    soundcard_h
    strerror_r
    strptime
    struct_addrinfo
    struct_ipv6_mreq
    struct_rusage_ru_maxrss
    struct_sockaddr_in6
    struct_sockaddr_sa_len
    struct_sockaddr_storage
    struct_v4l2_frmivalenum_discrete
    symver
    symver_asm_label
    symver_gnu_asm
    sysconf
    sysctl
    sys_mman_h
    sys_param_h
    sys_resource_h
    sys_select_h
    sys_soundcard_h
    sys_videoio_h
    termios_h
    threads
    trunc
    truncf
    vfp_args
    VirtualAlloc
    winsock2_h
    xform_asm
    xmm_clobbers
    yasm
"

# options emitted with CONFIG_ prefix but not available on command line
CONFIG_EXTRA="
    aandct
    avutil
    golomb
    gplv3
    h264chroma
    h264dsp
    h264pred
    huffman
    lgplv3
    lpc
"

CMDLINE_SELECT="
    $ARCH_EXT_LIST
    $CONFIG_LIST
    $THREADS_LIST
    asm
    coverage
    cross_compile
    debug
    extra_warnings
    logging
    optimizations
    stripping
    symver
    yasm
"

PATHS_LIST='
    bindir
    datadir
    incdir
    libdir
    mandir
    prefix
    shlibdir
'

CMDLINE_SET="
    $PATHS_LIST
    ar
    arch
    as
    build_suffix
    cc
    cpu
    cross_prefix
    cxx
    dep_cc
    extra_version
    host_cc
    host_cflags
    host_ldflags
    host_libs
    host_os
    install
    ld
    logfile
    malloc_prefix
    nm
    optflags
    pkg_config
    postproc_version
    progs_suffix
    samples
    strip
    sysinclude
    sysroot
    target_exec
    target_os
    target_path
    valgrind
    yasmexe
"

CMDLINE_APPEND="
    extra_cflags
    extra_cxxflags
"

# code dependency declarations

# architecture extensions

armv5te_deps="arm"
armv6_deps="arm"
armv6t2_deps="arm"
armvfp_deps="arm"
neon_deps="arm"
vfpv3_deps="armvfp"

mmi_deps="mips"

altivec_deps="ppc"
ppc4xx_deps="ppc"

vis_deps="sparc"

x86_64_suggest="cmov fast_cmov"
amd3dnow_deps="mmx"
amd3dnowext_deps="amd3dnow"
mmx_deps="x86"
mmx2_deps="mmx"
sse_deps="mmx"
ssse3_deps="sse"
avx_deps="ssse3"

aligned_stack_if_any="ppc x86"
fast_64bit_if_any="alpha ia64 mips64 parisc64 ppc64 sparc64 x86_64"
fast_clz_if_any="alpha armv5te avr32 mips ppc x86"
fast_unaligned_if_any="armv6 ppc x86"

inline_asm_deps="!tms470"
need_memalign="altivec neon sse"

symver_if_any="symver_asm_label symver_gnu_asm"

# subsystems
dct_select="rdft"
mdct_select="fft"
rdft_select="fft"
mpegaudiodsp_select="dct"

# decoders / encoders / hardware accelerators
aac_decoder_select="mdct sinewin"
aac_encoder_select="mdct sinewin"
aac_latm_decoder_select="aac_decoder aac_latm_parser"
ac3_decoder_select="mdct ac3dsp ac3_parser"
ac3_encoder_select="mdct ac3dsp"
ac3_fixed_encoder_select="mdct ac3dsp"
alac_encoder_select="lpc"
amrnb_decoder_select="lsp"
amrwb_decoder_select="lsp"
atrac1_decoder_select="mdct sinewin"
atrac3_decoder_select="mdct"
binkaudio_dct_decoder_select="mdct rdft dct sinewin"
binkaudio_rdft_decoder_select="mdct rdft sinewin"
cavs_decoder_select="golomb"
cook_decoder_select="mdct sinewin"
cscd_decoder_suggest="zlib"
dca_decoder_select="mdct"
dnxhd_encoder_select="aandct"
dxa_decoder_select="zlib"
eac3_decoder_select="ac3_decoder"
eac3_encoder_select="mdct ac3dsp"
eamad_decoder_select="aandct"
eatgq_decoder_select="aandct"
eatqi_decoder_select="aandct"
ffv1_decoder_select="golomb"
flac_decoder_select="golomb"
flac_encoder_select="golomb lpc"
flashsv_decoder_select="zlib"
flashsv_encoder_select="zlib"
flashsv2_encoder_select="zlib"
flashsv2_decoder_select="zlib"
flv_decoder_select="h263_decoder"
flv_encoder_select="h263_encoder"
fraps_decoder_select="huffman"
h261_encoder_select="aandct"
h263_decoder_select="h263_parser"
h263_encoder_select="aandct"
h263_vaapi_hwaccel_select="vaapi h263_decoder"
h263i_decoder_select="h263_decoder"
h263p_encoder_select="h263_encoder"
h264_crystalhd_decoder_select="crystalhd h264_mp4toannexb_bsf h264_parser"
h264_decoder_select="golomb h264chroma h264dsp h264pred"
h264_dxva2_hwaccel_deps="dxva2api_h"
h264_dxva2_hwaccel_select="dxva2 h264_decoder"
h264_vaapi_hwaccel_select="vaapi h264_decoder"
h264_vda_hwaccel_deps="VideoDecodeAcceleration_VDADecoder_h pthreads"
h264_vda_hwaccel_select="vda h264_decoder"
h264_vdpau_decoder_select="vdpau h264_decoder"
imc_decoder_select="fft mdct sinewin"
jpegls_decoder_select="golomb"
jpegls_encoder_select="golomb"
ljpeg_encoder_select="aandct"
loco_decoder_select="golomb"
mjpeg_encoder_select="aandct"
mlp_decoder_select="mlp_parser"
mp1_decoder_select="mpegaudiodsp"
mp1float_decoder_select="mpegaudiodsp"
mp2_decoder_select="mpegaudiodsp"
mp2float_decoder_select="mpegaudiodsp"
mp3_decoder_select="mpegaudiodsp"
mp3adu_decoder_select="mpegaudiodsp"
mp3adufloat_decoder_select="mpegaudiodsp"
mp3float_decoder_select="mpegaudiodsp"
mp3on4_decoder_select="mpegaudiodsp"
mp3on4float_decoder_select="mpegaudiodsp"
mpc7_decoder_select="mpegaudiodsp"
mpc8_decoder_select="mpegaudiodsp"
mpeg_vdpau_decoder_select="vdpau mpegvideo_decoder"
mpeg_xvmc_decoder_deps="X11_extensions_XvMClib_h"
mpeg_xvmc_decoder_select="mpegvideo_decoder"
mpeg1_vdpau_decoder_select="vdpau mpeg1video_decoder"
mpeg1_vdpau_hwaccel_select="vdpau mpeg1video_decoder"
mpeg1video_encoder_select="aandct"
mpeg2_crystalhd_decoder_select="crystalhd"
mpeg2_dxva2_hwaccel_deps="dxva2api_h"
mpeg2_dxva2_hwaccel_select="dxva2 mpeg2video_decoder"
mpeg2_vdpau_hwaccel_select="vdpau mpeg2video_decoder"
mpeg2_vaapi_hwaccel_select="vaapi mpeg2video_decoder"
mpeg2video_encoder_select="aandct"
mpeg4_crystalhd_decoder_select="crystalhd"
mpeg4_decoder_select="h263_decoder mpeg4video_parser"
mpeg4_encoder_select="h263_encoder"
mpeg4_vaapi_hwaccel_select="vaapi mpeg4_decoder"
mpeg4_vdpau_decoder_select="vdpau mpeg4_decoder"
msmpeg4_crystalhd_decoder_select="crystalhd"
msmpeg4v1_decoder_select="h263_decoder"
msmpeg4v1_encoder_select="h263_encoder"
msmpeg4v2_decoder_select="h263_decoder"
msmpeg4v2_encoder_select="h263_encoder"
msmpeg4v3_decoder_select="h263_decoder"
msmpeg4v3_encoder_select="h263_encoder"
nellymoser_decoder_select="mdct sinewin"
nellymoser_encoder_select="mdct sinewin"
png_decoder_select="zlib"
png_encoder_select="zlib"
qcelp_decoder_select="lsp"
qdm2_decoder_select="mdct rdft mpegaudiodsp"
ra_144_encoder_select="lpc"
rv10_decoder_select="h263_decoder"
rv10_encoder_select="h263_encoder"
rv20_decoder_select="h263_decoder"
rv20_encoder_select="h263_encoder"
rv30_decoder_select="golomb h264chroma h264pred"
rv40_decoder_select="golomb h264chroma h264pred"
shorten_decoder_select="golomb"
sipr_decoder_select="lsp"
snow_decoder_select="dwt"
snow_encoder_select="aandct dwt"
sonic_decoder_select="golomb"
sonic_encoder_select="golomb"
sonic_ls_encoder_select="golomb"
svq1_encoder_select="aandct"
svq3_decoder_select="golomb h264chroma h264dsp h264pred"
svq3_decoder_suggest="zlib"
theora_decoder_select="vp3_decoder"
tiff_decoder_suggest="zlib"
tiff_encoder_suggest="zlib"
truehd_decoder_select="mlp_decoder"
tscc_decoder_select="zlib"
twinvq_decoder_select="mdct lsp sinewin"
vc1_crystalhd_decoder_select="crystalhd"
vc1_decoder_select="h263_decoder h264chroma"
vc1_dxva2_hwaccel_deps="dxva2api_h"
vc1_dxva2_hwaccel_select="dxva2 vc1_decoder"
vc1_vaapi_hwaccel_select="vaapi vc1_decoder"
vc1_vdpau_decoder_select="vdpau vc1_decoder"
vc1image_decoder_select="vc1_decoder"
vorbis_decoder_select="mdct"
vorbis_encoder_select="mdct"
vp6_decoder_select="huffman"
vp6a_decoder_select="vp6_decoder"
vp6f_decoder_select="vp6_decoder"
vp8_decoder_select="h264pred"
wmapro_decoder_select="mdct sinewin"
wmav1_decoder_select="mdct sinewin"
wmav1_encoder_select="mdct sinewin"
wmav2_decoder_select="mdct sinewin"
wmav2_encoder_select="mdct sinewin"
wmavoice_decoder_select="lsp rdft dct mdct sinewin"
wmv1_decoder_select="h263_decoder"
wmv1_encoder_select="h263_encoder"
wmv2_decoder_select="h263_decoder"
wmv2_encoder_select="h263_encoder"
wmv3_decoder_select="vc1_decoder"
wmv3_crystalhd_decoder_select="crystalhd"
wmv3_dxva2_hwaccel_select="vc1_dxva2_hwaccel"
wmv3_vaapi_hwaccel_select="vc1_vaapi_hwaccel"
wmv3_vdpau_decoder_select="vc1_vdpau_decoder"
wmv3image_decoder_select="wmv3_decoder"
zerocodec_decoder_select="zlib"
zlib_decoder_select="zlib"
zlib_encoder_select="zlib"
zmbv_decoder_select="zlib"
zmbv_encoder_select="zlib"

crystalhd_deps="libcrystalhd_libcrystalhd_if_h"
vaapi_deps="va_va_h"
vda_deps="VideoDecodeAcceleration_VDADecoder_h pthreads"
vdpau_deps="vdpau_vdpau_h vdpau_vdpau_x11_h"

# parsers
h264_parser_select="golomb h264chroma h264dsp h264pred"

# external libraries
libaacplus_encoder_deps="libaacplus"
libcelt_decoder_deps="libcelt"
libdirac_decoder_deps="libdirac !libschroedinger"
libfaac_encoder_deps="libfaac"
libgsm_decoder_deps="libgsm"
libgsm_encoder_deps="libgsm"
libgsm_ms_decoder_deps="libgsm"
libgsm_ms_encoder_deps="libgsm"
libmodplug_demuxer_deps="libmodplug"
libmp3lame_encoder_deps="libmp3lame"
libopencore_amrnb_decoder_deps="libopencore_amrnb"
libopencore_amrnb_encoder_deps="libopencore_amrnb"
libopencore_amrwb_decoder_deps="libopencore_amrwb"
libopenjpeg_decoder_deps="libopenjpeg"
libopenjpeg_encoder_deps="libopenjpeg"
libschroedinger_decoder_deps="libschroedinger"
libschroedinger_encoder_deps="libschroedinger"
libspeex_decoder_deps="libspeex"
libspeex_encoder_deps="libspeex"
libstagefright_h264_decoder_deps="libstagefright_h264"
libtheora_encoder_deps="libtheora"
libvo_aacenc_encoder_deps="libvo_aacenc"
libvo_amrwbenc_encoder_deps="libvo_amrwbenc"
libvorbis_encoder_deps="libvorbis"
libvpx_decoder_deps="libvpx"
libvpx_encoder_deps="libvpx"
libx264_encoder_deps="libx264"
libx264rgb_encoder_deps="libx264"
libxavs_encoder_deps="libxavs"
libxvid_encoder_deps="libxvid"
libutvideo_decoder_deps="libutvideo"
libutvideo_encoder_deps="libutvideo"

# demuxers / muxers
ac3_demuxer_select="ac3_parser"
asf_stream_muxer_select="asf_muxer"
avisynth_demuxer_deps="avisynth"
dirac_demuxer_select="dirac_parser"
eac3_demuxer_select="ac3_parser"
flac_demuxer_select="flac_parser"
ipod_muxer_select="mov_muxer"
libnut_demuxer_deps="libnut"
libnut_muxer_deps="libnut"
matroska_audio_muxer_select="matroska_muxer"
matroska_demuxer_suggest="zlib bzlib"
mov_demuxer_suggest="zlib"
mp3_demuxer_select="mpegaudio_parser"
mp4_muxer_select="mov_muxer"
mpegtsraw_demuxer_select="mpegts_demuxer"
mxf_d10_muxer_select="mxf_muxer"
ogg_demuxer_select="golomb"
psp_muxer_select="mov_muxer"
rtp_demuxer_select="sdp_demuxer"
rtpdec_select="asf_demuxer rm_demuxer rtp_protocol mpegts_demuxer mov_demuxer"
rtsp_demuxer_select="http_protocol rtpdec"
rtsp_muxer_select="rtp_muxer http_protocol rtp_protocol"
sap_demuxer_select="sdp_demuxer"
sap_muxer_select="rtp_muxer rtp_protocol"
sdp_demuxer_select="rtpdec"
spdif_muxer_select="aac_parser"
tg2_muxer_select="mov_muxer"
tgp_muxer_select="mov_muxer"
w64_demuxer_deps="wav_demuxer"

# indevs / outdevs
alsa_indev_deps="alsa_asoundlib_h snd_pcm_htimestamp"
alsa_outdev_deps="alsa_asoundlib_h"
bktr_indev_deps_any="dev_bktr_ioctl_bt848_h machine_ioctl_bt848_h dev_video_bktr_ioctl_bt848_h dev_ic_bt8xx_h"
dshow_indev_deps="IBaseFilter"
dshow_indev_extralibs="-lpsapi -lole32 -lstrmiids -luuid"
dv1394_indev_deps="dv1394 dv_demuxer"
fbdev_indev_deps="linux_fb_h"
jack_indev_deps="jack_jack_h sem_timedwait"
lavfi_indev_deps="avfilter"
libcdio_indev_deps="libcdio"
libdc1394_indev_deps="libdc1394"
libv4l2_indev_deps="libv4l2"
openal_indev_deps="openal"
oss_indev_deps_any="soundcard_h sys_soundcard_h"
oss_outdev_deps_any="soundcard_h sys_soundcard_h"
pulse_indev_deps="libpulse"
sdl_outdev_deps="sdl"
sndio_indev_deps="sndio_h"
sndio_outdev_deps="sndio_h"
v4l_indev_deps="linux_videodev_h"
v4l2_indev_deps_any="linux_videodev2_h sys_videoio_h"
vfwcap_indev_deps="capCreateCaptureWindow vfwcap_defines"
vfwcap_indev_extralibs="-lavicap32"
x11_grab_device_indev_deps="x11grab XShmCreateImage"
x11_grab_device_indev_extralibs="-lX11 -lXext -lXfixes"

# protocols
bluray_protocol_deps="libbluray"
gopher_protocol_deps="network"
httpproxy_protocol_deps="network"
httpproxy_protocol_select="tcp_protocol"
http_protocol_deps="network"
http_protocol_select="tcp_protocol"
https_protocol_select="tls_protocol"
librtmp_protocol_deps="librtmp"
librtmpe_protocol_deps="librtmp"
librtmps_protocol_deps="librtmp"
librtmpt_protocol_deps="librtmp"
librtmpte_protocol_deps="librtmp"
mmsh_protocol_select="http_protocol"
mmst_protocol_deps="network"
rtmp_protocol_deps="!librtmp_protocol"
rtmp_protocol_select="tcp_protocol"
rtp_protocol_select="udp_protocol"
tcp_protocol_deps="network"
tls_protocol_deps_any="openssl gnutls"
tls_protocol_select="tcp_protocol"
udp_protocol_deps="network"

# filters
aconvert_filter_deps="swresample"
amovie_filter_deps="avcodec avformat"
aresample_filter_deps="swresample"
ass_filter_deps="libass"
blackframe_filter_deps="gpl"
boxblur_filter_deps="gpl"
cropdetect_filter_deps="gpl"
delogo_filter_deps="gpl"
drawtext_filter_deps="libfreetype"
frei0r_filter_deps="frei0r dlopen"
frei0r_src_filter_deps="frei0r dlopen"
hqdn3d_filter_deps="gpl"
movie_filter_deps="avcodec avformat"
mp_filter_deps="gpl avcodec swscale postproc"
mptestsrc_filter_deps="gpl"
negate_filter_deps="lut_filter"
ocv_filter_deps="libopencv"
pan_filter_deps="swresample"
scale_filter_deps="swscale"
tinterlace_filter_deps="gpl"
yadif_filter_deps="gpl"

# libraries
avdevice_deps="avcodec avformat"
avformat_deps="avcodec"
postproc_deps="gpl"

# programs
ffplay_deps="avcodec avformat swscale swresample sdl"
ffplay_select="buffersink_filter rdft"
ffprobe_deps="avcodec avformat"
ffserver_deps="avformat ffm_muxer fork rtp_protocol rtsp_demuxer"
ffserver_extralibs='$ldl'
ffmpeg_deps="avcodec avformat swscale swresample"
ffmpeg_select="buffersink_filter"

doc_deps="texi2html"

# tests

test_deps(){
    suf1=$1
    suf2=$2
    shift 2
    for v; do
        dep=${v%=*}
        tests=${v#*=}
        for name in ${tests}; do
            append ${name}_test_deps ${dep}$suf1 ${dep}$suf2
        done
    done
}

mxf_d10_test_deps="avfilter"
seek_lavf_mxf_d10_test_deps="mxf_d10_test"

test_deps _encoder _decoder                                             \
    adpcm_ima_qt                                                        \
    adpcm_ima_wav                                                       \
    adpcm_ms                                                            \
    adpcm_swf                                                           \
    adpcm_yamaha=adpcm_yam                                              \
    alac                                                                \
    asv1                                                                \
    asv2                                                                \
    bmp                                                                 \
    dnxhd="dnxhd_1080i dnxhd_720p dnxhd_720p_rd"                        \
    dvvideo="dv dv_411 dv50"                                            \
    ffv1                                                                \
    flac                                                                \
    flashsv                                                             \
    flv                                                                 \
    adpcm_g726=g726                                                     \
    gif                                                                 \
    h261                                                                \
    h263="h263 h263p"                                                   \
    huffyuv                                                             \
    jpegls                                                              \
    mjpeg="jpg mjpeg ljpeg"                                             \
    mp2                                                                 \
    mpeg1video="mpeg mpeg1b"                                            \
    mpeg2video="mpeg2 mpeg2_422 mpeg2_idct_int mpeg2_ilace mpeg2_ivlc_qprd" \
    mpeg2video="mpeg2thread mpeg2thread_ilace"                          \
    mpeg4="mpeg4 mpeg4_adap mpeg4_qpel mpeg4_qprd mpeg4adv mpeg4nr"     \
    mpeg4="mpeg4thread error rc"                                        \
    msmpeg4v3=msmpeg4                                                   \
    msmpeg4v2                                                           \
    pbm=pbmpipe                                                         \
    pcx                                                                 \
    pgm="pgm pgmpipe"                                                   \
    png                                                                 \
    ppm="ppm ppmpipe"                                                   \
    rawvideo="rgb yuv"                                                  \
    roq                                                                 \
    rv10                                                                \
    rv20                                                                \
    sgi                                                                 \
    snow="snow snowll"                                                  \
    svq1                                                                \
    targa=tga                                                           \
    tiff                                                                \
    wmav1                                                               \
    wmav2                                                               \
    wmv1                                                                \
    wmv2                                                                \

test_deps _muxer _demuxer                                               \
    aiff                                                                \
    pcm_alaw=alaw                                                       \
    asf                                                                 \
    au                                                                  \
    avi                                                                 \
    dv=dv_fmt                                                           \
    ffm                                                                 \
    flv=flv_fmt                                                         \
    gxf                                                                 \
    matroska=mkv                                                        \
    mmf                                                                 \
    mov="mov ismv"                                                      \
    pcm_mulaw=mulaw                                                     \
    mxf="mxf mxf_d10"                                                   \
    nut                                                                 \
    ogg="ogg ogg_vp3"                                                   \
    rawvideo=pixfmt                                                     \
    rm                                                                  \
    swf                                                                 \
    mpegts=ts                                                           \
    voc                                                                 \
    wav                                                                 \
    yuv4mpegpipe=yuv4mpeg                                               \

ac3_fixed_test_deps="ac3_fixed_encoder ac3_decoder"
flashsv2_test_deps="zlib"
mpg_test_deps="mpeg1system_muxer mpegps_demuxer"
mpng_test_deps="zlib"
pp_test_deps="mp_filter"
pp2_test_deps="mp_filter"
pp3_test_deps="mp_filter"
pp4_test_deps="mp_filter"
pp5_test_deps="mp_filter"
pp6_test_deps="mp_filter"
zlib_test_deps="zlib"
zmbv_test_deps="zlib"

# default parameters

logfile="config.log"

# installation paths
prefix_default="/usr/local"
bindir_default='${prefix}/bin'
datadir_default='${prefix}/share/ffmpeg'
incdir_default='${prefix}/include'
libdir_default='${prefix}/lib'
mandir_default='${prefix}/share/man'
shlibdir_default="$libdir_default"
postproc_version_default="current"

# toolchain
ar_default="ar"
cc_default="gcc"
cxx_default="g++"
cc_version=\"unknown\"
host_cc_default="gcc"
install="install"
ln_s="ln -sf"
nm_default="nm"
objformat="elf"
pkg_config_default=pkg-config
ranlib="ranlib"
strip_default="strip"
yasmexe_default="yasm"

nm_opts='-g'
nogas=":"

# machine
arch_default=$(uname -m)
cpu="generic"

# OS
target_os_default=$(tolower $(uname -s))
host_os=$target_os_default

# alternative libpostproc version
ALT_PP_VER_MAJOR=51
ALT_PP_VER_MINOR=2
ALT_PP_VER_MICRO=101
ALT_PP_VER=$ALT_PP_VER_MAJOR.$ALT_PP_VER_MINOR.$ALT_PP_VER_MICRO

# configurable options
enable $PROGRAM_LIST

enable avcodec
enable avdevice
enable avfilter
enable avformat
enable avutil
enable postproc
enable stripping
enable swresample
enable swscale

enable asm
enable debug
enable doc
enable fastdiv
enable network
enable optimizations
enable safe_bitstream_reader
enable static
enable swscale_alpha

# build settings
SHFLAGS='-shared -Wl,-soname,$$(@F)'
FFSERVERLDFLAGS=-Wl,-E
LIBPREF="lib"
LIBSUF=".a"
FULLNAME='$(NAME)$(BUILDSUF)'
LIBNAME='$(LIBPREF)$(FULLNAME)$(LIBSUF)'
SLIBPREF="lib"
SLIBSUF=".so"
SLIBNAME='$(SLIBPREF)$(FULLNAME)$(SLIBSUF)'
SLIBNAME_WITH_VERSION='$(SLIBNAME).$(LIBVERSION)'
SLIBNAME_WITH_MAJOR='$(SLIBNAME).$(LIBMAJOR)'
LIB_INSTALL_EXTRA_CMD='$$(RANLIB) "$(LIBDIR)/$(LIBNAME)"'
SLIB_INSTALL_NAME='$(SLIBNAME_WITH_VERSION)'
SLIB_INSTALL_LINKS='$(SLIBNAME_WITH_MAJOR) $(SLIBNAME)'

AS_O='-o $@'
CC_O='-o $@'
CXX_O='-o $@'

host_cflags='-D_ISOC99_SOURCE -O3 -g'
host_libs='-lm'

target_path='$(CURDIR)'

# since the object filename is not given with the -MM flag, the compiler
# is only able to print the basename, and we must add the path ourselves
DEPEND_CMD='$(DEPCC) $(DEPFLAGS) $< | sed -e "/^\#.*/d" -e "s,^[[:space:]]*$(*F)\\.o,$(@D)/$(*F).o," > $(@:.o=.d)'
DEPFLAGS='$(CPPFLAGS) $(CFLAGS) -MM'

# find source path
if test -f configure; then
    source_path=.
else
    source_path=$(cd $(dirname "$0"); pwd)
    echo "$source_path" | grep -q '[[:blank:]]' &&
        die "Out of tree builds are impossible with whitespace in source path."
    test -e "$source_path/config.h" &&
        die "Out of tree builds are impossible with config.h in source dir."
fi

for v in "$@"; do
    r=${v#*=}
    l=${v%"$r"}
    r=$(sh_quote "$r")
    FFMPEG_CONFIGURATION="${FFMPEG_CONFIGURATION# } ${l}${r}"
done

find_things(){
    thing=$1
    pattern=$2
    file=$source_path/$3
    sed -n "s/^[^#]*$pattern.*([^,]*, *\([^,]*\)\(,.*\)*).*/\1_$thing/p" "$file"
}

ENCODER_LIST=$(find_things  encoder  ENC      libavcodec/allcodecs.c)
DECODER_LIST=$(find_things  decoder  DEC      libavcodec/allcodecs.c)
HWACCEL_LIST=$(find_things  hwaccel  HWACCEL  libavcodec/allcodecs.c)
PARSER_LIST=$(find_things   parser   PARSER   libavcodec/allcodecs.c)
BSF_LIST=$(find_things      bsf      BSF      libavcodec/allcodecs.c)
MUXER_LIST=$(find_things    muxer    _MUX     libavformat/allformats.c)
DEMUXER_LIST=$(find_things  demuxer  DEMUX    libavformat/allformats.c)
OUTDEV_LIST=$(find_things   outdev   OUTDEV   libavdevice/alldevices.c)
INDEV_LIST=$(find_things    indev    _IN      libavdevice/alldevices.c)
PROTOCOL_LIST=$(find_things protocol PROTOCOL libavformat/allformats.c)
FILTER_LIST=$(find_things   filter   FILTER   libavfilter/allfilters.c)

ALL_COMPONENTS="
    $BSF_LIST
    $DECODER_LIST
    $DEMUXER_LIST
    $ENCODER_LIST
    $FILTER_LIST
    $HWACCEL_LIST
    $INDEV_LIST
    $MUXER_LIST
    $OUTDEV_LIST
    $PARSER_LIST
    $PROTOCOL_LIST
"

find_tests(){
    map "echo ${2}\${v}_test" $(ls "$source_path"/tests/ref/$1 | grep -v '[^-a-z0-9_]')
}

ACODEC_TESTS=$(find_tests acodec)
VCODEC_TESTS=$(find_tests vsynth1)
LAVF_FATE_TESTS=$(find_tests lavf-fate)
LAVF_TESTS=$(find_tests lavf)
LAVFI_TESTS=$(find_tests lavfi)
SEEK_TESTS=$(find_tests seek seek_)

ALL_TESTS="$ACODEC_TESTS $VCODEC_TESTS $LAVF_FATE_TESTS $LAVF_TESTS $LAVFI_TESTS $SEEK_TESTS"

pcm_test_deps=$(map 'echo ${v%_*}_decoder $v' $(filter pcm_* $ENCODER_LIST))

for n in $COMPONENT_LIST; do
    v=$(toupper ${n%s})_LIST
    eval enable \$$v
    eval ${n}_if_any="\$$v"
done

enable $ARCH_EXT_LIST $ALL_TESTS

die_unknown(){
    echo "Unknown option \"$1\"."
    echo "See $0 --help for available options."
    exit 1
}

show_list() {
    suffix=_$1
    shift
    echo $* | sed s/$suffix//g | tr ' ' '\n' | sort | pr -3 -t
    exit 0
}

for opt do
    optval="${opt#*=}"
    case "$opt" in
    --extra-ldflags=*) add_ldflags $optval
    ;;
    --extra-libs=*) add_extralibs $optval
    ;;
    --disable-devices) disable $INDEV_LIST $OUTDEV_LIST
    ;;
    --enable-debug=*) debuglevel="$optval"
    ;;
    --disable-everything)
    map 'eval unset \${$(toupper ${v%s})_LIST}' $COMPONENT_LIST
    ;;
    --enable-*=*|--disable-*=*)
    eval $(echo "${opt%%=*}" | sed 's/--/action=/;s/-/ thing=/')
    is_in "${thing}s" $COMPONENT_LIST || die_unknown "$opt"
    eval list=\$$(toupper $thing)_LIST
    name=$(echo "${optval}" | sed "s/,/_${thing}|/g")_${thing}
    $action $(filter "$name" $list)
    ;;
    --enable-?*|--disable-?*)
    eval $(echo "$opt" | sed 's/--/action=/;s/-/ option=/;s/-/_/g')
    if is_in $option $COMPONENT_LIST; then
        test $action = disable && action=unset
        eval $action \$$(toupper ${option%s})_LIST
    elif is_in $option $CMDLINE_SELECT; then
        $action $option
    else
        die_unknown $opt
    fi
    ;;
    --list-*)
        NAME="${opt#--list-}"
        is_in $NAME $COMPONENT_LIST || die_unknown $opt
        NAME=${NAME%s}
        eval show_list $NAME \$$(toupper $NAME)_LIST
    ;;
    --help|-h) show_help
    ;;
    *)
    optname="${opt%%=*}"
    optname="${optname#--}"
    optname=$(echo "$optname" | sed 's/-/_/g')
    if is_in $optname $CMDLINE_SET; then
        eval $optname='$optval'
    elif is_in $optname $CMDLINE_APPEND; then
        append $optname "$optval"
    else
         die_unknown $opt
    fi
    ;;
    esac
done

disabled logging && logfile=/dev/null

echo "# $0 $FFMPEG_CONFIGURATION" > $logfile
set >> $logfile

test -n "$cross_prefix" && enable cross_compile

if enabled cross_compile; then
    test -n "$arch" && test -n "$target_os" ||
        die "Must specify target arch and OS when cross-compiling"
fi

set_default arch target_os postproc_version

# Check if we should build alternative libpostproc version instead of current
if   test "$postproc_version" = $ALT_PP_VER; then
  LIBPOSTPROC_VERSION=$ALT_PP_VER
  LIBPOSTPROC_VERSION_MAJOR=$ALT_PP_VER_MAJOR
  LIBPOSTPROC_VERSION_MINOR=$ALT_PP_VER_MINOR
  LIBPOSTPROC_VERSION_MICRO=$ALT_PP_VER_MICRO
elif test "$postproc_version" != current; then
  die "Invalid argument to --postproc-version. See --help output."
fi

ar_default="${cross_prefix}${ar_default}"
cc_default="${cross_prefix}${cc_default}"
cxx_default="${cross_prefix}${cxx_default}"
nm_default="${cross_prefix}${nm_default}"
pkg_config_default="${cross_prefix}${pkg_config_default}"
ranlib="${cross_prefix}${ranlib}"
strip_default="${cross_prefix}${strip_default}"

sysinclude_default="${sysroot}/usr/include"

set_default cc cxx nm pkg_config strip sysinclude yasmexe
enabled cross_compile || host_cc_default=$cc
set_default host_cc

if ! $pkg_config --version >/dev/null 2>&1; then
    warn "$pkg_config not found, library detection may fail."
    pkg_config=false
fi

exesuf() {
    case $1 in
        mingw32*|cygwin*|*-dos|freedos|opendos|os/2*|symbian) echo .exe ;;
    esac
}

EXESUF=$(exesuf $target_os)
HOSTEXESUF=$(exesuf $host_os)

# set temporary file name
: ${TMPDIR:=$TEMPDIR}
: ${TMPDIR:=$TMP}
: ${TMPDIR:=/tmp}

if ! check_cmd mktemp -u XXXXXX; then
    # simple replacement for missing mktemp
    # NOT SAFE FOR GENERAL USE
    mktemp(){
        echo "${2%%XXX*}.${HOSTNAME}.${UID}.$$"
    }
fi

tmpfile(){
    tmp=$(mktemp -u "${TMPDIR}/ffconf.XXXXXXXX")$2 &&
        (set -C; exec > $tmp) 2>/dev/null ||
        die "Unable to create temporary file in $TMPDIR."
    append TMPFILES $tmp
    eval $1=$tmp
}

trap 'rm -f -- $TMPFILES' EXIT

tmpfile TMPASM .asm
tmpfile TMPC   .c
tmpfile TMPCPP .cpp
tmpfile TMPE   $EXESUF
tmpfile TMPH   .h
tmpfile TMPO   .o
tmpfile TMPS   .S
tmpfile TMPSH  .sh
tmpfile TMPV   .ver

unset -f mktemp

chmod +x $TMPE

# make sure we can execute files in $TMPDIR
cat > $TMPSH 2>> $logfile <<EOF
#! /bin/sh
EOF
chmod +x $TMPSH >> $logfile 2>&1
if ! $TMPSH >> $logfile 2>&1; then
    cat <<EOF
Unable to create and execute files in $TMPDIR.  Set the TMPDIR environment
variable to another directory and make sure that it is not mounted noexec.
EOF
    die "Sanity test failed."
fi

filter_asflags=echo
filter_cflags=echo
filter_cppflags=echo

if   $cc -v 2>&1 | grep -q '^gcc.*LLVM'; then
    cc_type=llvm_gcc
    cc_version=__VERSION__
    gcc_extra_ver=$(expr "$($cc --version | head -n1)" : '.*\((.*)\)')
    cc_ident="llvm-gcc $($cc -dumpversion) $gcc_extra_ver"
    CC_DEPFLAGS='-MMD -MF $(@:.o=.d) -MT $@'
    AS_DEPFLAGS='-MMD -MF $(@:.o=.d) -MT $@'
    speed_cflags='-O3'
    size_cflags='-Os'
elif $cc -v 2>&1 | grep -qi ^gcc; then
    cc_type=gcc
    cc_version=__VERSION__
    gcc_version=$($cc --version | head -n1)
    gcc_basever=$($cc -dumpversion)
    gcc_pkg_ver=$(expr "$gcc_version" : '[^ ]* \(([^)]*)\)')
    gcc_ext_ver=$(expr "$gcc_version" : ".*$gcc_pkg_ver $gcc_basever \\(.*\\)")
    cc_ident=$(cleanws "gcc $gcc_basever $gcc_pkg_ver $gcc_ext_ver")
    if ! $cc -dumpversion | grep -q '^2\.'; then
        CC_DEPFLAGS='-MMD -MF $(@:.o=.d) -MT $@'
        AS_DEPFLAGS='-MMD -MF $(@:.o=.d) -MT $@'
    fi
    speed_cflags='-O3'
    size_cflags='-Os'
elif $cc --version 2>/dev/null | grep -q Intel; then
    cc_type=icc
    cc_version="AV_STRINGIFY(__INTEL_COMPILER)"
    cc_ident=$($cc --version | head -n1)
    icc_version=$($cc -dumpversion)
    CC_DEPFLAGS='-MMD'
    AS_DEPFLAGS='-MMD'
    speed_cflags='-O3'
    size_cflags='-Os'
    noopt_cflags='-O1'
elif $cc -v 2>&1 | grep -q xlc; then
    cc_type=xlc
    cc_version="AV_STRINGIFY(__IBMC__)"
    cc_ident=$($cc -qversion 2>/dev/null | head -n1)
    speed_cflags='-O5'
    size_cflags='-O5 -qcompact'
elif $cc -V 2>/dev/null | grep -q Compaq; then
    cc_type=ccc
    cc_version="AV_STRINGIFY(__DECC_VER)"
    cc_ident=$($cc -V | head -n1 | cut -d' ' -f1-3)
    DEPFLAGS='$(CPPFLAGS) $(CFLAGS) -M'
    debuglevel=3
    add_ldflags -Wl,-z,now # calls to libots crash without this
    speed_cflags='-fast'
    size_cflags='-O1'
elif $cc --vsn 2>/dev/null | grep -q "ARM C/C++ Compiler"; then
    test -d "$sysroot" || die "No valid sysroot specified."
    cc_type=armcc
    cc_version="AV_STRINGIFY(__ARMCC_VERSION)"
    cc_ident=$($cc --vsn | head -n1)
    armcc_conf="$PWD/armcc.conf"
    $cc --arm_linux_configure                 \
        --arm_linux_config_file="$armcc_conf" \
        --configure_sysroot="$sysroot"        \
        --configure_cpp_headers="$sysinclude" >>$logfile 2>&1 ||
        die "Error creating armcc configuration file."
    $cc --vsn | grep -q RVCT && armcc_opt=rvct || armcc_opt=armcc
    cc="$cc --arm_linux_config_file=$armcc_conf --translate_gcc"
    as_default="${cross_prefix}gcc"
    CC_DEPFLAGS='-MMD'
    AS_DEPFLAGS='-MMD'
    speed_cflags='-O3'
    size_cflags='-Os'
    filter_asflags="filter_out -W${armcc_opt}*"
elif $cc -version 2>/dev/null | grep -q TMS470; then
    cc_type=tms470
    cc_version="AV_STRINGIFY(__TI_COMPILER_VERSION__)"
    cc_ident=$($cc -version | head -n1 | tr -s ' ')
    cc="$cc --gcc --abi=eabi -eo=.o -mc -me"
    CC_O='-fr=$(@D)'
    as_default="${cross_prefix}gcc"
    ld_default="${cross_prefix}gcc"
    TMPO=$(basename $TMPC .c).o
    append TMPFILES $TMPO
    add_cflags -D__gnuc_va_list=va_list -D__USER_LABEL_PREFIX__=
    CC_DEPFLAGS='-ppa -ppd=$(@:.o=.d)'
    AS_DEPFLAGS='-MMD'
    speed_cflags='-O3 -mf=5'
    size_cflags='-O3 -mf=2'
    filter_cflags=tms470_flags
    tms470_flags(){
        for flag; do
            case $flag in
                -march=*|-mcpu=*)
                    case "${flag#*=}" in
                        armv7-a|cortex-a*)      echo -mv=7a8 ;;
                        armv7-r|cortex-r*)      echo -mv=7r4 ;;
                        armv7-m|cortex-m*)      echo -mv=7m3 ;;
                        armv6*|arm11*)          echo -mv=6   ;;
                        armv5*e|arm[79]*e*|arm9[24]6*|arm96*|arm102[26])
                                                echo -mv=5e  ;;
                        armv4*|arm7*|arm9[24]*) echo -mv=4   ;;
                    esac
                    ;;
                -mfpu=neon)     echo --float_support=vfpv3 --neon ;;
                -mfpu=vfp)      echo --float_support=vfpv2        ;;
                -mfpu=vfpv3)    echo --float_support=vfpv3        ;;
                -msoft-float)   echo --float_support=vfplib       ;;
                -O[0-3]|-mf=*)  echo $flag                        ;;
                -g)             echo -g -mn                       ;;
                -pds=*)         echo $flag                        ;;
            esac
        done
    }
elif $cc -v 2>&1 | grep -q clang; then
    cc_type=clang
    $cc -dM -E $TMPC | grep -q __clang_version__ &&
        cc_version=__clang_version__ || cc_version=__VERSION__
    cc_ident=$($cc --version | head -n1)
    CC_DEPFLAGS='-MMD'
    AS_DEPFLAGS='-MMD'
    speed_cflags='-O3'
    size_cflags='-Os'
elif $cc -V 2>&1 | grep -q Sun; then
    cc_type=suncc
    cc_version="AV_STRINGIFY(__SUNPRO_C)"
    cc_ident=$($cc -V 2>&1 | head -n1 | cut -d' ' -f 2-)
    DEPEND_CMD='$(DEPCC) $(DEPFLAGS) $< | sed -e "1s,^.*: ,$@: ," -e "\$$!s,\$$, \\\," -e "1!s,^.*: , ," > $(@:.o=.d)'
    DEPFLAGS='$(CPPFLAGS) $(CFLAGS) -xM1'
    add_ldflags -xc99
    speed_cflags='-O5'
    size_cflags='-O5 -xspace'
    filter_cflags=suncc_flags
    suncc_flags(){
        for flag; do
            case $flag in
                -march=*|-mcpu=*)
                    case "${flag#*=}" in
                        native)                   echo -xtarget=native       ;;
                        v9|niagara)               echo -xarch=sparc          ;;
                        ultrasparc)               echo -xarch=sparcvis       ;;
                        ultrasparc3|niagara2)     echo -xarch=sparcvis2      ;;
                        i586|pentium)             echo -xchip=pentium        ;;
                        i686|pentiumpro|pentium2) echo -xtarget=pentium_pro  ;;
                        pentium3*|c3-2)           echo -xtarget=pentium3     ;;
                        pentium-m)          echo -xarch=sse2 -xchip=pentium3 ;;
                        pentium4*)          echo -xtarget=pentium4           ;;
                        prescott|nocona)    echo -xarch=sse3 -xchip=pentium4 ;;
                        *-sse3)             echo -xarch=sse3                 ;;
                        core2)              echo -xarch=ssse3 -xchip=core2   ;;
                        amdfam10|barcelona)       echo -xarch=sse4_1         ;;
                        athlon-4|athlon-[mx]p)    echo -xarch=ssea           ;;
                        k8|opteron|athlon64|athlon-fx)
                                                  echo -xarch=sse2a          ;;
                        athlon*)                  echo -xarch=pentium_proa   ;;
                    esac
                    ;;
                -std=c99)             echo -xc99              ;;
                -fomit-frame-pointer) echo -xregs=frameptr    ;;
                -fPIC)                echo -KPIC -xcode=pic32 ;;
                -W*,*)                echo $flag              ;;
                -f*-*|-W*)                                    ;;
                *)                    echo $flag              ;;
            esac
        done
    }
elif $cc -v 2>&1 | grep -q 'PathScale\|Path64'; then
    cc_type=pathscale
    cc_version=__PATHSCALE__
    cc_ident=$($cc -v 2>&1 | head -n1 | tr -d :)
    CC_DEPFLAGS='-MMD -MF $(@:.o=.d) -MT $@'
    AS_DEPFLAGS='-MMD -MF $(@:.o=.d) -MT $@'
    speed_cflags='-O2'
    size_cflags='-Os'
    filter_cflags='filter_out -Wdisabled-optimization'
elif $cc -v 2>&1 | grep -q Open64; then
    cc_type=open64
    cc_version=__OPEN64__
    cc_ident=$($cc -v 2>&1 | head -n1 | tr -d :)
    CC_DEPFLAGS='-MMD -MF $(@:.o=.d) -MT $@'
    AS_DEPFLAGS='-MMD -MF $(@:.o=.d) -MT $@'
    speed_cflags='-O2'
    size_cflags='-Os'
    filter_cflags='filter_out -Wdisabled-optimization|-Wtype-limits|-fno-signed-zeros'
fi

test -n "$cc_type" && enable $cc_type ||
    warn "Unknown C compiler $cc, unable to select optimal CFLAGS"

: ${as_default:=$cc}
: ${dep_cc_default:=$cc}
: ${ld_default:=$cc}
set_default ar as dep_cc ld

test -n "$CC_DEPFLAGS" || CCDEP=$DEPEND_CMD
test -n "$CXX_DEPFLAGS" || CXXDEP=$DEPEND_CMD
test -n "$AS_DEPFLAGS" || ASDEP=$DEPEND_CMD

add_cflags $extra_cflags
add_cxxflags $extra_cxxflags
add_asflags $extra_cflags

if test -n "$sysroot"; then
    case "$cc_type" in
        gcc|llvm_gcc|clang)
            add_cppflags --sysroot="$sysroot"
            add_ldflags --sysroot="$sysroot"
        ;;
        tms470)
            add_cppflags -I"$sysinclude"
            add_ldflags  --sysroot="$sysroot"
        ;;
    esac
fi

if test "$cpu" = host; then
    enabled cross_compile && die "--cpu=host makes no sense when cross-compiling."

    case "$cc_type" in
        gcc|llvm_gcc)
            check_native(){
                $cc $1=native -v -c -o $TMPO $TMPC >$TMPE 2>&1 || return
                sed -n "/cc1.*$1=/{
                            s/.*$1=\\([^ ]*\\).*/\\1/
                            p
                            q
                        }" $TMPE
            }
            cpu=$(check_native -march || check_native -mcpu)
        ;;
    esac

    test "${cpu:-host}" = host && die "--cpu=host not supported with compiler $cc"
fi

# Deal with common $arch aliases
case "$arch" in
    arm*|iPad*)
        arch="arm"
    ;;
    mips|mipsel|IP*)
        arch="mips"
    ;;
    mips64*)
        arch="mips"
        subarch="mips64"
    ;;
    parisc|hppa)
        arch="parisc"
    ;;
    parisc64|hppa64)
        arch="parisc"
        subarch="parisc64"
    ;;
    "Power Macintosh"|ppc|powerpc|ppc64|powerpc64)
        arch="ppc"
    ;;
    s390|s390x)
        arch="s390"
    ;;
    sh4|sh)
        arch="sh4"
    ;;
    sun4u|sparc64)
        arch="sparc"
        subarch="sparc64"
    ;;
    i[3-6]86|i86pc|BePC|x86pc|x86_64|x86_32|amd64)
        arch="x86"
    ;;
esac

is_in $arch $ARCH_LIST || warn "unknown architecture $arch"
enable $arch

# Add processor-specific flags
if test "$cpu" = generic; then
    : do nothing
elif enabled ppc; then

    case $(tolower $cpu) in
        601|ppc601|powerpc601)
            cpuflags="-mcpu=601"
            disable altivec
        ;;
        603*|ppc603*|powerpc603*)
            cpuflags="-mcpu=603"
            disable altivec
        ;;
        604*|ppc604*|powerpc604*)
            cpuflags="-mcpu=604"
            disable altivec
        ;;
        g3|75*|ppc75*|powerpc75*)
            cpuflags="-mcpu=750 -mpowerpc-gfxopt"
            disable altivec
        ;;
        g4|745*|ppc745*|powerpc745*)
            cpuflags="-mcpu=7450 -mpowerpc-gfxopt"
        ;;
        74*|ppc74*|powerpc74*)
            cpuflags="-mcpu=7400 -mpowerpc-gfxopt"
        ;;
        g5|970|ppc970|powerpc970|power4*)
            cpuflags="-mcpu=970 -mpowerpc-gfxopt -mpowerpc64"
        ;;
        cell)
            cpuflags="-mcpu=cell"
            enable ldbrx
        ;;
        e500v2)
            cpuflags="-mcpu=8548 -mhard-float -mfloat-gprs=double"
            disable altivec
        ;;
        e500)
            cpuflags="-mcpu=8540 -mhard-float"
            disable altivec
        ;;
    esac

elif enabled x86; then

    case $cpu in
        i[345]86|pentium)
            cpuflags="-march=$cpu"
            disable mmx
        ;;
        # targets that do NOT support conditional mov (cmov)
        pentium-mmx|k6|k6-[23]|winchip-c6|winchip2|c3)
            cpuflags="-march=$cpu"
            disable cmov
        ;;
        # targets that do support conditional mov (cmov)
        i686|pentiumpro|pentium[23]|pentium-m|athlon|athlon-tbird|athlon-4|athlon-[mx]p|athlon64*|k8*|opteron*|athlon-fx|core2|amdfam10|barcelona|atom)
            cpuflags="-march=$cpu"
            enable cmov
            enable fast_cmov
        ;;
        # targets that do support conditional mov but on which it's slow
        pentium4|pentium4m|prescott|nocona)
            cpuflags="-march=$cpu"
            enable cmov
            disable fast_cmov
        ;;
    esac

elif enabled sparc; then

    case $cpu in
        niagara)
            cpuflags="-mcpu=$cpu"
            disable vis
        ;;
        sparc64)
            cpuflags="-mcpu=v9"
        ;;
    esac

elif enabled arm; then

    case $cpu in
        armv*)
            cpuflags="-march=$cpu"
            subarch=$(echo $cpu | sed 's/[^a-z0-9]//g')
        ;;
        *)
            cpuflags="-mcpu=$cpu"
            case $cpu in
                cortex-a*)                               subarch=armv7a  ;;
                cortex-r*)                               subarch=armv7r  ;;
                cortex-m*)                 enable thumb; subarch=armv7m  ;;
                arm11*)                                  subarch=armv6   ;;
                arm[79]*e*|arm9[24]6*|arm96*|arm102[26]) subarch=armv5te ;;
                armv4*|arm7*|arm9[24]*)                  subarch=armv4   ;;
            esac
        ;;
    esac

elif enabled alpha; then

    enabled ccc && cpuflags="-arch $cpu" || cpuflags="-mcpu=$cpu"

elif enabled bfin; then

    cpuflags="-mcpu=$cpu"

elif enabled mips; then

    cpuflags="-march=$cpu"

elif enabled avr32; then

    case $cpu in
        ap7[02]0[0-2])
            subarch="avr32_ap"
            cpuflags="-mpart=$cpu"
        ;;
        ap)
            subarch="avr32_ap"
            cpuflags="-march=$cpu"
        ;;
        uc3[ab]*)
            subarch="avr32_uc"
            cpuflags="-mcpu=$cpu"
        ;;
        uc)
            subarch="avr32_uc"
            cpuflags="-march=$cpu"
        ;;
    esac

fi

add_cflags $cpuflags
add_asflags $cpuflags

# compiler sanity check
check_exec <<EOF
int main(void){ return 0; }
EOF
if test "$?" != 0; then
    echo "$cc is unable to create an executable file."
    if test -z "$cross_prefix" && ! enabled cross_compile ; then
        echo "If $cc is a cross-compiler, use the --enable-cross-compile option."
        echo "Only do this if you know what cross compiling means."
    fi
    die "C compiler test failed."
fi

add_cppflags -D_ISOC99_SOURCE
add_cxxflags -D__STDC_CONSTANT_MACROS
check_cflags -std=c99
check_cc -D_FILE_OFFSET_BITS=64 <<EOF && add_cppflags -D_FILE_OFFSET_BITS=64
#include <stdlib.h>
EOF
check_cc -D_LARGEFILE_SOURCE <<EOF && add_cppflags -D_LARGEFILE_SOURCE
#include <stdlib.h>
EOF

check_host_cflags -std=c99
check_host_cflags -Wall

case "$arch" in
    alpha|ia64|mips|parisc|sparc)
        spic=$shared
    ;;
    x86)
        subarch="x86_32"
        check_cc <<EOF && subarch="x86_64"
        int test[(int)sizeof(char*) - 7];
EOF
        if test "$subarch" = "x86_64"; then
            spic=$shared
        fi
    ;;
    ppc)
        check_cc <<EOF && subarch="ppc64"
        int test[(int)sizeof(char*) - 7];
EOF
    ;;
esac

enable $subarch
enabled spic && enable pic

# OS specific
case $target_os in
    haiku)
        prefix_default="/boot/common"
        network_extralibs="-lnetwork"
        host_libs=
        ;;
    sunos)
        FFSERVERLDFLAGS=""
        SHFLAGS='-shared -Wl,-h,$$(@F)'
        enabled x86 && SHFLAGS="-mimpure-text $SHFLAGS"
        network_extralibs="-lsocket -lnsl"
        add_cppflags -D__EXTENSIONS__
        # When using suncc to build, the Solaris linker will mark
        # an executable with each instruction set encountered by
        # the Solaris assembler.  As our libraries contain their own
        # guards for processor-specific code, instead suppress
        # generation of the HWCAPS ELF section on Solaris x86 only.
        enabled_all suncc x86 && echo "hwcap_1 = OVERRIDE;" > mapfile && add_ldflags -Wl,-M,mapfile
        nm_opts='-P -g'
        ;;
    netbsd)
        disable symver
        oss_indev_extralibs="-lossaudio"
        oss_outdev_extralibs="-lossaudio"
        ;;
    openbsd)
        enable malloc_aligned
        # On OpenBSD 4.5. the compiler does not use PIC unless
        # explicitly using -fPIC. FFmpeg builds fine without PIC,
        # however the generated executable will not do anything
        # (simply quits with exit-code 1, no crash, no output).
        # Thus explicitly enable PIC here.
        enable pic
        disable symver
        SHFLAGS='-shared'
        oss_indev_extralibs="-lossaudio"
        oss_outdev_extralibs="-lossaudio"
        ;;
    dragonfly)
        enable malloc_aligned
        disable symver
        ;;
    freebsd)
        enable malloc_aligned
        ;;
    bsd/os)
        add_extralibs -lpoll -lgnugetopt
        strip="strip -d"
        ;;
    darwin)
        enable malloc_aligned
        gas="gas-preprocessor.pl $cc"
        enabled ppc && add_asflags -force_cpusubtype_ALL
        SHFLAGS='-dynamiclib -Wl,-single_module -Wl,-install_name,$(SHLIBDIR)/$(SLIBNAME_WITH_MAJOR),-current_version,$(LIBVERSION),-compatibility_version,$(LIBMAJOR)'
        enabled x86_32 && append SHFLAGS -Wl,-read_only_relocs,suppress
        strip="${strip} -x"
        add_ldflags -Wl,-dynamic,-search_paths_first
        SLIBSUF=".dylib"
        SLIBNAME_WITH_VERSION='$(SLIBPREF)$(FULLNAME).$(LIBVERSION)$(SLIBSUF)'
        SLIBNAME_WITH_MAJOR='$(SLIBPREF)$(FULLNAME).$(LIBMAJOR)$(SLIBSUF)'
        FFSERVERLDFLAGS=-Wl,-bind_at_load
        objformat="macho"
        enabled x86_64 && objformat="macho64"
        enabled_any pic shared ||
            { check_cflags -mdynamic-no-pic && add_asflags -mdynamic-no-pic; }
        ;;
    mingw32*)
        if test $target_os = "mingw32ce"; then
            disable network
        else
            target_os=mingw32
        fi
        LIBTARGET=i386
        if enabled x86_64; then
            enable malloc_aligned
            LIBTARGET=x64
        elif enabled arm; then
            LIBTARGET=arm-wince
        fi
        shlibdir_default="$bindir_default"
        SLIBPREF=""
        SLIBSUF=".dll"
        SLIBNAME_WITH_VERSION='$(SLIBPREF)$(FULLNAME)-$(LIBVERSION)$(SLIBSUF)'
        SLIBNAME_WITH_MAJOR='$(SLIBPREF)$(FULLNAME)-$(LIBMAJOR)$(SLIBSUF)'
        SLIB_EXTRA_CMD='-lib.exe /machine:$(LIBTARGET) /def:$$(@:$(SLIBSUF)=.def) /out:$(SUBDIR)$(SLIBNAME:$(SLIBSUF)=.lib)'
        SLIB_INSTALL_NAME='$(SLIBNAME_WITH_MAJOR)'
        SLIB_INSTALL_LINKS=
        SLIB_INSTALL_EXTRA_SHLIB='$(SLIBNAME:$(SLIBSUF)=.lib)'
        SLIB_INSTALL_EXTRA_LIB='lib$(SLIBNAME:$(SLIBSUF)=.dll.a) $(SLIBNAME_WITH_MAJOR:$(SLIBSUF)=.def)'
        SHFLAGS='-shared -Wl,--output-def,$$(@:$(SLIBSUF)=.def) -Wl,--out-implib,$(SUBDIR)lib$(SLIBNAME:$(SLIBSUF)=.dll.a) -Wl,--enable-runtime-pseudo-reloc -Wl,--enable-auto-image-base'
        objformat="win32"
        enable dos_paths
        check_cflags -fno-common
        check_cpp_condition _mingw.h "defined (__MINGW64_VERSION_MAJOR) || (__MINGW32_MAJOR_VERSION > 3) \
                                      || (__MINGW32_MAJOR_VERSION == 3 && __MINGW32_MINOR_VERSION >= 15)" ||
                die "ERROR: MinGW runtime version must be >= 3.15."
        add_cppflags -U__STRICT_ANSI__
        ;;
    cygwin*)
        target_os=cygwin
        shlibdir_default="$bindir_default"
        SLIBPREF="cyg"
        SLIBSUF=".dll"
        SLIBNAME_WITH_VERSION='$(SLIBPREF)$(FULLNAME)-$(LIBVERSION)$(SLIBSUF)'
        SLIBNAME_WITH_MAJOR='$(SLIBPREF)$(FULLNAME)-$(LIBMAJOR)$(SLIBSUF)'
        SHFLAGS='-shared -Wl,--enable-auto-image-base'
        objformat="win32"
        enable dos_paths
        check_cflags -fno-common
        add_cppflags -U__STRICT_ANSI__
        ;;
    *-dos|freedos|opendos)
        network_extralibs="-lsocket"
        objformat="coff"
        enable dos_paths
        add_cppflags -U__STRICT_ANSI__
        ;;
    linux)
        add_cppflags -D_POSIX_C_SOURCE=200112 -D_XOPEN_SOURCE=600
        enable dv1394
        ;;
    irix*)
        target_os=irix
        ranlib="echo ignoring ranlib"
        ;;
    os/2*)
        strip="lxlite -CS"
        ln_s="cp -f"
        objformat="aout"
        add_cppflags -D_GNU_SOURCE
        add_ldflags -Zomf -Zbin-files -Zargs-wild -Zmap
        SHFLAGS='$(SUBDIR)$(NAME).def -Zdll -Zomf'
        FFSERVERLDFLAGS=""
        LIBSUF="_s.a"
        SLIBPREF=""
        SLIBSUF=".dll"
        SLIBNAME_WITH_VERSION='$(SLIBPREF)$(NAME)-$(LIBVERSION)$(SLIBSUF)'
        SLIBNAME_WITH_MAJOR='$(SLIBPREF)$(shell echo $(NAME) | cut -c1-6)$(LIBMAJOR)$(SLIBSUF)'
        SLIB_CREATE_DEF_CMD='echo LIBRARY $(SLIBNAME_WITH_MAJOR) INITINSTANCE TERMINSTANCE > $(SUBDIR)$(NAME).def; \
          echo PROTMODE >> $(SUBDIR)$(NAME).def; \
          echo CODE PRELOAD MOVEABLE DISCARDABLE >> $(SUBDIR)$(NAME).def; \
          echo DATA PRELOAD MOVEABLE MULTIPLE NONSHARED >> $(SUBDIR)$(NAME).def; \
          echo EXPORTS >> $(SUBDIR)$(NAME).def; \
          emxexp -o $(OBJS) >> $(SUBDIR)$(NAME).def'
        SLIB_EXTRA_CMD='emximp -o $(SUBDIR)$(LIBPREF)$(NAME)_dll.a $(SUBDIR)$(NAME).def; \
          emximp -o $(SUBDIR)$(LIBPREF)$(NAME)_dll.lib $(SUBDIR)$(NAME).def;'
        SLIB_INSTALL_EXTRA_LIB='$(LIBPREF)$(NAME)_dll.a $(LIBPREF)$(NAME)_dll.lib'
        enable dos_paths
        enable_weak os2threads
        ;;
    gnu/kfreebsd)
        add_cppflags -D_POSIX_C_SOURCE=200112 -D_XOPEN_SOURCE=600 -D_BSD_SOURCE
        ;;
    gnu)
        add_cppflags -D_POSIX_C_SOURCE=200112 -D_XOPEN_SOURCE=600
        ;;
    qnx)
        add_cppflags -D_QNX_SOURCE
        network_extralibs="-lsocket"
        ;;
    symbian)
        SLIBSUF=".dll"
        enable dos_paths
        add_cflags --include=$sysinclude/gcce/gcce.h -fvisibility=default
        add_cppflags -D__GCCE__ -D__SYMBIAN32__ -DSYMBIAN_OE_POSIX_SIGNALS
        add_ldflags -Wl,--target1-abs,--no-undefined \
                    -Wl,-Ttext,0x80000,-Tdata,0x1000000 -shared \
                    -Wl,--entry=_E32Startup -Wl,-u,_E32Startup
        add_extralibs -l:eexe.lib -l:usrt2_2.lib -l:dfpaeabi.dso \
                      -l:drtaeabi.dso -l:scppnwdl.dso -lsupc++ -lgcc \
                      -l:libc.dso -l:libm.dso -l:euser.dso -l:libcrt0.lib
        ;;
    none)
        ;;
    *)
        die "Unknown OS '$target_os'."
        ;;
esac

echo "config:$arch:$subarch:$cpu:$target_os:$cc_ident:$FFMPEG_CONFIGURATION" >config.fate

check_cpp_condition stdlib.h "defined(__PIC__) || defined(__pic__) || defined(PIC)" && enable pic

set_default $PATHS_LIST

# we need to build at least one lib type
if ! enabled_any static shared; then
    cat <<EOF
At least one library type must be built.
Specify --enable-static to build the static libraries or --enable-shared to
build the shared libraries as well. To only build the shared libraries specify
--disable-static in addition to --enable-shared.
EOF
    exit 1;
fi

die_license_disabled() {
    enabled $1 || { enabled $2 && die "$2 is $1 and --enable-$1 is not specified."; }
}

die_license_disabled gpl libcdio
die_license_disabled gpl libutvideo
die_license_disabled gpl libx264
die_license_disabled gpl libxavs
die_license_disabled gpl libxvid
die_license_disabled gpl x11grab

die_license_disabled nonfree libaacplus
die_license_disabled nonfree libfaac
die_license_disabled nonfree openssl

die_license_disabled version3 libopencore_amrnb
die_license_disabled version3 libopencore_amrwb
die_license_disabled version3 libvo_aacenc
die_license_disabled version3 libvo_amrwbenc

enabled version3 && { enabled gpl && enable gplv3 || enable lgplv3; }

disabled optimizations || check_cflags -fomit-frame-pointer

enable_pic() {
    enable pic
    add_cppflags -DPIC
    add_cflags   -fPIC
    add_asflags  -fPIC
}

enabled pic && enable_pic

check_cc <<EOF || die "Symbol mangling check failed."
int ff_extern;
EOF
sym=$($nm $nm_opts $TMPO | awk '/ff_extern/{ print substr($0, match($0, /[^ \t]*ff_extern/)) }')
extern_prefix=${sym%%ff_extern*}

check_cc <<EOF && enable inline_asm
void foo(void) { __asm__ volatile ("" ::); }
EOF

_restrict=
for restrict_keyword in restrict __restrict__ __restrict; do
    check_cc <<EOF && _restrict=$restrict_keyword && break
void foo(char * $restrict_keyword p);
EOF
done

check_cc <<EOF && enable attribute_packed
struct { int x; } __attribute__((packed)) x;
EOF

check_cc <<EOF && enable attribute_may_alias
union { int x; } __attribute__((may_alias)) x;
EOF

check_cc <<EOF || die "endian test failed"
unsigned int endian = 'B' << 24 | 'I' << 16 | 'G' << 8 | 'E';
EOF
od -t x1 $TMPO | grep -q '42 *49 *47 *45' && enable bigendian

if enabled alpha; then

    check_cflags -mieee

elif enabled arm; then

    enabled thumb && check_cflags -mthumb || check_cflags -marm
    nogas=die

    if     check_cpp_condition stddef.h "defined __ARM_PCS_VFP"; then
        enable vfp_args
    elif ! check_cpp_condition stddef.h "defined __ARM_PCS || defined __SOFTFP__"; then
        case "${cross_prefix:-$cc}" in
            *hardfloat*)         enable vfp_args;   fpabi=vfp ;;
            *) check_ld "cc" <<EOF && enable vfp_args && fpabi=vfp || fpabi=soft ;;
__asm__ (".eabi_attribute 28, 1");
int main(void) { return 0; }
EOF
        esac
        warn "Compiler does not indicate floating-point ABI, guessing $fpabi."
    fi

    enabled armv5te && check_asm armv5te '"qadd r0, r0, r0"'
    enabled armv6   && check_asm armv6   '"sadd16 r0, r0, r0"'
    enabled armv6t2 && check_asm armv6t2 '"movt r0, #0"'
    enabled armvfp  && check_asm armvfp  '"fadds s0, s0, s0"'
    enabled neon    && check_asm neon    '"vadd.i16 q0, q0, q0"'
    enabled vfpv3   && check_asm vfpv3   '"vmov.f32 s0, #1.0"'

    check_asm asm_mod_y '"vmul.i32 d0, d0, %y0" :: "x"(0)'

    enabled_all armv6t2 shared !pic && enable_pic

elif enabled mips; then

    check_asm loongson '"dmult.g $1, $2, $3"'
    enabled mmi     && check_asm mmi     '"lq $2, 0($2)"'

elif enabled ppc; then

    enable local_aligned_8 local_aligned_16

    check_asm dcbzl     '"dcbzl 0, %0" :: "r"(0)'
    check_asm ibm_asm   '"add 0, 0, 0"'
    check_asm ppc4xx    '"maclhw r10, r11, r12"'
    check_asm xform_asm '"lwzx %1, %y0" :: "Z"(*(int*)0), "r"(0)'

    # AltiVec flags: The FSF version of GCC differs from the Apple version
    if enabled altivec; then
        nogas=warn
        check_cflags -maltivec -mabi=altivec &&
        { check_header altivec.h && inc_altivec_h="#include <altivec.h>" ; } ||
        check_cflags -faltivec

        # check if our compiler supports Motorola AltiVec C API
        check_cc <<EOF || disable altivec
$inc_altivec_h
int main(void) {
    vector signed int v1, v2, v3;
    v1 = vec_add(v2,v3);
    return 0;
}
EOF

        # check if our compiler supports braces for vector declarations
        check_cc <<EOF || die "You need a compiler that supports {} in AltiVec vector declarations."
$inc_altivec_h
int main (void) { (vector int) {1}; return 0; }
EOF
    fi

elif enabled sparc; then

    enabled vis && check_asm vis '"pdist %f0, %f0, %f0"' -mcpu=ultrasparc &&
        add_cflags -mcpu=ultrasparc -mtune=ultrasparc

elif enabled x86; then

    enable local_aligned_8 local_aligned_16

    # check whether EBP is available on x86
    # As 'i' is stored on the stack, this program will crash
    # if the base pointer is used to access it because the
    # base pointer is cleared in the inline assembly code.
    check_exec_crash <<EOF && enable ebp_available
    volatile int i=0;
    __asm__ volatile (
        "xorl %%ebp, %%ebp"
    ::: "%ebp");
    return i;
EOF

    # check whether EBX is available on x86
    check_asm ebx_available '""::"b"(0)' &&
        check_asm ebx_available '"":::"%ebx"'

    # check whether xmm clobbers are supported
    check_asm xmm_clobbers '"":::"%xmm0"'

    # check whether binutils is new enough to compile SSSE3/MMX2
    enabled ssse3 && check_asm ssse3 '"pabsw %xmm0, %xmm0"'
    enabled mmx2  && check_asm mmx2  '"pmaxub %mm0, %mm1"'

    if ! disabled_any asm mmx yasm; then
        if check_cmd $yasmexe --version; then
            enabled x86_64 && yasm_extra="-m amd64"
            yasm_debug="-g dwarf2"
        elif check_cmd nasm -v; then
            yasmexe=nasm
            yasm_debug="-g -F dwarf"
            enabled x86_64 && test "$objformat" = elf && objformat=elf64
        fi

        YASMFLAGS="-f $objformat $yasm_extra"
        enabled pic               && append YASMFLAGS "-DPIC"
        test -n "$extern_prefix"  && append YASMFLAGS "-DPREFIX"
        case "$objformat" in
            elf*) enabled debug && append YASMFLAGS $yasm_debug ;;
        esac

        check_yasm "pextrd [eax], xmm0, 1" && enable yasm ||
            die "yasm not found, use --disable-yasm for a crippled build"
        check_yasm "vextractf128 xmm0, ymm0, 0" || disable avx
    fi

    case "$cpu" in
        athlon*|opteron*|k8*|pentium|pentium-mmx|prescott|nocona|atom|geode)
            disable fast_clz
        ;;
    esac

fi

if enabled asm; then
    as=${gas:=$as}
    check_asm gnu_as '".macro m n\n\\n:.int 0\n.endm\nm x"' ||
        $nogas "GNU assembler not found, install gas-preprocessor"
fi

check_ldflags -Wl,--as-needed

if check_func dlopen; then
    ldl=
elif check_func dlopen -ldl; then
    ldl=-ldl
fi

if enabled network; then
    check_type "sys/types.h sys/socket.h" socklen_t
    check_type netdb.h "struct addrinfo"
    check_type netinet/in.h "struct ipv6_mreq" -D_DARWIN_C_SOURCE
    check_type netinet/in.h "struct sockaddr_in6"
    check_type "sys/types.h sys/socket.h" "struct sockaddr_storage"
    check_struct "sys/types.h sys/socket.h" "struct sockaddr" sa_len
    # Prefer arpa/inet.h over winsock2
    if check_header arpa/inet.h ; then
        check_func closesocket
    elif check_header winsock2.h ; then
        check_func_headers winsock2.h closesocket -lws2 && \
            network_extralibs="-lws2" || \
        { check_func_headers winsock2.h closesocket -lws2_32 && \
            network_extralibs="-lws2_32"; }
        check_type ws2tcpip.h socklen_t
        check_type ws2tcpip.h "struct addrinfo"
        check_type ws2tcpip.h "struct ipv6_mreq"
        check_type ws2tcpip.h "struct sockaddr_in6"
        check_type ws2tcpip.h "struct sockaddr_storage"
        check_struct winsock2.h "struct sockaddr" sa_len
    else
        disable network
    fi
fi

# Solaris has nanosleep in -lrt, OpenSolaris no longer needs that
check_func nanosleep || { check_func nanosleep -lrt && add_extralibs -lrt; }

check_func  fcntl
check_func  fork
check_func  getaddrinfo $network_extralibs
check_func  gethrtime
check_func  getrusage
check_struct "sys/time.h sys/resource.h" "struct rusage" ru_maxrss
check_func  inet_aton $network_extralibs
check_func  isatty
check_func  localtime_r
check_func  ${malloc_prefix}memalign            && enable memalign
check_func  mkstemp
check_func  mmap
check_func  ${malloc_prefix}posix_memalign      && enable posix_memalign
check_func  setrlimit
check_func  strerror_r
check_func  strptime
check_func  sched_getaffinity
check_func  sysconf
check_func  sysctl
check_func_headers conio.h kbhit
check_func_headers windows.h PeekNamedPipe
check_func_headers io.h setmode
check_func_headers lzo/lzo1x.h lzo1x_999_compress
check_lib2 "windows.h psapi.h" GetProcessMemoryInfo -lpsapi
check_func_headers windows.h GetProcessAffinityMask
check_func_headers windows.h GetProcessTimes
check_func_headers windows.h MapViewOfFile
check_func_headers windows.h VirtualAlloc

check_header dlfcn.h
check_header dxva2api.h -D_WIN32_WINNT=0x0600
check_header libcrystalhd/libcrystalhd_if.h
check_header malloc.h
check_header poll.h
check_header sys/mman.h
check_header sys/param.h
check_header sys/resource.h
check_header sys/select.h
check_header termios.h
check_header vdpau/vdpau.h
check_header vdpau/vdpau_x11.h
check_header X11/extensions/XvMClib.h
check_header asm/types.h

disabled  zlib || check_lib   zlib.h      zlibVersion -lz   || disable  zlib
disabled bzlib || check_lib2 bzlib.h BZ2_bzlibVersion -lbz2 || disable bzlib

# check for VDA header
if ! disabled vda; then
    if check_header VideoDecodeAcceleration/VDADecoder.h; then
        enable vda
        add_extralibs -framework CoreFoundation -framework VideoDecodeAcceleration -framework QuartzCore
    fi
fi

if ! disabled w32threads && ! enabled pthreads; then
    check_func _beginthreadex && enable w32threads
fi

# check for some common methods of building with pthread support
# do this before the optional library checks as some of them require pthreads
if ! disabled pthreads && ! enabled w32threads && ! enabled os2threads; then
    enable pthreads
    if check_func pthread_create; then
        :
    elif check_func pthread_create -pthread; then
        add_cflags -pthread
        add_extralibs -pthread
    elif check_func pthread_create -pthreads; then
        add_cflags -pthreads
        add_extralibs -pthreads
    elif check_func pthread_create -lpthreadGC2; then
        add_extralibs -lpthreadGC2
    elif ! check_lib pthread.h pthread_create -lpthread; then
        disable pthreads
    fi
fi

for thread in $THREADS_LIST; do
    if enabled $thread; then
        test -n "$thread_type" &&
            die "ERROR: Only one thread type must be selected." ||
            thread_type="$thread"
    fi
done

check_lib math.h sin -lm && LIBM="-lm"
disabled crystalhd || check_lib libcrystalhd/libcrystalhd_if.h DtsCrystalHDVersion -lcrystalhd || disable crystalhd
enabled vaapi && require vaapi va/va.h vaInitialize -lva

check_mathfunc cbrtf
check_mathfunc exp2
check_mathfunc exp2f
check_mathfunc llrint
check_mathfunc llrintf
check_mathfunc log2
check_mathfunc log2f
check_mathfunc lrint
check_mathfunc lrintf
check_mathfunc round
check_mathfunc roundf
check_mathfunc trunc
check_mathfunc truncf

# these are off by default, so fail if requested and not available
enabled avisynth   && require2 vfw32 "windows.h vfw.h" AVIFileInit -lavifil32
enabled frei0r     && { check_header frei0r.h || die "ERROR: frei0r.h header not found"; }
enabled gnutls     && require_pkg_config gnutls gnutls/gnutls.h gnutls_global_init
enabled libaacplus && require  "libaacplus >= 2.0.0" aacplus.h aacplusEncOpen -laacplus
enabled libass     && require_pkg_config libass ass/ass.h ass_library_init
enabled libbluray  && require libbluray libbluray/bluray.h bd_open -lbluray
enabled libcelt    && require libcelt celt/celt.h celt_decode -lcelt0 &&
                      { check_lib celt/celt.h celt_decoder_create_custom -lcelt0 ||
                        die "ERROR: libcelt version must be >= 0.11.0."; }
enabled libdirac   && require_pkg_config dirac                          \
    "libdirac_decoder/dirac_parser.h"  \
    "dirac_decoder_init"
enabled libfaac    && require2 libfaac "stdint.h faac.h" faacEncGetVersion -lfaac
enabled libfreetype && require_pkg_config freetype2 "ft2build.h freetype/freetype.h" FT_Init_FreeType
enabled libgsm     && require  libgsm gsm/gsm.h gsm_create -lgsm
enabled libmodplug && require  libmodplug libmodplug/modplug.h ModPlug_Load -lmodplug
enabled libmp3lame && require  "libmp3lame >= 3.98.3" lame/lame.h lame_set_VBR_quality -lmp3lame
enabled libnut     && require  libnut libnut.h nut_demuxer_init -lnut
enabled libopencore_amrnb  && require libopencore_amrnb opencore-amrnb/interf_dec.h Decoder_Interface_init -lopencore-amrnb
enabled libopencore_amrwb  && require libopencore_amrwb opencore-amrwb/dec_if.h D_IF_init -lopencore-amrwb
enabled libopencv  && require_pkg_config opencv opencv/cxcore.h cvCreateImageHeader
enabled libopenjpeg && require libopenjpeg openjpeg.h opj_version -lopenjpeg
enabled libpulse && require_pkg_config libpulse-simple pulse/simple.h pa_simple_new
enabled librtmp    && require_pkg_config librtmp librtmp/rtmp.h RTMP_Socket
enabled libschroedinger && require_pkg_config schroedinger-1.0 schroedinger/schro.h schro_init
enabled libspeex   && require  libspeex speex/speex.h speex_decoder_init -lspeex
enabled libstagefright_h264  && require_cpp libstagefright_h264 "binder/ProcessState.h media/stagefright/MetaData.h
    media/stagefright/MediaBufferGroup.h media/stagefright/MediaDebug.h media/stagefright/MediaDefs.h
    media/stagefright/OMXClient.h media/stagefright/OMXCodec.h" android::OMXClient -lstagefright -lmedia -lutils -lbinder
enabled libtheora  && require  libtheora theora/theoraenc.h th_info_init -ltheoraenc -ltheoradec -logg
enabled libutvideo    && require_cpp utvideo "stdint.h stdlib.h utvideo/utvideo.h utvideo/Codec.h" 'CCodec*' -lutvideo -lstdc++
enabled libv4l2    && require_pkg_config libv4l2 libv4l2.h v4l2_ioctl
enabled libvo_aacenc && require libvo_aacenc vo-aacenc/voAAC.h voGetAACEncAPI -lvo-aacenc
enabled libvo_amrwbenc && require libvo_amrwbenc vo-amrwbenc/enc_if.h E_IF_init -lvo-amrwbenc
enabled libvorbis  && require  libvorbis vorbis/vorbisenc.h vorbis_info_init -lvorbisenc -lvorbis -logg
enabled libvpx     && {
    enabled libvpx_decoder && { check_lib2 "vpx/vpx_decoder.h vpx/vp8dx.h" vpx_codec_dec_init_ver -lvpx ||
                                die "ERROR: libvpx decoder version must be >=0.9.1"; }
    enabled libvpx_encoder && { check_lib2 "vpx/vpx_encoder.h vpx/vp8cx.h" "vpx_codec_enc_init_ver VPX_CQ" -lvpx ||
                                die "ERROR: libvpx encoder version must be >=0.9.6"; } }
enabled libx264    && require  libx264 x264.h x264_encoder_encode -lx264 &&
                      { check_cpp_condition x264.h "X264_BUILD >= 118" ||
                        die "ERROR: libx264 version must be >= 0.118."; }
enabled libxavs    && require  libxavs xavs.h xavs_encoder_encode -lxavs
enabled libxvid    && require  libxvid xvid.h xvid_global -lxvidcore
enabled openal     && { { for al_libs in "${OPENAL_LIBS}" "-lopenal" "-lOpenAL32"; do
                        check_lib 'AL/al.h' alGetError "${al_libs}" && break; done } ||
                        die "ERROR: openal not found"; } &&
                      { check_cpp_condition "AL/al.h" "defined(AL_VERSION_1_1)" ||
                        die "ERROR: openal version must be 1.1 or compatible"; }
enabled openssl    && { check_lib openssl/ssl.h SSL_library_init -lssl -lcrypto ||
                        check_lib openssl/ssl.h SSL_library_init -lssl32 -leay32 ||
                        check_lib openssl/ssl.h SSL_library_init -lssl -lcrypto -lws2_32 -lgdi32 ||
                        die "ERROR: openssl not found"; }

# libdc1394 check
if enabled libdc1394; then
    { check_lib dc1394/dc1394.h dc1394_new -ldc1394 -lraw1394 &&
        enable libdc1394_2; } ||
    { check_lib libdc1394/dc1394_control.h dc1394_create_handle -ldc1394_control -lraw1394 &&
        enable libdc1394_1; } ||
    die "ERROR: No version of libdc1394 found "
fi

SDL_CONFIG="${cross_prefix}sdl-config"
if check_pkg_config sdl SDL_version.h SDL_Linked_Version; then
    check_cpp_condition SDL.h "(SDL_MAJOR_VERSION<<16 | SDL_MINOR_VERSION<<8 | SDL_PATCHLEVEL) >= 0x010201" $sdl_cflags &&
    enable sdl &&
    check_struct SDL.h SDL_VideoInfo current_w $sdl_cflags && enable sdl_video_size
else
  if "${SDL_CONFIG}" --version > /dev/null 2>&1; then
    sdl_cflags=$("${SDL_CONFIG}" --cflags)
    sdl_libs=$("${SDL_CONFIG}" --libs)
    check_func_headers SDL_version.h SDL_Linked_Version $sdl_cflags $sdl_libs &&
    check_cpp_condition SDL.h "(SDL_MAJOR_VERSION<<16 | SDL_MINOR_VERSION<<8 | SDL_PATCHLEVEL) >= 0x010201" $sdl_cflags &&
    enable sdl &&
    check_struct SDL.h SDL_VideoInfo current_w $sdl_cflags && enable sdl_video_size
  fi
fi
enabled sdl && add_cflags $sdl_cflags && add_extralibs $sdl_libs

texi2html -version > /dev/null 2>&1 && enable texi2html || disable texi2html
makeinfo --version > /dev/null 2>&1 && enable makeinfo  || disable makeinfo

check_header linux/fb.h
check_header linux/videodev.h
check_header linux/videodev2.h
check_struct linux/videodev2.h "struct v4l2_frmivalenum" discrete

check_header sys/videoio.h

check_func_headers "windows.h vfw.h" capCreateCaptureWindow "$vfwcap_indev_extralibs"
# check that WM_CAP_DRIVER_CONNECT is defined to the proper value
# w32api 3.12 had it defined wrong
check_cpp_condition vfw.h "WM_CAP_DRIVER_CONNECT > WM_USER" && enable vfwcap_defines

check_type "dshow.h" IBaseFilter

# check for ioctl_meteor.h, ioctl_bt848.h and alternatives
{ check_header dev/bktr/ioctl_meteor.h &&
  check_header dev/bktr/ioctl_bt848.h; } ||
{ check_header machine/ioctl_meteor.h &&
  check_header machine/ioctl_bt848.h; } ||
{ check_header dev/video/meteor/ioctl_meteor.h &&
  check_header dev/video/bktr/ioctl_bt848.h; } ||
check_header dev/ic/bt8xx.h

check_header sndio.h
if check_struct sys/soundcard.h audio_buf_info bytes; then
    enable_safe sys/soundcard.h
else
    check_cc -D__BSD_VISIBLE -D__XSI_VISIBLE <<EOF && add_cppflags -D__BSD_VISIBLE -D__XSI_VISIBLE && enable_safe sys/soundcard.h
    #include <sys/soundcard.h>
    audio_buf_info abc;
EOF
fi
check_header soundcard.h

enabled_any alsa_indev alsa_outdev && check_lib2 alsa/asoundlib.h snd_pcm_htimestamp -lasound

enabled jack_indev && check_lib2 jack/jack.h jack_client_open -ljack && check_func sem_timedwait

enabled_any sndio_indev sndio_outdev && check_lib2 sndio.h sio_open -lsndio

enabled libcdio &&
    check_lib2 "cdio/cdda.h cdio/paranoia.h" cdio_cddap_open "-lcdio_paranoia -lcdio_cdda -lcdio"

enabled x11grab                         &&
check_header X11/Xlib.h                 &&
check_header X11/extensions/XShm.h      &&
check_header X11/extensions/Xfixes.h    &&
check_func XOpenDisplay -lX11           &&
check_func XShmCreateImage -lX11 -lXext &&
check_func XFixesGetCursorImage -lX11 -lXext -lXfixes

if ! disabled vaapi; then
    check_lib va/va.h vaInitialize -lva && {
        check_cpp_condition va/va_version.h "VA_CHECK_VERSION(0,32,0)" ||
        warn "Please upgrade to VA-API >= 0.32 if you would like full VA-API support.";
    } || disable vaapi
fi

if ! disabled vdpau && enabled vdpau_vdpau_h; then
check_cpp_condition \
    vdpau/vdpau.h "defined VDP_DECODER_PROFILE_MPEG4_PART2_ASP" ||
    { echolog "Please upgrade to libvdpau >= 0.2 if you would like vdpau support." &&
      disable vdpau; }
fi

enabled debug && add_cflags -g"$debuglevel" && add_asflags -g"$debuglevel"
enabled coverage && add_cflags "-fprofile-arcs -ftest-coverage" && add_ldflags "-fprofile-arcs -ftest-coverage"
test -n "$valgrind" && target_exec="$valgrind --error-exitcode=1 --malloc-fill=0x2a --track-origins=yes --leak-check=full --gen-suppressions=all --suppressions=$source_path/tests/fate-valgrind.supp"

# add some useful compiler flags if supported
check_cflags -Wdeclaration-after-statement
check_cflags -Wall
check_cflags -Wno-parentheses
check_cflags -Wno-switch
check_cflags -Wno-format-zero-length
check_cflags -Wdisabled-optimization
check_cflags -Wpointer-arith
check_cflags -Wredundant-decls
check_cflags -Wno-pointer-sign
check_cflags -Wcast-qual
check_cflags -Wwrite-strings
check_cflags -Wtype-limits
check_cflags -Wundef
check_cflags -Wmissing-prototypes
check_cflags -Wno-pointer-to-int-cast
check_cflags -Wstrict-prototypes
enabled extra_warnings && check_cflags -Winline

# add some linker flags
check_ldflags -Wl,--warn-common
check_ldflags -Wl,-rpath-link=libpostproc:libswresample:libswscale:libavfilter:libavdevice:libavformat:libavcodec:libavutil
test_ldflags -Wl,-Bsymbolic && append SHFLAGS -Wl,-Bsymbolic

enabled xmm_clobber_test &&                             \
    check_ldflags -Wl,--wrap,avcodec_open2              \
                  -Wl,--wrap,avcodec_decode_audio4      \
                  -Wl,--wrap,avcodec_decode_video2      \
                  -Wl,--wrap,avcodec_decode_subtitle2   \
                  -Wl,--wrap,avcodec_encode_audio2      \
                  -Wl,--wrap,avcodec_encode_video       \
                  -Wl,--wrap,avcodec_encode_subtitle    \
                  -Wl,--wrap,sws_scale ||               \
    disable xmm_clobber_test

echo "X{};" > $TMPV
if test_ldflags -Wl,--version-script,$TMPV; then
    append SHFLAGS '-Wl,--version-script,\$(SUBDIR)lib\$(NAME).ver'
    check_cc <<EOF && enable symver_asm_label
void ff_foo(void) __asm__ ("av_foo@VERSION");
void ff_foo(void) { ${inline_asm+__asm__($quotes);} }
EOF
    check_cc <<EOF && enable symver_gnu_asm
__asm__(".symver ff_foo,av_foo@VERSION");
void ff_foo(void) {}
EOF
fi

if [ -n "$optflags" ]; then
    add_cflags $optflags
elif enabled small; then
    add_cflags $size_cflags
elif enabled optimizations; then
    add_cflags $speed_cflags
else
    add_cflags $noopt_cflags
fi
check_cflags -fno-math-errno
check_cflags -fno-signed-zeros
check_cc -mno-red-zone <<EOF && noredzone_flags="-mno-red-zone"
int x;
EOF


if enabled icc; then
    # Just warnings, no remarks
    check_cflags -w1
    # -wd: Disable following warnings
    # 144, 167, 556: -Wno-pointer-sign
    # 1292: attribute "foo" ignored
    # 10006: ignoring unknown option -fno-signed-zeros
    # 10148: ignoring unknown option -Wno-parentheses
    # 10156: ignoring option '-W'; no argument required
    check_cflags -wd144,167,556,1292,10006,10148,10156
    # 11030: Warning unknown option --as-needed
    # 10156: ignoring option '-export'; no argument required
    check_ldflags -wd10156,11030
    # Allow to compile with optimizations
    check_ldflags -march=$cpu
    # icc 11.0 and 11.1 work with ebp_available, but don't pass the test
    enable ebp_available
    if enabled x86_32; then
        test ${icc_version%%.*} -ge 11 && \
            check_cflags -falign-stack=maintain-16-byte || \
            disable aligned_stack
    fi
elif enabled ccc; then
    # disable some annoying warnings
    add_cflags -msg_disable cvtu32to64
    add_cflags -msg_disable embedcomment
    add_cflags -msg_disable needconstext
    add_cflags -msg_disable nomainieee
    add_cflags -msg_disable ptrmismatch1
    add_cflags -msg_disable unreachcode
elif enabled gcc; then
    check_cflags -fno-tree-vectorize
    check_cflags -Werror=implicit-function-declaration
    check_cflags -Werror=missing-prototypes
elif enabled llvm_gcc; then
    check_cflags -mllvm -stack-alignment=16
elif enabled clang; then
    check_cflags -mllvm -stack-alignment=16
    check_cflags -Qunused-arguments
elif enabled armcc; then
    # 2523: use of inline assembler is deprecated
    add_cflags -W${armcc_opt},--diag_suppress=2523
    add_cflags -W${armcc_opt},--diag_suppress=1207
    add_cflags -W${armcc_opt},--diag_suppress=1293 # assignment in condition
    add_cflags -W${armcc_opt},--diag_suppress=3343 # hardfp compat
    add_cflags -W${armcc_opt},--diag_suppress=167  # pointer sign
    add_cflags -W${armcc_opt},--diag_suppress=513  # pointer sign
elif enabled tms470; then
    add_cflags -pds=824 -pds=837
elif enabled pathscale; then
    add_cflags -fstrict-overflow -OPT:wrap_around_unsafe_opt=OFF
fi

enabled_any $THREADS_LIST      && enable threads

check_deps $CONFIG_LIST       \
           $CONFIG_EXTRA      \
           $HAVE_LIST         \
           $ALL_COMPONENTS    \
           $ALL_TESTS         \

enabled asm || { arch=c; disable $ARCH_LIST $ARCH_EXT_LIST; }

if test $target_os = "haiku"; then
    disable memalign
    disable posix_memalign
fi

! enabled_any memalign posix_memalign malloc_aligned &&
    enabled_any $need_memalign && enable memalign_hack

# add_dep lib dep
# -> enable ${lib}_deps_${dep}
# -> add $dep to ${lib}_deps only once
add_dep() {
    lib=$1
    dep=$2
    enabled "${lib}_deps_${dep}" && return 0
    enable  "${lib}_deps_${dep}"
    prepend "${lib}_deps" $dep
}

# merge deps lib components
# merge all ${component}_deps into ${lib}_deps and ${lib}_deps_*
merge_deps() {
    lib=$1
    shift
    for comp in $*; do
        enabled $comp || continue
        eval "dep=\"\$${comp}_deps\""
        for d in $dep; do
            add_dep $lib $d
        done
    done
}

merge_deps libavfilter $FILTER_LIST

echo "install prefix            $prefix"
echo "source path               $source_path"
echo "C compiler                $cc"
echo "ARCH                      $arch ($cpu)"
if test "$build_suffix" != ""; then
    echo "build suffix              $build_suffix"
fi
if test "$progs_suffix" != ""; then
    echo "progs suffix              $progs_suffix"
fi
if test "$extra_version" != ""; then
    echo "version string suffix     $extra_version"
fi
echo "big-endian                ${bigendian-no}"
echo "runtime cpu detection     ${runtime_cpudetect-no}"
if enabled x86; then
    echo "${yasmexe}                      ${yasm-no}"
    echo "MMX enabled               ${mmx-no}"
    echo "MMX2 enabled              ${mmx2-no}"
    echo "3DNow! enabled            ${amd3dnow-no}"
    echo "3DNow! extended enabled   ${amd3dnowext-no}"
    echo "SSE enabled               ${sse-no}"
    echo "SSSE3 enabled             ${ssse3-no}"
    echo "AVX enabled               ${avx-no}"
    echo "CMOV enabled              ${cmov-no}"
    echo "CMOV is fast              ${fast_cmov-no}"
    echo "EBX available             ${ebx_available-no}"
    echo "EBP available             ${ebp_available-no}"
fi
if enabled arm; then
    echo "ARMv5TE enabled           ${armv5te-no}"
    echo "ARMv6 enabled             ${armv6-no}"
    echo "ARMv6T2 enabled           ${armv6t2-no}"
    echo "ARM VFP enabled           ${armvfp-no}"
    echo "NEON enabled              ${neon-no}"
fi
if enabled mips; then
    echo "MMI enabled               ${mmi-no}"
fi
if enabled ppc; then
    echo "AltiVec enabled           ${altivec-no}"
    echo "PPC 4xx optimizations     ${ppc4xx-no}"
    echo "dcbzl available           ${dcbzl-no}"
fi
if enabled sparc; then
    echo "VIS enabled               ${vis-no}"
fi
echo "debug symbols             ${debug-no}"
echo "strip symbols             ${stripping-no}"
echo "optimize for size         ${small-no}"
echo "optimizations             ${optimizations-no}"
echo "static                    ${static-no}"
echo "shared                    ${shared-no}"
echo "postprocessing support    ${postproc-no}"
echo "new filter support        ${avfilter-no}"
echo "network support           ${network-no}"
echo "threading support         ${thread_type-no}"
echo "safe bitstream reader     ${safe_bitstream_reader-no}"
echo "SDL support               ${sdl-no}"
echo "libdxva2 enabled          ${dxva2-no}"
echo "libva enabled             ${vaapi-no}"
echo "libvdpau enabled          ${vdpau-no}"
echo "AVISynth enabled          ${avisynth-no}"
echo "frei0r enabled            ${frei0r-no}"
echo "gnutls enabled            ${gnutls-no}"
echo "libaacplus enabled        ${libaacplus-no}"
echo "libass enabled            ${libass-no}"
echo "libcdio support           ${libcdio-no}"
echo "libcelt enabled           ${libcelt-no}"
echo "libdc1394 support         ${libdc1394-no}"
echo "libdirac enabled          ${libdirac-no}"
echo "libfaac enabled           ${libfaac-no}"
echo "libgsm enabled            ${libgsm-no}"
echo "libmodplug enabled        ${libmodplug-no}"
echo "libmp3lame enabled        ${libmp3lame-no}"
echo "libnut enabled            ${libnut-no}"
echo "libopencore-amrnb support ${libopencore_amrnb-no}"
echo "libopencore-amrwb support ${libopencore_amrwb-no}"
echo "libopencv support         ${libopencv-no}"
echo "libopenjpeg enabled       ${libopenjpeg-no}"
echo "libpulse enabled          ${libpulse-no}"
echo "librtmp enabled           ${librtmp-no}"
echo "libschroedinger enabled   ${libschroedinger-no}"
echo "libspeex enabled          ${libspeex-no}"
echo "libstagefright-h264 enabled    ${libstagefright_h264-no}"
echo "libtheora enabled         ${libtheora-no}"
echo "libutvideo enabled        ${libutvideo-no}"
echo "libv4l2 enabled           ${libv4l2-no}"
echo "libvo-aacenc support      ${libvo_aacenc-no}"
echo "libvo-amrwbenc support    ${libvo_amrwbenc-no}"
echo "libvorbis enabled         ${libvorbis-no}"
echo "libvpx enabled            ${libvpx-no}"
echo "libx264 enabled           ${libx264-no}"
echo "libxavs enabled           ${libxavs-no}"
echo "libxvid enabled           ${libxvid-no}"
echo "openal enabled            ${openal-no}"
echo "openssl enabled           ${openssl-no}"
echo "zlib enabled              ${zlib-no}"
echo "bzlib enabled             ${bzlib-no}"
echo

for type in decoder encoder hwaccel parser demuxer muxer protocol filter bsf indev outdev; do
    echo "Enabled ${type}s:"
    eval list=\$$(toupper $type)_LIST
    print_enabled '_*' $list | sort | pr -r -3 -t
    echo
done

license="LGPL version 2.1 or later"
if enabled nonfree; then
    license="nonfree and unredistributable"
elif enabled gplv3; then
    license="GPL version 3 or later"
elif enabled lgplv3; then
    license="LGPL version 3 or later"
elif enabled gpl; then
    license="GPL version 2 or later"
fi

echo "License: $license"

echo "Creating config.mak and config.h..."

test -e Makefile || $ln_s "$source_path/Makefile" .

enabled stripping || strip="echo skipping strip"

config_files="$TMPH config.mak"

cat > config.mak <<EOF
# Automatically generated by configure - do not modify!
ifndef FFMPEG_CONFIG_MAK
FFMPEG_CONFIG_MAK=1
FFMPEG_CONFIGURATION=$FFMPEG_CONFIGURATION
prefix=$prefix
LIBDIR=\$(DESTDIR)$libdir
SHLIBDIR=\$(DESTDIR)$shlibdir
INCDIR=\$(DESTDIR)$incdir
BINDIR=\$(DESTDIR)$bindir
DATADIR=\$(DESTDIR)$datadir
MANDIR=\$(DESTDIR)$mandir
SRC_PATH=$source_path
ifndef MAIN_MAKEFILE
SRC_PATH:=\$(SRC_PATH:.%=..%)
endif
CC_IDENT=$cc_ident
ARCH=$arch
CC=$cc
CXX=$cxx
AS=$as
LD=$ld
DEPCC=$dep_cc
YASM=$yasmexe
YASMDEP=$yasmexe
AR=$ar
RANLIB=$ranlib
CP=cp -p
LN_S=$ln_s
STRIP=$strip
CPPFLAGS=$CPPFLAGS
CFLAGS=$CFLAGS
CXXFLAGS=$CXXFLAGS
ASFLAGS=$ASFLAGS
AS_O=$CC_O
CC_O=$CC_O
CXX_O=$CXX_O
LDFLAGS=$LDFLAGS
FFSERVERLDFLAGS=$FFSERVERLDFLAGS
SHFLAGS=$SHFLAGS
YASMFLAGS=$YASMFLAGS
BUILDSUF=$build_suffix
PROGSSUF=$progs_suffix
FULLNAME=$FULLNAME
LIBPREF=$LIBPREF
LIBSUF=$LIBSUF
LIBNAME=$LIBNAME
SLIBPREF=$SLIBPREF
SLIBSUF=$SLIBSUF
EXESUF=$EXESUF
EXTRA_VERSION=$extra_version
DEPFLAGS=$DEPFLAGS
CCDEP=$CCDEP
CXXDEP=$CXXDEP
ASDEP=$ASDEP
CC_DEPFLAGS=$CC_DEPFLAGS
AS_DEPFLAGS=$AS_DEPFLAGS
HOSTCC=$host_cc
HOSTCFLAGS=$host_cflags
HOSTEXESUF=$HOSTEXESUF
HOSTLDFLAGS=$host_ldflags
HOSTLIBS=$host_libs
TARGET_EXEC=$target_exec
TARGET_PATH=$target_path
SDL_LIBS=$sdl_libs
SDL_CFLAGS=$sdl_cflags
LIB_INSTALL_EXTRA_CMD=$LIB_INSTALL_EXTRA_CMD
EXTRALIBS=$extralibs
INSTALL=$install
LIBTARGET=${LIBTARGET}
SLIBNAME=${SLIBNAME}
SLIBNAME_WITH_VERSION=${SLIBNAME_WITH_VERSION}
SLIBNAME_WITH_MAJOR=${SLIBNAME_WITH_MAJOR}
SLIB_CREATE_DEF_CMD=${SLIB_CREATE_DEF_CMD}
SLIB_EXTRA_CMD=${SLIB_EXTRA_CMD}
SLIB_INSTALL_NAME=${SLIB_INSTALL_NAME}
SLIB_INSTALL_LINKS=${SLIB_INSTALL_LINKS}
SLIB_INSTALL_EXTRA_LIB=${SLIB_INSTALL_EXTRA_LIB}
SLIB_INSTALL_EXTRA_SHLIB=${SLIB_INSTALL_EXTRA_SHLIB}
SAMPLES:=${samples:-\$(FATE_SAMPLES)}
NOREDZONE_FLAGS=$noredzone_flags
EOF

get_version(){
    name=$1
    file=$source_path/$2
# This condition will be removed when we stop supporting old libpostproc versions
if ! test "$name" = LIBPOSTPROC || test "$postproc_version" = current; then
    eval $(grep "#define ${name}_VERSION_M" "$file" | awk '{ print $2"="$3 }')
    eval ${name}_VERSION=\$${name}_VERSION_MAJOR.\$${name}_VERSION_MINOR.\$${name}_VERSION_MICRO
fi
    lcname=$(tolower $name)
    eval echo "${lcname}_VERSION=\$${name}_VERSION" >> config.mak
    eval echo "${lcname}_VERSION_MAJOR=\$${name}_VERSION_MAJOR" >> config.mak
}

get_version LIBAVCODEC  libavcodec/version.h
get_version LIBAVDEVICE libavdevice/avdevice.h
get_version LIBAVFILTER libavfilter/version.h
get_version LIBAVFORMAT libavformat/version.h
get_version LIBAVUTIL   libavutil/avutil.h
get_version LIBPOSTPROC libpostproc/postprocess.h
get_version LIBSWRESAMPLE libswresample/swresample.h
get_version LIBSWSCALE  libswscale/swscale.h

cat > $TMPH <<EOF
/* Automatically generated by configure - do not modify! */
#ifndef FFMPEG_CONFIG_H
#define FFMPEG_CONFIG_H
#define FFMPEG_CONFIGURATION "$(c_escape $FFMPEG_CONFIGURATION)"
#define FFMPEG_LICENSE "$(c_escape $license)"
#define FFMPEG_DATADIR "$(eval c_escape $datadir)"
#define AVCONV_DATADIR "$(eval c_escape $datadir)"
#define CC_TYPE "$cc_type"
#define CC_VERSION $cc_version
#define restrict $_restrict
#define EXTERN_PREFIX "${extern_prefix}"
#define EXTERN_ASM ${extern_prefix}
#define SLIBSUF "$SLIBSUF"
EOF

test -n "$malloc_prefix" &&
    echo "#define MALLOC_PREFIX $malloc_prefix" >>$TMPH

if enabled small || disabled optimizations; then
    echo "#undef  av_always_inline"  >> $TMPH
    if enabled small; then
        echo "#define av_always_inline inline"  >> $TMPH
    else
        echo "#define av_always_inline av_unused"  >> $TMPH
    fi
fi

if enabled yasm; then
    append config_files $TMPASM
    printf '' >$TMPASM
fi

print_config ARCH_   "$config_files" $ARCH_LIST
print_config HAVE_   "$config_files" $HAVE_LIST
print_config CONFIG_ "$config_files" $CONFIG_LIST       \
                                     $CONFIG_EXTRA      \
                                     $ALL_COMPONENTS    \

cat >>config.mak <<EOF
ACODEC_TESTS=$(print_enabled -n _test $ACODEC_TESTS)
VCODEC_TESTS=$(print_enabled -n _test $VCODEC_TESTS)
LAVF_FATE_TESTS=$(print_enabled -n _test $LAVF_FATE_TESTS)
LAVF_TESTS=$(print_enabled   -n _test $LAVF_TESTS)
LAVFI_TESTS=$(print_enabled  -n _test $LAVFI_TESTS)
SEEK_TESTS=$(print_enabled   -n _test $SEEK_TESTS)
EOF

echo "#endif /* FFMPEG_CONFIG_H */" >> $TMPH
echo "endif # FFMPEG_CONFIG_MAK" >> config.mak

# Do not overwrite an unchanged config.h to avoid superfluous rebuilds.
cp_if_changed $TMPH config.h
touch .config

enabled yasm && cp_if_changed $TMPASM config.asm

cat > $TMPH <<EOF
/* Generated by ffconf */
#ifndef AVUTIL_AVCONFIG_H
#define AVUTIL_AVCONFIG_H
EOF

test "$postproc_version" != current && cat >> $TMPH <<EOF
#define LIBPOSTPROC_VERSION_MAJOR $LIBPOSTPROC_VERSION_MAJOR
#define LIBPOSTPROC_VERSION_MINOR $LIBPOSTPROC_VERSION_MINOR
#define LIBPOSTPROC_VERSION_MICRO $LIBPOSTPROC_VERSION_MICRO
EOF

print_config AV_HAVE_ $TMPH $HAVE_LIST_PUB

echo "#endif /* AVUTIL_AVCONFIG_H */" >> $TMPH

cp_if_changed $TMPH libavutil/avconfig.h

test -n "$WARNINGS" && printf "\n$WARNINGS"

# build pkg-config files

pkgconfig_generate(){
name=$1
shortname=${name#lib}${build_suffix}
comment=$2
version=$3
libs=$4
requires=$5
enabled ${name#lib} || return 0
mkdir -p $name
cat <<EOF > $name/$name.pc
prefix=$prefix
exec_prefix=\${prefix}
libdir=$libdir
includedir=$incdir

Name: $name
Description: $comment
Version: $version
Requires: $(enabled shared || echo $requires)
Requires.private: $(enabled shared && echo $requires)
Conflicts:
Libs: -L\${libdir} -l${shortname} $(enabled shared || echo $libs)
Libs.private: $(enabled shared && echo $libs)
Cflags: -I\${includedir}
EOF
cat <<EOF > $name/$name-uninstalled.pc
prefix=
exec_prefix=
libdir=\${pcfiledir}
includedir=${source_path}

Name: $name
Description: $comment
Version: $version
Requires: $requires
Conflicts:
Libs: \${libdir}/${LIBPREF}${shortname}${LIBSUF} $libs
Cflags: -I\${includedir}
EOF
}

libavfilter_pc_deps=""
enabled libavfilter_deps_avcodec    && prepend libavfilter_pc_deps "libavcodec = $LIBAVCODEC_VERSION,"
enabled libavfilter_deps_avformat   && prepend libavfilter_pc_deps "libavformat = $LIBAVFORMAT_VERSION,"
enabled libavfilter_deps_swscale    && prepend libavfilter_pc_deps "libswscale = $LIBSWSCALE_VERSION,"
enabled libavfilter_deps_swresample && prepend libavfilter_pc_deps "libswresample = $LIBSWRESAMPLE_VERSION,"
enabled libavfilter_deps_postproc   && prepend libavfilter_pc_deps "libpostproc = $LIBPOSTPROC_VERSION,"
libavfilter_pc_deps=${libavfilter_pc_deps%, }

libavdevice_pc_deps="libavformat = $LIBAVFORMAT_VERSION"
enabled lavfi_indev && prepend libavdevice_pc_deps "libavfilter = $LIBAVFILTER_VERSION,"

pkgconfig_generate libavutil "FFmpeg utility library" "$LIBAVUTIL_VERSION" "$LIBM"
pkgconfig_generate libavcodec "FFmpeg codec library" "$LIBAVCODEC_VERSION" "$extralibs" "libavutil = $LIBAVUTIL_VERSION"
pkgconfig_generate libavformat "FFmpeg container format library" "$LIBAVFORMAT_VERSION" "$extralibs" "libavcodec = $LIBAVCODEC_VERSION"
pkgconfig_generate libavdevice "FFmpeg device handling library" "$LIBAVDEVICE_VERSION" "$extralibs" "$libavdevice_pc_deps"
pkgconfig_generate libavfilter "FFmpeg video filtering library" "$LIBAVFILTER_VERSION" "$extralibs" "$libavfilter_pc_deps"
pkgconfig_generate libpostproc "FFmpeg postprocessing library" "$LIBPOSTPROC_VERSION" "" "libavutil = $LIBAVUTIL_VERSION"
pkgconfig_generate libswscale "FFmpeg image rescaling library" "$LIBSWSCALE_VERSION" "$LIBM" "libavutil = $LIBAVUTIL_VERSION"
pkgconfig_generate libswresample "FFmpeg audio rescaling library" "$LIBSWRESAMPLE_VERSION" "$LIBM" "libavutil = $LIBAVUTIL_VERSION"<|MERGE_RESOLUTION|>--- conflicted
+++ resolved
@@ -121,27 +121,13 @@
   --disable-fft            disable FFT code
   --disable-mdct           disable MDCT code
   --disable-rdft           disable RDFT code
-<<<<<<< HEAD
-  --enable-vaapi           enable VAAPI code [autodetect]
-  --enable-vda             enable VDA code [autodetect]
-  --enable-vdpau           enable VDPAU code [autodetect]
-  --disable-dxva2          disable DXVA2 code
-  --disable-vda            disable VDA code
-  --enable-runtime-cpudetect detect cpu capabilities at runtime (bigger binary)
-  --enable-hardcoded-tables use hardcoded tables instead of runtime generation
-  --disable-safe-bitstream-reader
-                           disable buffer boundary checking in bitreaders
-                           (faster, but may crash)
-  --enable-memalign-hack   emulate memalign, interferes with memory debuggers
-=======
   --disable-fft            disable FFT code
   --enable-dxva2           enable DXVA2 code
-  --enable-vaapi           enable VAAPI code
-  --enable-vda             enable VDA code
-  --enable-vdpau           enable VDPAU code
+  --enable-vaapi           enable VAAPI code [autodetect]
+  --enable-vda             enable VDA code   [autodetect]
+  --enable-vdpau           enable VDPAU code [autodetect]
 
 Individual component options:
->>>>>>> 6aba117f
   --disable-everything     disable all components listed below
   --disable-encoder=NAME   disable encoder NAME
   --enable-encoder=NAME    enable encoder NAME
@@ -249,11 +235,8 @@
   --extra-version=STRING   version string suffix []
   --optflags               override optimization-related compiler flags
   --build-suffix=SUFFIX    library name suffix []
-<<<<<<< HEAD
+  --malloc-prefix=PREFIX   prefix malloc and related names with PREFIX
   --progs-suffix=SUFFIX    program name suffix []
-=======
-  --malloc-prefix=PREFIX   prefix malloc and related names with PREFIX
->>>>>>> 6aba117f
   --arch=ARCH              select architecture [$arch]
   --cpu=CPU                select the minimum required CPU (affects
                            instruction selection, may crash on older CPUs)
@@ -285,16 +268,8 @@
   --disable-neon           disable NEON optimizations
   --disable-vis            disable VIS optimizations
   --disable-yasm           disable use of yasm assembler
-<<<<<<< HEAD
-  --enable-pic             build position-independent code
-  --malloc-prefix=PFX      prefix malloc and related names with PFX
-  --enable-sram            allow use of on-chip SRAM
-  --disable-symver         disable symbol versioning
-  --optflags               override optimization-related compiler flags
   --postproc-version=V     build libpostproc version V.
                            Where V can be '$ALT_PP_VER_MAJOR.$ALT_PP_VER_MINOR.$ALT_PP_VER_MICRO' or 'current'. [$postproc_version_default]
-=======
->>>>>>> 6aba117f
 
 Developer options (useful when working on FFmpeg itself):
   --enable-coverage        build with test coverage instrumentation
@@ -1032,13 +1007,6 @@
 CONFIG_LIST="
     $COMPONENT_LIST
     $PROGRAM_LIST
-<<<<<<< HEAD
-    avplay
-    avprobe
-    avserver
-    aandct
-=======
->>>>>>> 6aba117f
     ac3dsp
     avcodec
     avdevice
@@ -1058,13 +1026,9 @@
     gpl
     gray
     hardcoded_tables
-<<<<<<< HEAD
-    huffman
     libaacplus
     libass
     libbluray
-=======
->>>>>>> 6aba117f
     libcdio
     libcelt
     libdc1394
