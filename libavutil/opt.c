--- conflicted
+++ resolved
@@ -65,12 +65,8 @@
     AVClass *class = *(AVClass**)obj;
     if (!last && class->option && class->option[0].name)
         return class->option;
-<<<<<<< HEAD
-    if (last && last[1].name)           return ++last;
-=======
     if (last && last[1].name)
         return ++last;
->>>>>>> 418693bd
     return NULL;
 }
 
