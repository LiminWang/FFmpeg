/*
 * filter layer
 * Copyright (c) 2007 Bobby Bingham
 *
 * This file is part of FFmpeg.
 *
 * FFmpeg is free software; you can redistribute it and/or
 * modify it under the terms of the GNU Lesser General Public
 * License as published by the Free Software Foundation; either
 * version 2.1 of the License, or (at your option) any later version.
 *
 * FFmpeg is distributed in the hope that it will be useful,
 * but WITHOUT ANY WARRANTY; without even the implied warranty of
 * MERCHANTABILITY or FITNESS FOR A PARTICULAR PURPOSE.  See the GNU
 * Lesser General Public License for more details.
 *
 * You should have received a copy of the GNU Lesser General Public
 * License along with FFmpeg; if not, write to the Free Software
 * Foundation, Inc., 51 Franklin Street, Fifth Floor, Boston, MA 02110-1301 USA
 */

#ifndef AVFILTER_AVFILTER_H
#define AVFILTER_AVFILTER_H

#include <stddef.h>

#include "libavutil/avutil.h"
#include "libavutil/log.h"
#include "libavutil/samplefmt.h"
#include "libavutil/pixfmt.h"
#include "libavutil/rational.h"

#include "libavfilter/version.h"

/**
 * Return the LIBAVFILTER_VERSION_INT constant.
 */
unsigned avfilter_version(void);

/**
 * Return the libavfilter build-time configuration.
 */
const char *avfilter_configuration(void);

/**
 * Return the libavfilter license.
 */
const char *avfilter_license(void);


typedef struct AVFilterContext AVFilterContext;
typedef struct AVFilterLink    AVFilterLink;
typedef struct AVFilterPad     AVFilterPad;
typedef struct AVFilterFormats AVFilterFormats;

/**
 * A reference-counted buffer data type used by the filter system. Filters
 * should not store pointers to this structure directly, but instead use the
 * AVFilterBufferRef structure below.
 */
typedef struct AVFilterBuffer {
    uint8_t *data[8];           ///< buffer data for each plane/channel

    /**
     * pointers to the data planes/channels.
     *
     * For video, this should simply point to data[].
     *
     * For planar audio, each channel has a separate data pointer, and
     * linesize[0] contains the size of each channel buffer.
     * For packed audio, there is just one data pointer, and linesize[0]
     * contains the total size of the buffer for all channels.
     *
     * Note: Both data and extended_data will always be set, but for planar
     * audio with more channels that can fit in data, extended_data must be used
     * in order to access all channels.
     */
    uint8_t **extended_data;
    int linesize[8];            ///< number of bytes per line

    /** private data to be used by a custom free function */
    void *priv;
    /**
     * A pointer to the function to deallocate this buffer if the default
     * function is not sufficient. This could, for example, add the memory
     * back into a memory pool to be reused later without the overhead of
     * reallocating it from scratch.
     */
    void (*free)(struct AVFilterBuffer *buf);

    int format;                 ///< media format
    int w, h;                   ///< width and height of the allocated buffer
    unsigned refcount;          ///< number of references to this buffer
} AVFilterBuffer;

#define AV_PERM_READ     0x01   ///< can read from the buffer
#define AV_PERM_WRITE    0x02   ///< can write to the buffer
#define AV_PERM_PRESERVE 0x04   ///< nobody else can overwrite the buffer
#define AV_PERM_REUSE    0x08   ///< can output the buffer multiple times, with the same contents each time
#define AV_PERM_REUSE2   0x10   ///< can output the buffer multiple times, modified each time
#define AV_PERM_NEG_LINESIZES 0x20  ///< the buffer requested can have negative linesizes
#define AV_PERM_ALIGN    0x40   ///< the buffer must be aligned

#define AVFILTER_ALIGN 16 //not part of ABI

/**
 * Audio specific properties in a reference to an AVFilterBuffer. Since
 * AVFilterBufferRef is common to different media formats, audio specific
 * per reference properties must be separated out.
 */
typedef struct AVFilterBufferRefAudioProps {
    uint64_t channel_layout;    ///< channel layout of audio buffer
    int nb_samples;             ///< number of audio samples per channel
    int sample_rate;            ///< audio buffer sample rate
} AVFilterBufferRefAudioProps;

/**
 * Video specific properties in a reference to an AVFilterBuffer. Since
 * AVFilterBufferRef is common to different media formats, video specific
 * per reference properties must be separated out.
 */
typedef struct AVFilterBufferRefVideoProps {
    int w;                      ///< image width
    int h;                      ///< image height
    AVRational sample_aspect_ratio; ///< sample aspect ratio
    int interlaced;             ///< is frame interlaced
    int top_field_first;        ///< field order
    enum AVPictureType pict_type; ///< picture type of the frame
    int key_frame;              ///< 1 -> keyframe, 0-> not
} AVFilterBufferRefVideoProps;

/**
 * A reference to an AVFilterBuffer. Since filters can manipulate the origin of
 * a buffer to, for example, crop image without any memcpy, the buffer origin
 * and dimensions are per-reference properties. Linesize is also useful for
 * image flipping, frame to field filters, etc, and so is also per-reference.
 *
 * TODO: add anything necessary for frame reordering
 */
typedef struct AVFilterBufferRef {
    AVFilterBuffer *buf;        ///< the buffer that this is a reference to
    uint8_t *data[8];           ///< picture/audio data for each plane
    /**
     * pointers to the data planes/channels.
     *
     * For video, this should simply point to data[].
     *
     * For planar audio, each channel has a separate data pointer, and
     * linesize[0] contains the size of each channel buffer.
     * For packed audio, there is just one data pointer, and linesize[0]
     * contains the total size of the buffer for all channels.
     *
     * Note: Both data and extended_data will always be set, but for planar
     * audio with more channels that can fit in data, extended_data must be used
     * in order to access all channels.
     */
    uint8_t **extended_data;
    int linesize[8];            ///< number of bytes per line

    AVFilterBufferRefVideoProps *video; ///< video buffer specific properties
    AVFilterBufferRefAudioProps *audio; ///< audio buffer specific properties

    /**
     * presentation timestamp. The time unit may change during
     * filtering, as it is specified in the link and the filter code
     * may need to rescale the PTS accordingly.
     */
    int64_t pts;
    int64_t pos;                ///< byte position in stream, -1 if unknown

    int format;                 ///< media format

    int perms;                  ///< permissions, see the AV_PERM_* flags

    enum AVMediaType type;      ///< media type of buffer data
} AVFilterBufferRef;

/**
 * Copy properties of src to dst, without copying the actual data
 */
void avfilter_copy_buffer_ref_props(AVFilterBufferRef *dst, AVFilterBufferRef *src);

/**
 * Add a new reference to a buffer.
 *
 * @param ref   an existing reference to the buffer
 * @param pmask a bitmask containing the allowable permissions in the new
 *              reference
 * @return      a new reference to the buffer with the same properties as the
 *              old, excluding any permissions denied by pmask
 */
AVFilterBufferRef *avfilter_ref_buffer(AVFilterBufferRef *ref, int pmask);

/**
 * Remove a reference to a buffer. If this is the last reference to the
 * buffer, the buffer itself is also automatically freed.
 *
 * @param ref reference to the buffer, may be NULL
 *
 * @note it is recommended to use avfilter_unref_bufferp() instead of this
 * function
 */
void avfilter_unref_buffer(AVFilterBufferRef *ref);

/**
 * Remove a reference to a buffer and set the pointer to NULL.
 * If this is the last reference to the buffer, the buffer itself
 * is also automatically freed.
 *
 * @param ref pointer to the buffer reference
 */
void avfilter_unref_bufferp(AVFilterBufferRef **ref);

<<<<<<< HEAD

=======
>>>>>>> 4c9080a7
#if FF_API_AVFILTERPAD_PUBLIC
/**
 * A filter pad used for either input or output.
 *
 * See doc/filter_design.txt for details on how to implement the methods.
 *
 * @warning this struct might be removed from public API.
 * users should call avfilter_pad_get_name() and avfilter_pad_get_type()
 * to access the name and type fields; there should be no need to access
 * any other fields from outside of libavfilter.
 */
struct AVFilterPad {
    /**
     * Pad name. The name is unique among inputs and among outputs, but an
     * input may have the same name as an output. This may be NULL if this
     * pad has no need to ever be referenced by name.
     */
    const char *name;

    /**
     * AVFilterPad type.
     */
    enum AVMediaType type;

    /**
     * Minimum required permissions on incoming buffers. Any buffer with
     * insufficient permissions will be automatically copied by the filter
     * system to a new buffer which provides the needed access permissions.
     *
     * Input pads only.
     */
    int min_perms;

    /**
     * Permissions which are not accepted on incoming buffers. Any buffer
     * which has any of these permissions set will be automatically copied
     * by the filter system to a new buffer which does not have those
     * permissions. This can be used to easily disallow buffers with
     * AV_PERM_REUSE.
     *
     * Input pads only.
     */
    int rej_perms;

    /**
     * Callback called before passing the first slice of a new frame. If
     * NULL, the filter layer will default to storing a reference to the
     * picture inside the link structure.
     *
     * Input video pads only.
     */
    void (*start_frame)(AVFilterLink *link, AVFilterBufferRef *picref);

    /**
     * Callback function to get a video buffer. If NULL, the filter system will
     * use avfilter_default_get_video_buffer().
     *
     * Input video pads only.
     */
    AVFilterBufferRef *(*get_video_buffer)(AVFilterLink *link, int perms, int w, int h);

    /**
     * Callback function to get an audio buffer. If NULL, the filter system will
     * use avfilter_default_get_audio_buffer().
     *
     * Input audio pads only.
     */
    AVFilterBufferRef *(*get_audio_buffer)(AVFilterLink *link, int perms,
                                           int nb_samples);

    /**
     * Callback called after the slices of a frame are completely sent. If
     * NULL, the filter layer will default to releasing the reference stored
     * in the link structure during start_frame().
     *
     * Input video pads only.
     */
    void (*end_frame)(AVFilterLink *link);

    /**
     * Slice drawing callback. This is where a filter receives video data
     * and should do its processing.
     *
     * Input video pads only.
     */
    void (*draw_slice)(AVFilterLink *link, int y, int height, int slice_dir);

    /**
     * Samples filtering callback. This is where a filter receives audio data
     * and should do its processing.
     *
     * Input audio pads only.
     *
     * @return >= 0 on success, a negative AVERROR on error. This function
     * must ensure that samplesref is properly unreferenced on error if it
     * hasn't been passed on to another filter.
     */
    int (*filter_samples)(AVFilterLink *link, AVFilterBufferRef *samplesref);

    /**
     * Frame poll callback. This returns the number of immediately available
     * samples. It should return a positive value if the next request_frame()
     * is guaranteed to return one frame (with no delay).
     *
     * Defaults to just calling the source poll_frame() method.
     *
     * Output pads only.
     */
    int (*poll_frame)(AVFilterLink *link);

    /**
     * Frame request callback. A call to this should result in at least one
     * frame being output over the given link. This should return zero on
     * success, and another value on error.
     * See ff_request_frame() for the error codes with a specific
     * meaning.
     *
     * Output pads only.
     */
    int (*request_frame)(AVFilterLink *link);

    /**
     * Link configuration callback.
     *
     * For output pads, this should set the following link properties:
     * video: width, height, sample_aspect_ratio, time_base
     * audio: sample_rate.
     *
     * This should NOT set properties such as format, channel_layout, etc which
     * are negotiated between filters by the filter system using the
     * query_formats() callback before this function is called.
     *
     * For input pads, this should check the properties of the link, and update
     * the filter's internal state as necessary.
     *
     * For both input and output pads, this should return zero on success,
     * and another value on error.
     */
    int (*config_props)(AVFilterLink *link);

    /**
     * The filter expects a fifo to be inserted on its input link,
     * typically because it has a delay.
     *
     * input pads only.
     */
    int needs_fifo;
};
#endif

/**
 * Get the name of an AVFilterPad.
 *
 * @param pads an array of AVFilterPads
 * @param pad_idx index of the pad in the array it; is the caller's
 *                responsibility to ensure the index is valid
 *
 * @return name of the pad_idx'th pad in pads
 */
const char *avfilter_pad_get_name(AVFilterPad *pads, int pad_idx);

/**
 * Get the type of an AVFilterPad.
 *
 * @param pads an array of AVFilterPads
 * @param pad_idx index of the pad in the array; it is the caller's
 *                responsibility to ensure the index is valid
 *
 * @return type of the pad_idx'th pad in pads
 */
enum AVMediaType avfilter_pad_get_type(AVFilterPad *pads, int pad_idx);

/** default handler for end_frame() for video inputs */
attribute_deprecated
void avfilter_default_end_frame(AVFilterLink *link);

/**
 * Filter definition. This defines the pads a filter contains, and all the
 * callback functions used to interact with the filter.
 */
typedef struct AVFilter {
    const char *name;         ///< filter name

    /**
     * A description for the filter. You should use the
     * NULL_IF_CONFIG_SMALL() macro to define it.
     */
    const char *description;

    const AVFilterPad *inputs;  ///< NULL terminated list of inputs. NULL if none
    const AVFilterPad *outputs; ///< NULL terminated list of outputs. NULL if none

    /*****************************************************************
     * All fields below this line are not part of the public API. They
     * may not be used outside of libavfilter and can be changed and
     * removed at will.
     * New public fields should be added right above.
     *****************************************************************
     */

    /**
     * Filter initialization function. Args contains the user-supplied
     * parameters. FIXME: maybe an AVOption-based system would be better?
     */
    int (*init)(AVFilterContext *ctx, const char *args);

    /**
     * Filter uninitialization function. Should deallocate any memory held
     * by the filter, release any buffer references, etc. This does not need
     * to deallocate the AVFilterContext->priv memory itself.
     */
    void (*uninit)(AVFilterContext *ctx);

    /**
     * Queries formats/layouts supported by the filter and its pads, and sets
     * the in_formats/in_chlayouts for links connected to its output pads,
     * and out_formats/out_chlayouts for links connected to its input pads.
     *
     * @return zero on success, a negative value corresponding to an
     * AVERROR code otherwise
     */
    int (*query_formats)(AVFilterContext *);

    int priv_size;      ///< size of private data to allocate for the filter

    /**
     * Make the filter instance process a command.
     *
     * @param cmd    the command to process, for handling simplicity all commands must be alphanumeric only
     * @param arg    the argument for the command
     * @param res    a buffer with size res_size where the filter(s) can return a response. This must not change when the command is not supported.
     * @param flags  if AVFILTER_CMD_FLAG_FAST is set and the command would be
     *               time consuming then a filter should treat it like an unsupported command
     *
     * @returns >=0 on success otherwise an error code.
     *          AVERROR(ENOSYS) on unsupported commands
     */
    int (*process_command)(AVFilterContext *, const char *cmd, const char *arg, char *res, int res_len, int flags);

    /**
     * Filter initialization function, alternative to the init()
     * callback. Args contains the user-supplied parameters, opaque is
     * used for providing binary data.
     */
    int (*init_opaque)(AVFilterContext *ctx, const char *args, void *opaque);
} AVFilter;

/** An instance of a filter */
struct AVFilterContext {
    const AVClass *av_class;        ///< needed for av_log()

    AVFilter *filter;               ///< the AVFilter of which this is an instance

    char *name;                     ///< name of this filter instance

    AVFilterPad   *input_pads;      ///< array of input pads
    AVFilterLink **inputs;          ///< array of pointers to input links
#if FF_API_FOO_COUNT
    unsigned input_count;           ///< @deprecated use nb_inputs
#endif
    unsigned    nb_inputs;          ///< number of input pads

    AVFilterPad   *output_pads;     ///< array of output pads
    AVFilterLink **outputs;         ///< array of pointers to output links
#if FF_API_FOO_COUNT
    unsigned output_count;          ///< @deprecated use nb_outputs
#endif
    unsigned    nb_outputs;         ///< number of output pads

    void *priv;                     ///< private data for use by the filter

    struct AVFilterCommand *command_queue;
};

/**
 * A link between two filters. This contains pointers to the source and
 * destination filters between which this link exists, and the indexes of
 * the pads involved. In addition, this link also contains the parameters
 * which have been negotiated and agreed upon between the filter, such as
 * image dimensions, format, etc.
 */
struct AVFilterLink {
    AVFilterContext *src;       ///< source filter
    AVFilterPad *srcpad;        ///< output pad on the source filter

    AVFilterContext *dst;       ///< dest filter
    AVFilterPad *dstpad;        ///< input pad on the dest filter

    enum AVMediaType type;      ///< filter media type

    /* These parameters apply only to video */
    int w;                      ///< agreed upon image width
    int h;                      ///< agreed upon image height
    AVRational sample_aspect_ratio; ///< agreed upon sample aspect ratio
    /* These parameters apply only to audio */
    uint64_t channel_layout;    ///< channel layout of current buffer (see libavutil/audioconvert.h)
    int sample_rate;            ///< samples per second

    int format;                 ///< agreed upon media format

    /**
     * Define the time base used by the PTS of the frames/samples
     * which will pass through this link.
     * During the configuration stage, each filter is supposed to
     * change only the output timebase, while the timebase of the
     * input link is assumed to be an unchangeable property.
     */
    AVRational time_base;

    /*****************************************************************
     * All fields below this line are not part of the public API. They
     * may not be used outside of libavfilter and can be changed and
     * removed at will.
     * New public fields should be added right above.
     *****************************************************************
     */
    /**
     * Lists of formats and channel layouts supported by the input and output
     * filters respectively. These lists are used for negotiating the format
     * to actually be used, which will be loaded into the format and
     * channel_layout members, above, when chosen.
     *
     */
    AVFilterFormats *in_formats;
    AVFilterFormats *out_formats;

    /**
     * Lists of channel layouts and sample rates used for automatic
     * negotiation.
     */
    AVFilterFormats  *in_samplerates;
    AVFilterFormats *out_samplerates;
    struct AVFilterChannelLayouts  *in_channel_layouts;
    struct AVFilterChannelLayouts *out_channel_layouts;

    /**
     * Audio only, the destination filter sets this to a non-zero value to
     * request that buffers with the given number of samples should be sent to
     * it. AVFilterPad.needs_fifo must also be set on the corresponding input
     * pad.
     * Last buffer before EOF will be padded with silence.
     */
    int request_samples;

    /** stage of the initialization of the link properties (dimensions, etc) */
    enum {
        AVLINK_UNINIT = 0,      ///< not started
        AVLINK_STARTINIT,       ///< started, but incomplete
        AVLINK_INIT             ///< complete
    } init_state;

    /**
     * The buffer reference currently being sent across the link by the source
     * filter. This is used internally by the filter system to allow
     * automatic copying of buffers which do not have sufficient permissions
     * for the destination. This should not be accessed directly by the
     * filters.
     */
    AVFilterBufferRef *src_buf;

    AVFilterBufferRef *cur_buf;
    AVFilterBufferRef *out_buf;

    struct AVFilterPool *pool;

    /**
     * Graph the filter belongs to.
     */
    struct AVFilterGraph *graph;

    /**
     * Current timestamp of the link, as defined by the most recent
     * frame(s), in AV_TIME_BASE units.
     */
    int64_t current_pts;

    /**
     * Index in the age array.
     */
    int age_index;

    /**
     * Frame rate of the stream on the link, or 1/0 if unknown;
     * if left to 0/0, will be automatically be copied from the first input
     * of the source filter if it exists.
     *
     * Sources should set it to the best estimation of the real frame rate.
     * Filters should update it if necessary depending on their function.
     * Sinks can use it to set a default output frame rate.
     * It is similar to the r_frae_rate field in AVStream.
     */
    AVRational frame_rate;

    /**
     * Buffer partially filled with samples to achieve a fixed/minimum size.
     */
    AVFilterBufferRef *partial_buf;

    /**
     * Size of the partial buffer to allocate.
     * Must be between min_samples and max_samples.
     */
    int partial_buf_size;

    /**
     * Minimum number of samples to filter at once. If filter_samples() is
     * called with fewer samples, it will accumulate them in partial_buf.
     * This field and the related ones must not be changed after filtering
     * has started.
     * If 0, all related fields are ignored.
     */
    int min_samples;

    /**
     * Maximum number of samples to filter at once. If filter_samples() is
     * called with more samples, it will split them.
     */
    int max_samples;
};

/**
 * Link two filters together.
 *
 * @param src    the source filter
 * @param srcpad index of the output pad on the source filter
 * @param dst    the destination filter
 * @param dstpad index of the input pad on the destination filter
 * @return       zero on success
 */
int avfilter_link(AVFilterContext *src, unsigned srcpad,
                  AVFilterContext *dst, unsigned dstpad);

/**
 * Free the link in *link, and set its pointer to NULL.
 */
void avfilter_link_free(AVFilterLink **link);

/**
 * Negotiate the media format, dimensions, etc of all inputs to a filter.
 *
 * @param filter the filter to negotiate the properties for its inputs
 * @return       zero on successful negotiation
 */
int avfilter_config_links(AVFilterContext *filter);

/**
 * Create a buffer reference wrapped around an already allocated image
 * buffer.
 *
 * @param data pointers to the planes of the image to reference
 * @param linesize linesizes for the planes of the image to reference
 * @param perms the required access permissions
 * @param w the width of the image specified by the data and linesize arrays
 * @param h the height of the image specified by the data and linesize arrays
 * @param format the pixel format of the image specified by the data and linesize arrays
 */
AVFilterBufferRef *
avfilter_get_video_buffer_ref_from_arrays(uint8_t * const data[4], const int linesize[4], int perms,
                                          int w, int h, enum PixelFormat format);

/**
 * Create an audio buffer reference wrapped around an already
 * allocated samples buffer.
 *
 * @param data           pointers to the samples plane buffers
 * @param linesize       linesize for the samples plane buffers
 * @param perms          the required access permissions
 * @param nb_samples     number of samples per channel
 * @param sample_fmt     the format of each sample in the buffer to allocate
 * @param channel_layout the channel layout of the buffer
 */
AVFilterBufferRef *avfilter_get_audio_buffer_ref_from_arrays(uint8_t **data,
                                                             int linesize,
                                                             int perms,
                                                             int nb_samples,
                                                             enum AVSampleFormat sample_fmt,
                                                             uint64_t channel_layout);


#define AVFILTER_CMD_FLAG_ONE   1 ///< Stop once a filter understood the command (for target=all for example), fast filters are favored automatically
#define AVFILTER_CMD_FLAG_FAST  2 ///< Only execute command when its fast (like a video out that supports contrast adjustment in hw)

/**
 * Make the filter instance process a command.
 * It is recommended to use avfilter_graph_send_command().
 */
int avfilter_process_command(AVFilterContext *filter, const char *cmd, const char *arg, char *res, int res_len, int flags);

/** Initialize the filter system. Register all builtin filters. */
void avfilter_register_all(void);

/** Uninitialize the filter system. Unregister all filters. */
void avfilter_uninit(void);

/**
 * Register a filter. This is only needed if you plan to use
 * avfilter_get_by_name later to lookup the AVFilter structure by name. A
 * filter can still by instantiated with avfilter_open even if it is not
 * registered.
 *
 * @param filter the filter to register
 * @return 0 if the registration was successful, a negative value
 * otherwise
 */
int avfilter_register(AVFilter *filter);

/**
 * Get a filter definition matching the given name.
 *
 * @param name the filter name to find
 * @return     the filter definition, if any matching one is registered.
 *             NULL if none found.
 */
AVFilter *avfilter_get_by_name(const char *name);

/**
 * If filter is NULL, returns a pointer to the first registered filter pointer,
 * if filter is non-NULL, returns the next pointer after filter.
 * If the returned pointer points to NULL, the last registered filter
 * was already reached.
 */
AVFilter **av_filter_next(AVFilter **filter);

/**
 * Create a filter instance.
 *
 * @param filter_ctx put here a pointer to the created filter context
 * on success, NULL on failure
 * @param filter    the filter to create an instance of
 * @param inst_name Name to give to the new instance. Can be NULL for none.
 * @return >= 0 in case of success, a negative error code otherwise
 */
int avfilter_open(AVFilterContext **filter_ctx, AVFilter *filter, const char *inst_name);

/**
 * Initialize a filter.
 *
 * @param filter the filter to initialize
 * @param args   A string of parameters to use when initializing the filter.
 *               The format and meaning of this string varies by filter.
 * @param opaque Any extra non-string data needed by the filter. The meaning
 *               of this parameter varies by filter.
 * @return       zero on success
 */
int avfilter_init_filter(AVFilterContext *filter, const char *args, void *opaque);

/**
 * Free a filter context.
 *
 * @param filter the filter to free
 */
void avfilter_free(AVFilterContext *filter);

/**
 * Insert a filter in the middle of an existing link.
 *
 * @param link the link into which the filter should be inserted
 * @param filt the filter to be inserted
 * @param filt_srcpad_idx the input pad on the filter to connect
 * @param filt_dstpad_idx the output pad on the filter to connect
 * @return     zero on success
 */
int avfilter_insert_filter(AVFilterLink *link, AVFilterContext *filt,
                           unsigned filt_srcpad_idx, unsigned filt_dstpad_idx);

#endif /* AVFILTER_AVFILTER_H */<|MERGE_RESOLUTION|>--- conflicted
+++ resolved
@@ -211,10 +211,6 @@
  */
 void avfilter_unref_bufferp(AVFilterBufferRef **ref);
 
-<<<<<<< HEAD
-
-=======
->>>>>>> 4c9080a7
 #if FF_API_AVFILTERPAD_PUBLIC
 /**
  * A filter pad used for either input or output.
