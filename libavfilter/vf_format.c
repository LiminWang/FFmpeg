--- conflicted
+++ resolved
@@ -25,11 +25,8 @@
 
 #include "libavutil/pixdesc.h"
 #include "avfilter.h"
-<<<<<<< HEAD
 #include "internal.h"
-=======
 #include "video.h"
->>>>>>> 3f9d6e42
 
 typedef struct {
     /**
