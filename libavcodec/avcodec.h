--- conflicted
+++ resolved
@@ -1106,28 +1106,12 @@
  */
 #define CODEC_FLAG_INPUT_PRESERVED 0x0100
 #endif
-<<<<<<< HEAD
 #define CODEC_FLAG_PASS1           AV_CODEC_FLAG_PASS1
 #define CODEC_FLAG_PASS2           AV_CODEC_FLAG_PASS2
 #define CODEC_FLAG_GRAY            AV_CODEC_FLAG_GRAY
-#if FF_API_EMU_EDGE
-/**
- * @deprecated edges are not used/required anymore. I.e. this flag is now always
- * set.
- */
-#define CODEC_FLAG_EMU_EDGE        0x4000
-#endif
 #define CODEC_FLAG_PSNR            AV_CODEC_FLAG_PSNR
 #define CODEC_FLAG_TRUNCATED       AV_CODEC_FLAG_TRUNCATED
 
-=======
-#define CODEC_FLAG_PASS1           0x0200   ///< Use internal 2pass ratecontrol in first pass mode.
-#define CODEC_FLAG_PASS2           0x0400   ///< Use internal 2pass ratecontrol in second pass mode.
-#define CODEC_FLAG_GRAY            0x2000   ///< Only decode/encode grayscale.
-#define CODEC_FLAG_PSNR            0x8000   ///< error[?] variables will be set during encoding.
-#define CODEC_FLAG_TRUNCATED       0x00010000 /** Input bitstream might be truncated at a random
-                                                  location instead of only at frame boundaries. */
->>>>>>> b3739599
 #if FF_API_NORMALIZE_AQP
 /**
  * @deprecated use the flag "naq" in the "mpv_flags" private option of the
