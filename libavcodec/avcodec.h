/*
 * copyright (c) 2001 Fabrice Bellard
 *
 * This file is part of FFmpeg.
 *
 * FFmpeg is free software; you can redistribute it and/or
 * modify it under the terms of the GNU Lesser General Public
 * License as published by the Free Software Foundation; either
 * version 2.1 of the License, or (at your option) any later version.
 *
 * FFmpeg is distributed in the hope that it will be useful,
 * but WITHOUT ANY WARRANTY; without even the implied warranty of
 * MERCHANTABILITY or FITNESS FOR A PARTICULAR PURPOSE.  See the GNU
 * Lesser General Public License for more details.
 *
 * You should have received a copy of the GNU Lesser General Public
 * License along with FFmpeg; if not, write to the Free Software
 * Foundation, Inc., 51 Franklin Street, Fifth Floor, Boston, MA 02110-1301 USA
 */

#ifndef AVCODEC_AVCODEC_H
#define AVCODEC_AVCODEC_H

/**
 * @file
 * @ingroup libavc
 * Libavcodec external API header
 */

#include <errno.h>
#include "libavutil/samplefmt.h"
#include "libavutil/attributes.h"
#include "libavutil/avutil.h"
#include "libavutil/buffer.h"
#include "libavutil/cpu.h"
#include "libavutil/channel_layout.h"
#include "libavutil/dict.h"
#include "libavutil/frame.h"
#include "libavutil/log.h"
#include "libavutil/pixfmt.h"
#include "libavutil/rational.h"

#include "version.h"

/**
 * @defgroup libavc Encoding/Decoding Library
 * @{
 *
 * @defgroup lavc_decoding Decoding
 * @{
 * @}
 *
 * @defgroup lavc_encoding Encoding
 * @{
 * @}
 *
 * @defgroup lavc_codec Codecs
 * @{
 * @defgroup lavc_codec_native Native Codecs
 * @{
 * @}
 * @defgroup lavc_codec_wrappers External library wrappers
 * @{
 * @}
 * @defgroup lavc_codec_hwaccel Hardware Accelerators bridge
 * @{
 * @}
 * @}
 * @defgroup lavc_internal Internal
 * @{
 * @}
 * @}
 */

/**
 * @defgroup lavc_core Core functions/structures.
 * @ingroup libavc
 *
 * Basic definitions, functions for querying libavcodec capabilities,
 * allocating core structures, etc.
 * @{
 */


/**
 * Identify the syntax and semantics of the bitstream.
 * The principle is roughly:
 * Two decoders with the same ID can decode the same streams.
 * Two encoders with the same ID can encode compatible streams.
 * There may be slight deviations from the principle due to implementation
 * details.
 *
 * If you add a codec ID to this list, add it so that
 * 1. no value of a existing codec ID changes (that would break ABI),
 * 2. it is as close as possible to similar codecs
 *
 * After adding new codec IDs, do not forget to add an entry to the codec
 * descriptor list and bump libavcodec minor version.
 */
enum AVCodecID {
    AV_CODEC_ID_NONE,

    /* video codecs */
    AV_CODEC_ID_MPEG1VIDEO,
    AV_CODEC_ID_MPEG2VIDEO, ///< preferred ID for MPEG-1/2 video decoding
#if FF_API_XVMC
    AV_CODEC_ID_MPEG2VIDEO_XVMC,
#endif /* FF_API_XVMC */
    AV_CODEC_ID_H261,
    AV_CODEC_ID_H263,
    AV_CODEC_ID_RV10,
    AV_CODEC_ID_RV20,
    AV_CODEC_ID_MJPEG,
    AV_CODEC_ID_MJPEGB,
    AV_CODEC_ID_LJPEG,
    AV_CODEC_ID_SP5X,
    AV_CODEC_ID_JPEGLS,
    AV_CODEC_ID_MPEG4,
    AV_CODEC_ID_RAWVIDEO,
    AV_CODEC_ID_MSMPEG4V1,
    AV_CODEC_ID_MSMPEG4V2,
    AV_CODEC_ID_MSMPEG4V3,
    AV_CODEC_ID_WMV1,
    AV_CODEC_ID_WMV2,
    AV_CODEC_ID_H263P,
    AV_CODEC_ID_H263I,
    AV_CODEC_ID_FLV1,
    AV_CODEC_ID_SVQ1,
    AV_CODEC_ID_SVQ3,
    AV_CODEC_ID_DVVIDEO,
    AV_CODEC_ID_HUFFYUV,
    AV_CODEC_ID_CYUV,
    AV_CODEC_ID_H264,
    AV_CODEC_ID_INDEO3,
    AV_CODEC_ID_VP3,
    AV_CODEC_ID_THEORA,
    AV_CODEC_ID_ASV1,
    AV_CODEC_ID_ASV2,
    AV_CODEC_ID_FFV1,
    AV_CODEC_ID_4XM,
    AV_CODEC_ID_VCR1,
    AV_CODEC_ID_CLJR,
    AV_CODEC_ID_MDEC,
    AV_CODEC_ID_ROQ,
    AV_CODEC_ID_INTERPLAY_VIDEO,
    AV_CODEC_ID_XAN_WC3,
    AV_CODEC_ID_XAN_WC4,
    AV_CODEC_ID_RPZA,
    AV_CODEC_ID_CINEPAK,
    AV_CODEC_ID_WS_VQA,
    AV_CODEC_ID_MSRLE,
    AV_CODEC_ID_MSVIDEO1,
    AV_CODEC_ID_IDCIN,
    AV_CODEC_ID_8BPS,
    AV_CODEC_ID_SMC,
    AV_CODEC_ID_FLIC,
    AV_CODEC_ID_TRUEMOTION1,
    AV_CODEC_ID_VMDVIDEO,
    AV_CODEC_ID_MSZH,
    AV_CODEC_ID_ZLIB,
    AV_CODEC_ID_QTRLE,
    AV_CODEC_ID_TSCC,
    AV_CODEC_ID_ULTI,
    AV_CODEC_ID_QDRAW,
    AV_CODEC_ID_VIXL,
    AV_CODEC_ID_QPEG,
    AV_CODEC_ID_PNG,
    AV_CODEC_ID_PPM,
    AV_CODEC_ID_PBM,
    AV_CODEC_ID_PGM,
    AV_CODEC_ID_PGMYUV,
    AV_CODEC_ID_PAM,
    AV_CODEC_ID_FFVHUFF,
    AV_CODEC_ID_RV30,
    AV_CODEC_ID_RV40,
    AV_CODEC_ID_VC1,
    AV_CODEC_ID_WMV3,
    AV_CODEC_ID_LOCO,
    AV_CODEC_ID_WNV1,
    AV_CODEC_ID_AASC,
    AV_CODEC_ID_INDEO2,
    AV_CODEC_ID_FRAPS,
    AV_CODEC_ID_TRUEMOTION2,
    AV_CODEC_ID_BMP,
    AV_CODEC_ID_CSCD,
    AV_CODEC_ID_MMVIDEO,
    AV_CODEC_ID_ZMBV,
    AV_CODEC_ID_AVS,
    AV_CODEC_ID_SMACKVIDEO,
    AV_CODEC_ID_NUV,
    AV_CODEC_ID_KMVC,
    AV_CODEC_ID_FLASHSV,
    AV_CODEC_ID_CAVS,
    AV_CODEC_ID_JPEG2000,
    AV_CODEC_ID_VMNC,
    AV_CODEC_ID_VP5,
    AV_CODEC_ID_VP6,
    AV_CODEC_ID_VP6F,
    AV_CODEC_ID_TARGA,
    AV_CODEC_ID_DSICINVIDEO,
    AV_CODEC_ID_TIERTEXSEQVIDEO,
    AV_CODEC_ID_TIFF,
    AV_CODEC_ID_GIF,
    AV_CODEC_ID_DXA,
    AV_CODEC_ID_DNXHD,
    AV_CODEC_ID_THP,
    AV_CODEC_ID_SGI,
    AV_CODEC_ID_C93,
    AV_CODEC_ID_BETHSOFTVID,
    AV_CODEC_ID_PTX,
    AV_CODEC_ID_TXD,
    AV_CODEC_ID_VP6A,
    AV_CODEC_ID_AMV,
    AV_CODEC_ID_VB,
    AV_CODEC_ID_PCX,
    AV_CODEC_ID_SUNRAST,
    AV_CODEC_ID_INDEO4,
    AV_CODEC_ID_INDEO5,
    AV_CODEC_ID_MIMIC,
    AV_CODEC_ID_RL2,
    AV_CODEC_ID_ESCAPE124,
    AV_CODEC_ID_DIRAC,
    AV_CODEC_ID_BFI,
    AV_CODEC_ID_CMV,
    AV_CODEC_ID_MOTIONPIXELS,
    AV_CODEC_ID_TGV,
    AV_CODEC_ID_TGQ,
    AV_CODEC_ID_TQI,
    AV_CODEC_ID_AURA,
    AV_CODEC_ID_AURA2,
    AV_CODEC_ID_V210X,
    AV_CODEC_ID_TMV,
    AV_CODEC_ID_V210,
    AV_CODEC_ID_DPX,
    AV_CODEC_ID_MAD,
    AV_CODEC_ID_FRWU,
    AV_CODEC_ID_FLASHSV2,
    AV_CODEC_ID_CDGRAPHICS,
    AV_CODEC_ID_R210,
    AV_CODEC_ID_ANM,
    AV_CODEC_ID_BINKVIDEO,
    AV_CODEC_ID_IFF_ILBM,
#define AV_CODEC_ID_IFF_BYTERUN1 AV_CODEC_ID_IFF_ILBM
    AV_CODEC_ID_KGV1,
    AV_CODEC_ID_YOP,
    AV_CODEC_ID_VP8,
    AV_CODEC_ID_PICTOR,
    AV_CODEC_ID_ANSI,
    AV_CODEC_ID_A64_MULTI,
    AV_CODEC_ID_A64_MULTI5,
    AV_CODEC_ID_R10K,
    AV_CODEC_ID_MXPEG,
    AV_CODEC_ID_LAGARITH,
    AV_CODEC_ID_PRORES,
    AV_CODEC_ID_JV,
    AV_CODEC_ID_DFA,
    AV_CODEC_ID_WMV3IMAGE,
    AV_CODEC_ID_VC1IMAGE,
    AV_CODEC_ID_UTVIDEO,
    AV_CODEC_ID_BMV_VIDEO,
    AV_CODEC_ID_VBLE,
    AV_CODEC_ID_DXTORY,
    AV_CODEC_ID_V410,
    AV_CODEC_ID_XWD,
    AV_CODEC_ID_CDXL,
    AV_CODEC_ID_XBM,
    AV_CODEC_ID_ZEROCODEC,
    AV_CODEC_ID_MSS1,
    AV_CODEC_ID_MSA1,
    AV_CODEC_ID_TSCC2,
    AV_CODEC_ID_MTS2,
    AV_CODEC_ID_CLLC,
    AV_CODEC_ID_MSS2,
    AV_CODEC_ID_VP9,
    AV_CODEC_ID_AIC,
    AV_CODEC_ID_ESCAPE130,
    AV_CODEC_ID_G2M,
    AV_CODEC_ID_WEBP,
    AV_CODEC_ID_HNM4_VIDEO,
    AV_CODEC_ID_HEVC,
#define AV_CODEC_ID_H265 AV_CODEC_ID_HEVC
    AV_CODEC_ID_FIC,
    AV_CODEC_ID_ALIAS_PIX,
    AV_CODEC_ID_BRENDER_PIX,
    AV_CODEC_ID_PAF_VIDEO,
    AV_CODEC_ID_EXR,
    AV_CODEC_ID_VP7,
    AV_CODEC_ID_SANM,
    AV_CODEC_ID_SGIRLE,
    AV_CODEC_ID_MVC1,
    AV_CODEC_ID_MVC2,
    AV_CODEC_ID_HQX,
    AV_CODEC_ID_TDSC,
    AV_CODEC_ID_HQ_HQA,
    AV_CODEC_ID_HAP,
    AV_CODEC_ID_DDS,
    AV_CODEC_ID_DXV,
    AV_CODEC_ID_SCREENPRESSO,
    AV_CODEC_ID_RSCC,

    AV_CODEC_ID_Y41P = 0x8000,
    AV_CODEC_ID_AVRP,
    AV_CODEC_ID_012V,
    AV_CODEC_ID_AVUI,
    AV_CODEC_ID_AYUV,
    AV_CODEC_ID_TARGA_Y216,
    AV_CODEC_ID_V308,
    AV_CODEC_ID_V408,
    AV_CODEC_ID_YUV4,
    AV_CODEC_ID_AVRN,
    AV_CODEC_ID_CPIA,
    AV_CODEC_ID_XFACE,
    AV_CODEC_ID_SNOW,
    AV_CODEC_ID_SMVJPEG,
    AV_CODEC_ID_APNG,
    AV_CODEC_ID_DAALA,
    AV_CODEC_ID_CFHD,

    /* various PCM "codecs" */
    AV_CODEC_ID_FIRST_AUDIO = 0x10000,     ///< A dummy id pointing at the start of audio codecs
    AV_CODEC_ID_PCM_S16LE = 0x10000,
    AV_CODEC_ID_PCM_S16BE,
    AV_CODEC_ID_PCM_U16LE,
    AV_CODEC_ID_PCM_U16BE,
    AV_CODEC_ID_PCM_S8,
    AV_CODEC_ID_PCM_U8,
    AV_CODEC_ID_PCM_MULAW,
    AV_CODEC_ID_PCM_ALAW,
    AV_CODEC_ID_PCM_S32LE,
    AV_CODEC_ID_PCM_S32BE,
    AV_CODEC_ID_PCM_U32LE,
    AV_CODEC_ID_PCM_U32BE,
    AV_CODEC_ID_PCM_S24LE,
    AV_CODEC_ID_PCM_S24BE,
    AV_CODEC_ID_PCM_U24LE,
    AV_CODEC_ID_PCM_U24BE,
    AV_CODEC_ID_PCM_S24DAUD,
    AV_CODEC_ID_PCM_ZORK,
    AV_CODEC_ID_PCM_S16LE_PLANAR,
    AV_CODEC_ID_PCM_DVD,
    AV_CODEC_ID_PCM_F32BE,
    AV_CODEC_ID_PCM_F32LE,
    AV_CODEC_ID_PCM_F64BE,
    AV_CODEC_ID_PCM_F64LE,
    AV_CODEC_ID_PCM_BLURAY,
    AV_CODEC_ID_PCM_LXF,
    AV_CODEC_ID_S302M,
    AV_CODEC_ID_PCM_S8_PLANAR,
    AV_CODEC_ID_PCM_S24LE_PLANAR,
    AV_CODEC_ID_PCM_S32LE_PLANAR,
    AV_CODEC_ID_PCM_S16BE_PLANAR,
    /* new PCM "codecs" should be added right below this line starting with
     * an explicit value of for example 0x10800
     */

    /* various ADPCM codecs */
    AV_CODEC_ID_ADPCM_IMA_QT = 0x11000,
    AV_CODEC_ID_ADPCM_IMA_WAV,
    AV_CODEC_ID_ADPCM_IMA_DK3,
    AV_CODEC_ID_ADPCM_IMA_DK4,
    AV_CODEC_ID_ADPCM_IMA_WS,
    AV_CODEC_ID_ADPCM_IMA_SMJPEG,
    AV_CODEC_ID_ADPCM_MS,
    AV_CODEC_ID_ADPCM_4XM,
    AV_CODEC_ID_ADPCM_XA,
    AV_CODEC_ID_ADPCM_ADX,
    AV_CODEC_ID_ADPCM_EA,
    AV_CODEC_ID_ADPCM_G726,
    AV_CODEC_ID_ADPCM_CT,
    AV_CODEC_ID_ADPCM_SWF,
    AV_CODEC_ID_ADPCM_YAMAHA,
    AV_CODEC_ID_ADPCM_SBPRO_4,
    AV_CODEC_ID_ADPCM_SBPRO_3,
    AV_CODEC_ID_ADPCM_SBPRO_2,
    AV_CODEC_ID_ADPCM_THP,
    AV_CODEC_ID_ADPCM_IMA_AMV,
    AV_CODEC_ID_ADPCM_EA_R1,
    AV_CODEC_ID_ADPCM_EA_R3,
    AV_CODEC_ID_ADPCM_EA_R2,
    AV_CODEC_ID_ADPCM_IMA_EA_SEAD,
    AV_CODEC_ID_ADPCM_IMA_EA_EACS,
    AV_CODEC_ID_ADPCM_EA_XAS,
    AV_CODEC_ID_ADPCM_EA_MAXIS_XA,
    AV_CODEC_ID_ADPCM_IMA_ISS,
    AV_CODEC_ID_ADPCM_G722,
    AV_CODEC_ID_ADPCM_IMA_APC,
    AV_CODEC_ID_ADPCM_VIMA,
#if FF_API_VIMA_DECODER
    AV_CODEC_ID_VIMA = AV_CODEC_ID_ADPCM_VIMA,
#endif

    AV_CODEC_ID_ADPCM_AFC = 0x11800,
    AV_CODEC_ID_ADPCM_IMA_OKI,
    AV_CODEC_ID_ADPCM_DTK,
    AV_CODEC_ID_ADPCM_IMA_RAD,
    AV_CODEC_ID_ADPCM_G726LE,
    AV_CODEC_ID_ADPCM_THP_LE,
    AV_CODEC_ID_ADPCM_PSX,
    AV_CODEC_ID_ADPCM_AICA,

    /* AMR */
    AV_CODEC_ID_AMR_NB = 0x12000,
    AV_CODEC_ID_AMR_WB,

    /* RealAudio codecs*/
    AV_CODEC_ID_RA_144 = 0x13000,
    AV_CODEC_ID_RA_288,

    /* various DPCM codecs */
    AV_CODEC_ID_ROQ_DPCM = 0x14000,
    AV_CODEC_ID_INTERPLAY_DPCM,
    AV_CODEC_ID_XAN_DPCM,
    AV_CODEC_ID_SOL_DPCM,

    AV_CODEC_ID_SDX2_DPCM = 0x14800,

    /* audio codecs */
    AV_CODEC_ID_MP2 = 0x15000,
    AV_CODEC_ID_MP3, ///< preferred ID for decoding MPEG audio layer 1, 2 or 3
    AV_CODEC_ID_AAC,
    AV_CODEC_ID_AC3,
    AV_CODEC_ID_DTS,
    AV_CODEC_ID_VORBIS,
    AV_CODEC_ID_DVAUDIO,
    AV_CODEC_ID_WMAV1,
    AV_CODEC_ID_WMAV2,
    AV_CODEC_ID_MACE3,
    AV_CODEC_ID_MACE6,
    AV_CODEC_ID_VMDAUDIO,
    AV_CODEC_ID_FLAC,
    AV_CODEC_ID_MP3ADU,
    AV_CODEC_ID_MP3ON4,
    AV_CODEC_ID_SHORTEN,
    AV_CODEC_ID_ALAC,
    AV_CODEC_ID_WESTWOOD_SND1,
    AV_CODEC_ID_GSM, ///< as in Berlin toast format
    AV_CODEC_ID_QDM2,
    AV_CODEC_ID_COOK,
    AV_CODEC_ID_TRUESPEECH,
    AV_CODEC_ID_TTA,
    AV_CODEC_ID_SMACKAUDIO,
    AV_CODEC_ID_QCELP,
    AV_CODEC_ID_WAVPACK,
    AV_CODEC_ID_DSICINAUDIO,
    AV_CODEC_ID_IMC,
    AV_CODEC_ID_MUSEPACK7,
    AV_CODEC_ID_MLP,
    AV_CODEC_ID_GSM_MS, /* as found in WAV */
    AV_CODEC_ID_ATRAC3,
#if FF_API_VOXWARE
    AV_CODEC_ID_VOXWARE,
#endif
    AV_CODEC_ID_APE,
    AV_CODEC_ID_NELLYMOSER,
    AV_CODEC_ID_MUSEPACK8,
    AV_CODEC_ID_SPEEX,
    AV_CODEC_ID_WMAVOICE,
    AV_CODEC_ID_WMAPRO,
    AV_CODEC_ID_WMALOSSLESS,
    AV_CODEC_ID_ATRAC3P,
    AV_CODEC_ID_EAC3,
    AV_CODEC_ID_SIPR,
    AV_CODEC_ID_MP1,
    AV_CODEC_ID_TWINVQ,
    AV_CODEC_ID_TRUEHD,
    AV_CODEC_ID_MP4ALS,
    AV_CODEC_ID_ATRAC1,
    AV_CODEC_ID_BINKAUDIO_RDFT,
    AV_CODEC_ID_BINKAUDIO_DCT,
    AV_CODEC_ID_AAC_LATM,
    AV_CODEC_ID_QDMC,
    AV_CODEC_ID_CELT,
    AV_CODEC_ID_G723_1,
    AV_CODEC_ID_G729,
    AV_CODEC_ID_8SVX_EXP,
    AV_CODEC_ID_8SVX_FIB,
    AV_CODEC_ID_BMV_AUDIO,
    AV_CODEC_ID_RALF,
    AV_CODEC_ID_IAC,
    AV_CODEC_ID_ILBC,
    AV_CODEC_ID_OPUS,
    AV_CODEC_ID_COMFORT_NOISE,
    AV_CODEC_ID_TAK,
    AV_CODEC_ID_METASOUND,
    AV_CODEC_ID_PAF_AUDIO,
    AV_CODEC_ID_ON2AVC,
    AV_CODEC_ID_DSS_SP,

    AV_CODEC_ID_FFWAVESYNTH = 0x15800,
    AV_CODEC_ID_SONIC,
    AV_CODEC_ID_SONIC_LS,
    AV_CODEC_ID_EVRC,
    AV_CODEC_ID_SMV,
    AV_CODEC_ID_DSD_LSBF,
    AV_CODEC_ID_DSD_MSBF,
    AV_CODEC_ID_DSD_LSBF_PLANAR,
    AV_CODEC_ID_DSD_MSBF_PLANAR,
    AV_CODEC_ID_4GV,
    AV_CODEC_ID_INTERPLAY_ACM,
    AV_CODEC_ID_XMA1,
    AV_CODEC_ID_XMA2,

    /* subtitle codecs */
    AV_CODEC_ID_FIRST_SUBTITLE = 0x17000,          ///< A dummy ID pointing at the start of subtitle codecs.
    AV_CODEC_ID_DVD_SUBTITLE = 0x17000,
    AV_CODEC_ID_DVB_SUBTITLE,
    AV_CODEC_ID_TEXT,  ///< raw UTF-8 text
    AV_CODEC_ID_XSUB,
    AV_CODEC_ID_SSA,
    AV_CODEC_ID_MOV_TEXT,
    AV_CODEC_ID_HDMV_PGS_SUBTITLE,
    AV_CODEC_ID_DVB_TELETEXT,
    AV_CODEC_ID_SRT,

    AV_CODEC_ID_MICRODVD   = 0x17800,
    AV_CODEC_ID_EIA_608,
    AV_CODEC_ID_JACOSUB,
    AV_CODEC_ID_SAMI,
    AV_CODEC_ID_REALTEXT,
    AV_CODEC_ID_STL,
    AV_CODEC_ID_SUBVIEWER1,
    AV_CODEC_ID_SUBVIEWER,
    AV_CODEC_ID_SUBRIP,
    AV_CODEC_ID_WEBVTT,
    AV_CODEC_ID_MPL2,
    AV_CODEC_ID_VPLAYER,
    AV_CODEC_ID_PJS,
    AV_CODEC_ID_ASS,
    AV_CODEC_ID_HDMV_TEXT_SUBTITLE,

    /* other specific kind of codecs (generally used for attachments) */
    AV_CODEC_ID_FIRST_UNKNOWN = 0x18000,           ///< A dummy ID pointing at the start of various fake codecs.
    AV_CODEC_ID_TTF = 0x18000,

    AV_CODEC_ID_BINTEXT    = 0x18800,
    AV_CODEC_ID_XBIN,
    AV_CODEC_ID_IDF,
    AV_CODEC_ID_OTF,
    AV_CODEC_ID_SMPTE_KLV,
    AV_CODEC_ID_DVD_NAV,
    AV_CODEC_ID_TIMED_ID3,
    AV_CODEC_ID_BIN_DATA,


    AV_CODEC_ID_PROBE = 0x19000, ///< codec_id is not known (like AV_CODEC_ID_NONE) but lavf should attempt to identify it

    AV_CODEC_ID_MPEG2TS = 0x20000, /**< _FAKE_ codec to indicate a raw MPEG-2 TS
                                * stream (only used by libavformat) */
    AV_CODEC_ID_MPEG4SYSTEMS = 0x20001, /**< _FAKE_ codec to indicate a MPEG-4 Systems
                                * stream (only used by libavformat) */
    AV_CODEC_ID_FFMETADATA = 0x21000,   ///< Dummy codec for streams containing only metadata information.
    AV_CODEC_ID_WRAPPED_AVFRAME = 0x21001, ///< Passthrough codec, AVFrames wrapped in AVPacket
};

/**
 * This struct describes the properties of a single codec described by an
 * AVCodecID.
 * @see avcodec_descriptor_get()
 */
typedef struct AVCodecDescriptor {
    enum AVCodecID     id;
    enum AVMediaType type;
    /**
     * Name of the codec described by this descriptor. It is non-empty and
     * unique for each codec descriptor. It should contain alphanumeric
     * characters and '_' only.
     */
    const char      *name;
    /**
     * A more descriptive name for this codec. May be NULL.
     */
    const char *long_name;
    /**
     * Codec properties, a combination of AV_CODEC_PROP_* flags.
     */
    int             props;
    /**
     * MIME type(s) associated with the codec.
     * May be NULL; if not, a NULL-terminated array of MIME types.
     * The first item is always non-NULL and is the preferred MIME type.
     */
    const char *const *mime_types;
    /**
     * If non-NULL, an array of profiles recognized for this codec.
     * Terminated with FF_PROFILE_UNKNOWN.
     */
    const struct AVProfile *profiles;
} AVCodecDescriptor;

/**
 * Codec uses only intra compression.
 * Video codecs only.
 */
#define AV_CODEC_PROP_INTRA_ONLY    (1 << 0)
/**
 * Codec supports lossy compression. Audio and video codecs only.
 * @note a codec may support both lossy and lossless
 * compression modes
 */
#define AV_CODEC_PROP_LOSSY         (1 << 1)
/**
 * Codec supports lossless compression. Audio and video codecs only.
 */
#define AV_CODEC_PROP_LOSSLESS      (1 << 2)
/**
 * Codec supports frame reordering. That is, the coded order (the order in which
 * the encoded packets are output by the encoders / stored / input to the
 * decoders) may be different from the presentation order of the corresponding
 * frames.
 *
 * For codecs that do not have this property set, PTS and DTS should always be
 * equal.
 */
#define AV_CODEC_PROP_REORDER       (1 << 3)
/**
 * Subtitle codec is bitmap based
 * Decoded AVSubtitle data can be read from the AVSubtitleRect->pict field.
 */
#define AV_CODEC_PROP_BITMAP_SUB    (1 << 16)
/**
 * Subtitle codec is text based.
 * Decoded AVSubtitle data can be read from the AVSubtitleRect->ass field.
 */
#define AV_CODEC_PROP_TEXT_SUB      (1 << 17)

/**
 * @ingroup lavc_decoding
 * Required number of additionally allocated bytes at the end of the input bitstream for decoding.
 * This is mainly needed because some optimized bitstream readers read
 * 32 or 64 bit at once and could read over the end.<br>
 * Note: If the first 23 bits of the additional bytes are not 0, then damaged
 * MPEG bitstreams could cause overread and segfault.
 */
#define AV_INPUT_BUFFER_PADDING_SIZE 32

/**
 * @ingroup lavc_encoding
 * minimum encoding buffer size
 * Used to avoid some checks during header writing.
 */
#define AV_INPUT_BUFFER_MIN_SIZE 16384

#if FF_API_WITHOUT_PREFIX
/**
 * @deprecated use AV_INPUT_BUFFER_PADDING_SIZE instead
 */
#define FF_INPUT_BUFFER_PADDING_SIZE 32

/**
 * @deprecated use AV_INPUT_BUFFER_MIN_SIZE instead
 */
#define FF_MIN_BUFFER_SIZE 16384
#endif /* FF_API_WITHOUT_PREFIX */

/**
 * @ingroup lavc_encoding
 * motion estimation type.
 * @deprecated use codec private option instead
 */
#if FF_API_MOTION_EST
enum Motion_Est_ID {
    ME_ZERO = 1,    ///< no search, that is use 0,0 vector whenever one is needed
    ME_FULL,
    ME_LOG,
    ME_PHODS,
    ME_EPZS,        ///< enhanced predictive zonal search
    ME_X1,          ///< reserved for experiments
    ME_HEX,         ///< hexagon based search
    ME_UMH,         ///< uneven multi-hexagon search
    ME_TESA,        ///< transformed exhaustive search algorithm
    ME_ITER=50,     ///< iterative search
};
#endif

/**
 * @ingroup lavc_decoding
 */
enum AVDiscard{
    /* We leave some space between them for extensions (drop some
     * keyframes for intra-only or drop just some bidir frames). */
    AVDISCARD_NONE    =-16, ///< discard nothing
    AVDISCARD_DEFAULT =  0, ///< discard useless packets like 0 size packets in avi
    AVDISCARD_NONREF  =  8, ///< discard all non reference
    AVDISCARD_BIDIR   = 16, ///< discard all bidirectional frames
    AVDISCARD_NONINTRA= 24, ///< discard all non intra frames
    AVDISCARD_NONKEY  = 32, ///< discard all frames except keyframes
    AVDISCARD_ALL     = 48, ///< discard all
};

enum AVAudioServiceType {
    AV_AUDIO_SERVICE_TYPE_MAIN              = 0,
    AV_AUDIO_SERVICE_TYPE_EFFECTS           = 1,
    AV_AUDIO_SERVICE_TYPE_VISUALLY_IMPAIRED = 2,
    AV_AUDIO_SERVICE_TYPE_HEARING_IMPAIRED  = 3,
    AV_AUDIO_SERVICE_TYPE_DIALOGUE          = 4,
    AV_AUDIO_SERVICE_TYPE_COMMENTARY        = 5,
    AV_AUDIO_SERVICE_TYPE_EMERGENCY         = 6,
    AV_AUDIO_SERVICE_TYPE_VOICE_OVER        = 7,
    AV_AUDIO_SERVICE_TYPE_KARAOKE           = 8,
    AV_AUDIO_SERVICE_TYPE_NB                   , ///< Not part of ABI
};

/**
 * @ingroup lavc_encoding
 */
typedef struct RcOverride{
    int start_frame;
    int end_frame;
    int qscale; // If this is 0 then quality_factor will be used instead.
    float quality_factor;
} RcOverride;

#if FF_API_MAX_BFRAMES
/**
 * @deprecated there is no libavcodec-wide limit on the number of B-frames
 */
#define FF_MAX_B_FRAMES 16
#endif

/* encoding support
   These flags can be passed in AVCodecContext.flags before initialization.
   Note: Not everything is supported yet.
*/

/**
 * Allow decoders to produce frames with data planes that are not aligned
 * to CPU requirements (e.g. due to cropping).
 */
#define AV_CODEC_FLAG_UNALIGNED       (1 <<  0)
/**
 * Use fixed qscale.
 */
#define AV_CODEC_FLAG_QSCALE          (1 <<  1)
/**
 * 4 MV per MB allowed / advanced prediction for H.263.
 */
#define AV_CODEC_FLAG_4MV             (1 <<  2)
/**
 * Output even those frames that might be corrupted.
 */
#define AV_CODEC_FLAG_OUTPUT_CORRUPT  (1 <<  3)
/**
 * Use qpel MC.
 */
#define AV_CODEC_FLAG_QPEL            (1 <<  4)
/**
 * Use internal 2pass ratecontrol in first pass mode.
 */
#define AV_CODEC_FLAG_PASS1           (1 <<  9)
/**
 * Use internal 2pass ratecontrol in second pass mode.
 */
#define AV_CODEC_FLAG_PASS2           (1 << 10)
/**
 * loop filter.
 */
#define AV_CODEC_FLAG_LOOP_FILTER     (1 << 11)
/**
 * Only decode/encode grayscale.
 */
#define AV_CODEC_FLAG_GRAY            (1 << 13)
/**
 * error[?] variables will be set during encoding.
 */
#define AV_CODEC_FLAG_PSNR            (1 << 15)
/**
 * Input bitstream might be truncated at a random location
 * instead of only at frame boundaries.
 */
#define AV_CODEC_FLAG_TRUNCATED       (1 << 16)
/**
 * Use interlaced DCT.
 */
#define AV_CODEC_FLAG_INTERLACED_DCT  (1 << 18)
/**
 * Force low delay.
 */
#define AV_CODEC_FLAG_LOW_DELAY       (1 << 19)
/**
 * Place global headers in extradata instead of every keyframe.
 */
#define AV_CODEC_FLAG_GLOBAL_HEADER   (1 << 22)
/**
 * Use only bitexact stuff (except (I)DCT).
 */
#define AV_CODEC_FLAG_BITEXACT        (1 << 23)
/* Fx : Flag for h263+ extra options */
/**
 * H.263 advanced intra coding / MPEG-4 AC prediction
 */
#define AV_CODEC_FLAG_AC_PRED         (1 << 24)
/**
 * interlaced motion estimation
 */
#define AV_CODEC_FLAG_INTERLACED_ME   (1 << 29)
#define AV_CODEC_FLAG_CLOSED_GOP      (1U << 31)

/**
 * Allow non spec compliant speedup tricks.
 */
#define AV_CODEC_FLAG2_FAST           (1 <<  0)
/**
 * Skip bitstream encoding.
 */
#define AV_CODEC_FLAG2_NO_OUTPUT      (1 <<  2)
/**
 * Place global headers at every keyframe instead of in extradata.
 */
#define AV_CODEC_FLAG2_LOCAL_HEADER   (1 <<  3)

/**
 * timecode is in drop frame format. DEPRECATED!!!!
 */
#define AV_CODEC_FLAG2_DROP_FRAME_TIMECODE (1 << 13)

/**
 * Input bitstream might be truncated at a packet boundaries
 * instead of only at frame boundaries.
 */
#define AV_CODEC_FLAG2_CHUNKS         (1 << 15)
/**
 * Discard cropping information from SPS.
 */
#define AV_CODEC_FLAG2_IGNORE_CROP    (1 << 16)

/**
 * Show all frames before the first keyframe
 */
#define AV_CODEC_FLAG2_SHOW_ALL       (1 << 22)
/**
 * Export motion vectors through frame side data
 */
#define AV_CODEC_FLAG2_EXPORT_MVS     (1 << 28)
/**
 * Do not skip samples and export skip information as frame side data
 */
#define AV_CODEC_FLAG2_SKIP_MANUAL    (1 << 29)

/* Unsupported options :
 *              Syntax Arithmetic coding (SAC)
 *              Reference Picture Selection
 *              Independent Segment Decoding */
/* /Fx */
/* codec capabilities */

/**
 * Decoder can use draw_horiz_band callback.
 */
#define AV_CODEC_CAP_DRAW_HORIZ_BAND     (1 <<  0)
/**
 * Codec uses get_buffer() for allocating buffers and supports custom allocators.
 * If not set, it might not use get_buffer() at all or use operations that
 * assume the buffer was allocated by avcodec_default_get_buffer.
 */
#define AV_CODEC_CAP_DR1                 (1 <<  1)
#define AV_CODEC_CAP_TRUNCATED           (1 <<  3)
/**
 * Encoder or decoder requires flushing with NULL input at the end in order to
 * give the complete and correct output.
 *
 * NOTE: If this flag is not set, the codec is guaranteed to never be fed with
 *       with NULL data. The user can still send NULL data to the public encode
 *       or decode function, but libavcodec will not pass it along to the codec
 *       unless this flag is set.
 *
 * Decoders:
 * The decoder has a non-zero delay and needs to be fed with avpkt->data=NULL,
 * avpkt->size=0 at the end to get the delayed data until the decoder no longer
 * returns frames.
 *
 * Encoders:
 * The encoder needs to be fed with NULL data at the end of encoding until the
 * encoder no longer returns data.
 *
 * NOTE: For encoders implementing the AVCodec.encode2() function, setting this
 *       flag also means that the encoder must set the pts and duration for
 *       each output packet. If this flag is not set, the pts and duration will
 *       be determined by libavcodec from the input frame.
 */
#define AV_CODEC_CAP_DELAY               (1 <<  5)
/**
 * Codec can be fed a final frame with a smaller size.
 * This can be used to prevent truncation of the last audio samples.
 */
#define AV_CODEC_CAP_SMALL_LAST_FRAME    (1 <<  6)

#if FF_API_CAP_VDPAU
/**
 * Codec can export data for HW decoding (VDPAU).
 */
#define AV_CODEC_CAP_HWACCEL_VDPAU       (1 <<  7)
#endif

/**
 * Codec can output multiple frames per AVPacket
 * Normally demuxers return one frame at a time, demuxers which do not do
 * are connected to a parser to split what they return into proper frames.
 * This flag is reserved to the very rare category of codecs which have a
 * bitstream that cannot be split into frames without timeconsuming
 * operations like full decoding. Demuxers carring such bitstreams thus
 * may return multiple frames in a packet. This has many disadvantages like
 * prohibiting stream copy in many cases thus it should only be considered
 * as a last resort.
 */
#define AV_CODEC_CAP_SUBFRAMES           (1 <<  8)
/**
 * Codec is experimental and is thus avoided in favor of non experimental
 * encoders
 */
#define AV_CODEC_CAP_EXPERIMENTAL        (1 <<  9)
/**
 * Codec should fill in channel configuration and samplerate instead of container
 */
#define AV_CODEC_CAP_CHANNEL_CONF        (1 << 10)
/**
 * Codec supports frame-level multithreading.
 */
#define AV_CODEC_CAP_FRAME_THREADS       (1 << 12)
/**
 * Codec supports slice-based (or partition-based) multithreading.
 */
#define AV_CODEC_CAP_SLICE_THREADS       (1 << 13)
/**
 * Codec supports changed parameters at any point.
 */
#define AV_CODEC_CAP_PARAM_CHANGE        (1 << 14)
/**
 * Codec supports avctx->thread_count == 0 (auto).
 */
#define AV_CODEC_CAP_AUTO_THREADS        (1 << 15)
/**
 * Audio encoder supports receiving a different number of samples in each call.
 */
#define AV_CODEC_CAP_VARIABLE_FRAME_SIZE (1 << 16)
/**
 * Codec is intra only.
 */
#define AV_CODEC_CAP_INTRA_ONLY       0x40000000
/**
 * Codec is lossless.
 */
#define AV_CODEC_CAP_LOSSLESS         0x80000000


#if FF_API_WITHOUT_PREFIX
/**
 * Allow decoders to produce frames with data planes that are not aligned
 * to CPU requirements (e.g. due to cropping).
 */
#define CODEC_FLAG_UNALIGNED AV_CODEC_FLAG_UNALIGNED
#define CODEC_FLAG_QSCALE AV_CODEC_FLAG_QSCALE
#define CODEC_FLAG_4MV    AV_CODEC_FLAG_4MV
#define CODEC_FLAG_OUTPUT_CORRUPT AV_CODEC_FLAG_OUTPUT_CORRUPT
#define CODEC_FLAG_QPEL   AV_CODEC_FLAG_QPEL
#if FF_API_GMC
/**
 * @deprecated use the "gmc" private option of the libxvid encoder
 */
#define CODEC_FLAG_GMC    0x0020  ///< Use GMC.
#endif
#if FF_API_MV0
/**
 * @deprecated use the flag "mv0" in the "mpv_flags" private option of the
 * mpegvideo encoders
 */
#define CODEC_FLAG_MV0    0x0040
#endif
#if FF_API_INPUT_PRESERVED
/**
 * @deprecated passing reference-counted frames to the encoders replaces this
 * flag
 */
#define CODEC_FLAG_INPUT_PRESERVED 0x0100
#endif
#define CODEC_FLAG_PASS1           AV_CODEC_FLAG_PASS1
#define CODEC_FLAG_PASS2           AV_CODEC_FLAG_PASS2
#define CODEC_FLAG_GRAY            AV_CODEC_FLAG_GRAY
#if FF_API_EMU_EDGE
/**
 * @deprecated edges are not used/required anymore. I.e. this flag is now always
 * set.
 */
#define CODEC_FLAG_EMU_EDGE        0x4000
#endif
#define CODEC_FLAG_PSNR            AV_CODEC_FLAG_PSNR
#define CODEC_FLAG_TRUNCATED       AV_CODEC_FLAG_TRUNCATED

#if FF_API_NORMALIZE_AQP
/**
 * @deprecated use the flag "naq" in the "mpv_flags" private option of the
 * mpegvideo encoders
 */
#define CODEC_FLAG_NORMALIZE_AQP  0x00020000
#endif
#define CODEC_FLAG_INTERLACED_DCT AV_CODEC_FLAG_INTERLACED_DCT
#define CODEC_FLAG_LOW_DELAY      AV_CODEC_FLAG_LOW_DELAY
#define CODEC_FLAG_GLOBAL_HEADER  AV_CODEC_FLAG_GLOBAL_HEADER
#define CODEC_FLAG_BITEXACT       AV_CODEC_FLAG_BITEXACT
#define CODEC_FLAG_AC_PRED        AV_CODEC_FLAG_AC_PRED
#define CODEC_FLAG_LOOP_FILTER    AV_CODEC_FLAG_LOOP_FILTER
#define CODEC_FLAG_INTERLACED_ME  AV_CODEC_FLAG_INTERLACED_ME
#define CODEC_FLAG_CLOSED_GOP     AV_CODEC_FLAG_CLOSED_GOP
#define CODEC_FLAG2_FAST          AV_CODEC_FLAG2_FAST
#define CODEC_FLAG2_NO_OUTPUT     AV_CODEC_FLAG2_NO_OUTPUT
#define CODEC_FLAG2_LOCAL_HEADER  AV_CODEC_FLAG2_LOCAL_HEADER
#define CODEC_FLAG2_DROP_FRAME_TIMECODE AV_CODEC_FLAG2_DROP_FRAME_TIMECODE
#define CODEC_FLAG2_IGNORE_CROP   AV_CODEC_FLAG2_IGNORE_CROP

#define CODEC_FLAG2_CHUNKS        AV_CODEC_FLAG2_CHUNKS
#define CODEC_FLAG2_SHOW_ALL      AV_CODEC_FLAG2_SHOW_ALL
#define CODEC_FLAG2_EXPORT_MVS    AV_CODEC_FLAG2_EXPORT_MVS
#define CODEC_FLAG2_SKIP_MANUAL   AV_CODEC_FLAG2_SKIP_MANUAL

/* Unsupported options :
 *              Syntax Arithmetic coding (SAC)
 *              Reference Picture Selection
 *              Independent Segment Decoding */
/* /Fx */
/* codec capabilities */

#define CODEC_CAP_DRAW_HORIZ_BAND AV_CODEC_CAP_DRAW_HORIZ_BAND ///< Decoder can use draw_horiz_band callback.
/**
 * Codec uses get_buffer() for allocating buffers and supports custom allocators.
 * If not set, it might not use get_buffer() at all or use operations that
 * assume the buffer was allocated by avcodec_default_get_buffer.
 */
#define CODEC_CAP_DR1             AV_CODEC_CAP_DR1
#define CODEC_CAP_TRUNCATED       AV_CODEC_CAP_TRUNCATED
#if FF_API_XVMC
/* Codec can export data for HW decoding. This flag indicates that
 * the codec would call get_format() with list that might contain HW accelerated
 * pixel formats (XvMC, VDPAU, VAAPI, etc). The application can pick any of them
 * including raw image format.
 * The application can use the passed context to determine bitstream version,
 * chroma format, resolution etc.
 */
#define CODEC_CAP_HWACCEL         0x0010
#endif /* FF_API_XVMC */
/**
 * Encoder or decoder requires flushing with NULL input at the end in order to
 * give the complete and correct output.
 *
 * NOTE: If this flag is not set, the codec is guaranteed to never be fed with
 *       with NULL data. The user can still send NULL data to the public encode
 *       or decode function, but libavcodec will not pass it along to the codec
 *       unless this flag is set.
 *
 * Decoders:
 * The decoder has a non-zero delay and needs to be fed with avpkt->data=NULL,
 * avpkt->size=0 at the end to get the delayed data until the decoder no longer
 * returns frames.
 *
 * Encoders:
 * The encoder needs to be fed with NULL data at the end of encoding until the
 * encoder no longer returns data.
 *
 * NOTE: For encoders implementing the AVCodec.encode2() function, setting this
 *       flag also means that the encoder must set the pts and duration for
 *       each output packet. If this flag is not set, the pts and duration will
 *       be determined by libavcodec from the input frame.
 */
#define CODEC_CAP_DELAY           AV_CODEC_CAP_DELAY
/**
 * Codec can be fed a final frame with a smaller size.
 * This can be used to prevent truncation of the last audio samples.
 */
#define CODEC_CAP_SMALL_LAST_FRAME AV_CODEC_CAP_SMALL_LAST_FRAME
#if FF_API_CAP_VDPAU
/**
 * Codec can export data for HW decoding (VDPAU).
 */
#define CODEC_CAP_HWACCEL_VDPAU    AV_CODEC_CAP_HWACCEL_VDPAU
#endif
/**
 * Codec can output multiple frames per AVPacket
 * Normally demuxers return one frame at a time, demuxers which do not do
 * are connected to a parser to split what they return into proper frames.
 * This flag is reserved to the very rare category of codecs which have a
 * bitstream that cannot be split into frames without timeconsuming
 * operations like full decoding. Demuxers carring such bitstreams thus
 * may return multiple frames in a packet. This has many disadvantages like
 * prohibiting stream copy in many cases thus it should only be considered
 * as a last resort.
 */
#define CODEC_CAP_SUBFRAMES        AV_CODEC_CAP_SUBFRAMES
/**
 * Codec is experimental and is thus avoided in favor of non experimental
 * encoders
 */
#define CODEC_CAP_EXPERIMENTAL     AV_CODEC_CAP_EXPERIMENTAL
/**
 * Codec should fill in channel configuration and samplerate instead of container
 */
#define CODEC_CAP_CHANNEL_CONF     AV_CODEC_CAP_CHANNEL_CONF
#if FF_API_NEG_LINESIZES
/**
 * @deprecated no codecs use this capability
 */
#define CODEC_CAP_NEG_LINESIZES    0x0800
#endif
/**
 * Codec supports frame-level multithreading.
 */
#define CODEC_CAP_FRAME_THREADS    AV_CODEC_CAP_FRAME_THREADS
/**
 * Codec supports slice-based (or partition-based) multithreading.
 */
#define CODEC_CAP_SLICE_THREADS    AV_CODEC_CAP_SLICE_THREADS
/**
 * Codec supports changed parameters at any point.
 */
#define CODEC_CAP_PARAM_CHANGE     AV_CODEC_CAP_PARAM_CHANGE
/**
 * Codec supports avctx->thread_count == 0 (auto).
 */
#define CODEC_CAP_AUTO_THREADS     AV_CODEC_CAP_AUTO_THREADS
/**
 * Audio encoder supports receiving a different number of samples in each call.
 */
#define CODEC_CAP_VARIABLE_FRAME_SIZE AV_CODEC_CAP_VARIABLE_FRAME_SIZE
/**
 * Codec is intra only.
 */
#define CODEC_CAP_INTRA_ONLY       AV_CODEC_CAP_INTRA_ONLY
/**
 * Codec is lossless.
 */
#define CODEC_CAP_LOSSLESS         AV_CODEC_CAP_LOSSLESS

/**
 * HWAccel is experimental and is thus avoided in favor of non experimental
 * codecs
 */
#define HWACCEL_CODEC_CAP_EXPERIMENTAL     0x0200
#endif /* FF_API_WITHOUT_PREFIX */

#if FF_API_MB_TYPE
//The following defines may change, don't expect compatibility if you use them.
#define MB_TYPE_INTRA4x4   0x0001
#define MB_TYPE_INTRA16x16 0x0002 //FIXME H.264-specific
#define MB_TYPE_INTRA_PCM  0x0004 //FIXME H.264-specific
#define MB_TYPE_16x16      0x0008
#define MB_TYPE_16x8       0x0010
#define MB_TYPE_8x16       0x0020
#define MB_TYPE_8x8        0x0040
#define MB_TYPE_INTERLACED 0x0080
#define MB_TYPE_DIRECT2    0x0100 //FIXME
#define MB_TYPE_ACPRED     0x0200
#define MB_TYPE_GMC        0x0400
#define MB_TYPE_SKIP       0x0800
#define MB_TYPE_P0L0       0x1000
#define MB_TYPE_P1L0       0x2000
#define MB_TYPE_P0L1       0x4000
#define MB_TYPE_P1L1       0x8000
#define MB_TYPE_L0         (MB_TYPE_P0L0 | MB_TYPE_P1L0)
#define MB_TYPE_L1         (MB_TYPE_P0L1 | MB_TYPE_P1L1)
#define MB_TYPE_L0L1       (MB_TYPE_L0   | MB_TYPE_L1)
#define MB_TYPE_QUANT      0x00010000
#define MB_TYPE_CBP        0x00020000
//Note bits 24-31 are reserved for codec specific use (h264 ref0, mpeg1 0mv, ...)
#endif

/**
 * Pan Scan area.
 * This specifies the area which should be displayed.
 * Note there may be multiple such areas for one frame.
 */
typedef struct AVPanScan{
    /**
     * id
     * - encoding: Set by user.
     * - decoding: Set by libavcodec.
     */
    int id;

    /**
     * width and height in 1/16 pel
     * - encoding: Set by user.
     * - decoding: Set by libavcodec.
     */
    int width;
    int height;

    /**
     * position of the top left corner in 1/16 pel for up to 3 fields/frames
     * - encoding: Set by user.
     * - decoding: Set by libavcodec.
     */
    int16_t position[3][2];
}AVPanScan;

/**
 * This structure describes the bitrate properties of an encoded bitstream. It
 * roughly corresponds to a subset the VBV parameters for MPEG-2 or HRD
 * parameters for H.264/HEVC.
 */
typedef struct AVCPBProperties {
    /**
     * Maximum bitrate of the stream, in bits per second.
     * Zero if unknown or unspecified.
     */
    int max_bitrate;
    /**
     * Minimum bitrate of the stream, in bits per second.
     * Zero if unknown or unspecified.
     */
    int min_bitrate;
    /**
     * Average bitrate of the stream, in bits per second.
     * Zero if unknown or unspecified.
     */
    int avg_bitrate;

    /**
     * The size of the buffer to which the ratecontrol is applied, in bits.
     * Zero if unknown or unspecified.
     */
    int buffer_size;

    /**
     * The delay between the time the packet this structure is associated with
     * is received and the time when it should be decoded, in periods of a 27MHz
     * clock.
     *
     * UINT64_MAX when unknown or unspecified.
     */
    uint64_t vbv_delay;
} AVCPBProperties;

#if FF_API_QSCALE_TYPE
#define FF_QSCALE_TYPE_MPEG1 0
#define FF_QSCALE_TYPE_MPEG2 1
#define FF_QSCALE_TYPE_H264  2
#define FF_QSCALE_TYPE_VP56  3
#endif

/**
 * The decoder will keep a reference to the frame and may reuse it later.
 */
#define AV_GET_BUFFER_FLAG_REF (1 << 0)

/**
 * @defgroup lavc_packet AVPacket
 *
 * Types and functions for working with AVPacket.
 * @{
 */
enum AVPacketSideDataType {
    AV_PKT_DATA_PALETTE,
    AV_PKT_DATA_NEW_EXTRADATA,

    /**
     * An AV_PKT_DATA_PARAM_CHANGE side data packet is laid out as follows:
     * @code
     * u32le param_flags
     * if (param_flags & AV_SIDE_DATA_PARAM_CHANGE_CHANNEL_COUNT)
     *     s32le channel_count
     * if (param_flags & AV_SIDE_DATA_PARAM_CHANGE_CHANNEL_LAYOUT)
     *     u64le channel_layout
     * if (param_flags & AV_SIDE_DATA_PARAM_CHANGE_SAMPLE_RATE)
     *     s32le sample_rate
     * if (param_flags & AV_SIDE_DATA_PARAM_CHANGE_DIMENSIONS)
     *     s32le width
     *     s32le height
     * @endcode
     */
    AV_PKT_DATA_PARAM_CHANGE,

    /**
     * An AV_PKT_DATA_H263_MB_INFO side data packet contains a number of
     * structures with info about macroblocks relevant to splitting the
     * packet into smaller packets on macroblock edges (e.g. as for RFC 2190).
     * That is, it does not necessarily contain info about all macroblocks,
     * as long as the distance between macroblocks in the info is smaller
     * than the target payload size.
     * Each MB info structure is 12 bytes, and is laid out as follows:
     * @code
     * u32le bit offset from the start of the packet
     * u8    current quantizer at the start of the macroblock
     * u8    GOB number
     * u16le macroblock address within the GOB
     * u8    horizontal MV predictor
     * u8    vertical MV predictor
     * u8    horizontal MV predictor for block number 3
     * u8    vertical MV predictor for block number 3
     * @endcode
     */
    AV_PKT_DATA_H263_MB_INFO,

    /**
     * This side data should be associated with an audio stream and contains
     * ReplayGain information in form of the AVReplayGain struct.
     */
    AV_PKT_DATA_REPLAYGAIN,

    /**
     * This side data contains a 3x3 transformation matrix describing an affine
     * transformation that needs to be applied to the decoded video frames for
     * correct presentation.
     *
     * See libavutil/display.h for a detailed description of the data.
     */
    AV_PKT_DATA_DISPLAYMATRIX,

    /**
     * This side data should be associated with a video stream and contains
     * Stereoscopic 3D information in form of the AVStereo3D struct.
     */
    AV_PKT_DATA_STEREO3D,

    /**
     * This side data should be associated with an audio stream and corresponds
     * to enum AVAudioServiceType.
     */
    AV_PKT_DATA_AUDIO_SERVICE_TYPE,

    /**
     * This side data contains quality related information from the encoder.
     * @code
     * u32le quality factor of the compressed frame. Allowed range is between 1 (good) and FF_LAMBDA_MAX (bad).
     * u8    picture type
     * u8    error count
     * u16   reserved
     * u64le[error count] sum of squared differences between encoder in and output
     * @endcode
     */
    AV_PKT_DATA_QUALITY_STATS,

    /**
     * This side data contains an integer value representing the stream index
     * of a "fallback" track.  A fallback track indicates an alternate
     * track to use when the current track can not be decoded for some reason.
     * e.g. no decoder available for codec.
     */
    AV_PKT_DATA_FALLBACK_TRACK,

    /**
     * This side data corresponds to the AVCPBProperties struct.
     */
    AV_PKT_DATA_CPB_PROPERTIES,

    /**
     * Recommmends skipping the specified number of samples
     * @code
     * u32le number of samples to skip from start of this packet
     * u32le number of samples to skip from end of this packet
     * u8    reason for start skip
     * u8    reason for end   skip (0=padding silence, 1=convergence)
     * @endcode
     */
    AV_PKT_DATA_SKIP_SAMPLES=70,

    /**
     * An AV_PKT_DATA_JP_DUALMONO side data packet indicates that
     * the packet may contain "dual mono" audio specific to Japanese DTV
     * and if it is true, recommends only the selected channel to be used.
     * @code
     * u8    selected channels (0=mail/left, 1=sub/right, 2=both)
     * @endcode
     */
    AV_PKT_DATA_JP_DUALMONO,

    /**
     * A list of zero terminated key/value strings. There is no end marker for
     * the list, so it is required to rely on the side data size to stop.
     */
    AV_PKT_DATA_STRINGS_METADATA,

    /**
     * Subtitle event position
     * @code
     * u32le x1
     * u32le y1
     * u32le x2
     * u32le y2
     * @endcode
     */
    AV_PKT_DATA_SUBTITLE_POSITION,

    /**
     * Data found in BlockAdditional element of matroska container. There is
     * no end marker for the data, so it is required to rely on the side data
     * size to recognize the end. 8 byte id (as found in BlockAddId) followed
     * by data.
     */
    AV_PKT_DATA_MATROSKA_BLOCKADDITIONAL,

    /**
     * The optional first identifier line of a WebVTT cue.
     */
    AV_PKT_DATA_WEBVTT_IDENTIFIER,

    /**
     * The optional settings (rendering instructions) that immediately
     * follow the timestamp specifier of a WebVTT cue.
     */
    AV_PKT_DATA_WEBVTT_SETTINGS,

    /**
     * A list of zero terminated key/value strings. There is no end marker for
     * the list, so it is required to rely on the side data size to stop. This
     * side data includes updated metadata which appeared in the stream.
     */
    AV_PKT_DATA_METADATA_UPDATE,

    /**
     * MPEGTS stream ID, this is required to pass the stream ID
     * information from the demuxer to the corresponding muxer.
     */
    AV_PKT_DATA_MPEGTS_STREAM_ID,
};

#define AV_PKT_DATA_QUALITY_FACTOR AV_PKT_DATA_QUALITY_STATS //DEPRECATED

typedef struct AVPacketSideData {
    uint8_t *data;
    int      size;
    enum AVPacketSideDataType type;
} AVPacketSideData;

/**
 * This structure stores compressed data. It is typically exported by demuxers
 * and then passed as input to decoders, or received as output from encoders and
 * then passed to muxers.
 *
 * For video, it should typically contain one compressed frame. For audio it may
 * contain several compressed frames. Encoders are allowed to output empty
 * packets, with no compressed data, containing only side data
 * (e.g. to update some stream parameters at the end of encoding).
 *
 * AVPacket is one of the few structs in FFmpeg, whose size is a part of public
 * ABI. Thus it may be allocated on stack and no new fields can be added to it
 * without libavcodec and libavformat major bump.
 *
 * The semantics of data ownership depends on the buf field.
 * If it is set, the packet data is dynamically allocated and is
 * valid indefinitely until a call to av_packet_unref() reduces the
 * reference count to 0.
 *
 * If the buf field is not set av_packet_ref() would make a copy instead
 * of increasing the reference count.
 *
 * The side data is always allocated with av_malloc(), copied by
 * av_packet_ref() and freed by av_packet_unref().
 *
 * @see av_packet_ref
 * @see av_packet_unref
 */
typedef struct AVPacket {
    /**
     * A reference to the reference-counted buffer where the packet data is
     * stored.
     * May be NULL, then the packet data is not reference-counted.
     */
    AVBufferRef *buf;
    /**
     * Presentation timestamp in AVStream->time_base units; the time at which
     * the decompressed packet will be presented to the user.
     * Can be AV_NOPTS_VALUE if it is not stored in the file.
     * pts MUST be larger or equal to dts as presentation cannot happen before
     * decompression, unless one wants to view hex dumps. Some formats misuse
     * the terms dts and pts/cts to mean something different. Such timestamps
     * must be converted to true pts/dts before they are stored in AVPacket.
     */
    int64_t pts;
    /**
     * Decompression timestamp in AVStream->time_base units; the time at which
     * the packet is decompressed.
     * Can be AV_NOPTS_VALUE if it is not stored in the file.
     */
    int64_t dts;
    uint8_t *data;
    int   size;
    int   stream_index;
    /**
     * A combination of AV_PKT_FLAG values
     */
    int   flags;
    /**
     * Additional packet data that can be provided by the container.
     * Packet can contain several types of side information.
     */
    AVPacketSideData *side_data;
    int side_data_elems;

    /**
     * Duration of this packet in AVStream->time_base units, 0 if unknown.
     * Equals next_pts - this_pts in presentation order.
     */
    int64_t duration;

    int64_t pos;                            ///< byte position in stream, -1 if unknown

#if FF_API_CONVERGENCE_DURATION
    /**
     * @deprecated Same as the duration field, but as int64_t. This was required
     * for Matroska subtitles, whose duration values could overflow when the
     * duration field was still an int.
     */
    attribute_deprecated
    int64_t convergence_duration;
#endif
} AVPacket;
#define AV_PKT_FLAG_KEY     0x0001 ///< The packet contains a keyframe
#define AV_PKT_FLAG_CORRUPT 0x0002 ///< The packet content is corrupted

enum AVSideDataParamChangeFlags {
    AV_SIDE_DATA_PARAM_CHANGE_CHANNEL_COUNT  = 0x0001,
    AV_SIDE_DATA_PARAM_CHANGE_CHANNEL_LAYOUT = 0x0002,
    AV_SIDE_DATA_PARAM_CHANGE_SAMPLE_RATE    = 0x0004,
    AV_SIDE_DATA_PARAM_CHANGE_DIMENSIONS     = 0x0008,
};
/**
 * @}
 */

struct AVCodecInternal;

enum AVFieldOrder {
    AV_FIELD_UNKNOWN,
    AV_FIELD_PROGRESSIVE,
    AV_FIELD_TT,          //< Top coded_first, top displayed first
    AV_FIELD_BB,          //< Bottom coded first, bottom displayed first
    AV_FIELD_TB,          //< Top coded first, bottom displayed first
    AV_FIELD_BT,          //< Bottom coded first, top displayed first
};

/**
 * main external API structure.
 * New fields can be added to the end with minor version bumps.
 * Removal, reordering and changes to existing fields require a major
 * version bump.
 * Please use AVOptions (av_opt* / av_set/get*()) to access these fields from user
 * applications.
 * sizeof(AVCodecContext) must not be used outside libav*.
 */
typedef struct AVCodecContext {
    /**
     * information on struct for av_log
     * - set by avcodec_alloc_context3
     */
    const AVClass *av_class;
    int log_level_offset;

    enum AVMediaType codec_type; /* see AVMEDIA_TYPE_xxx */
    const struct AVCodec  *codec;
#if FF_API_CODEC_NAME
    /**
     * @deprecated this field is not used for anything in libavcodec
     */
    attribute_deprecated
    char             codec_name[32];
#endif
    enum AVCodecID     codec_id; /* see AV_CODEC_ID_xxx */

    /**
     * fourcc (LSB first, so "ABCD" -> ('D'<<24) + ('C'<<16) + ('B'<<8) + 'A').
     * This is used to work around some encoder bugs.
     * A demuxer should set this to what is stored in the field used to identify the codec.
     * If there are multiple such fields in a container then the demuxer should choose the one
     * which maximizes the information about the used codec.
     * If the codec tag field in a container is larger than 32 bits then the demuxer should
     * remap the longer ID to 32 bits with a table or other structure. Alternatively a new
     * extra_codec_tag + size could be added but for this a clear advantage must be demonstrated
     * first.
     * - encoding: Set by user, if not then the default based on codec_id will be used.
     * - decoding: Set by user, will be converted to uppercase by libavcodec during init.
     */
    unsigned int codec_tag;

#if FF_API_STREAM_CODEC_TAG
    /**
     * @deprecated this field is unused
     */
    attribute_deprecated
    unsigned int stream_codec_tag;
#endif

    void *priv_data;

    /**
     * Private context used for internal data.
     *
     * Unlike priv_data, this is not codec-specific. It is used in general
     * libavcodec functions.
     */
    struct AVCodecInternal *internal;

    /**
     * Private data of the user, can be used to carry app specific stuff.
     * - encoding: Set by user.
     * - decoding: Set by user.
     */
    void *opaque;

    /**
     * the average bitrate
     * - encoding: Set by user; unused for constant quantizer encoding.
     * - decoding: Set by user, may be overwritten by libavcodec
     *             if this info is available in the stream
     */
    int64_t bit_rate;

    /**
     * number of bits the bitstream is allowed to diverge from the reference.
     *           the reference can be CBR (for CBR pass1) or VBR (for pass2)
     * - encoding: Set by user; unused for constant quantizer encoding.
     * - decoding: unused
     */
    int bit_rate_tolerance;

    /**
     * Global quality for codecs which cannot change it per frame.
     * This should be proportional to MPEG-1/2/4 qscale.
     * - encoding: Set by user.
     * - decoding: unused
     */
    int global_quality;

    /**
     * - encoding: Set by user.
     * - decoding: unused
     */
    int compression_level;
#define FF_COMPRESSION_DEFAULT -1

    /**
     * AV_CODEC_FLAG_*.
     * - encoding: Set by user.
     * - decoding: Set by user.
     */
    int flags;

    /**
     * AV_CODEC_FLAG2_*
     * - encoding: Set by user.
     * - decoding: Set by user.
     */
    int flags2;

    /**
     * some codecs need / can use extradata like Huffman tables.
     * mjpeg: Huffman tables
     * rv10: additional flags
     * mpeg4: global headers (they can be in the bitstream or here)
     * The allocated memory should be AV_INPUT_BUFFER_PADDING_SIZE bytes larger
     * than extradata_size to avoid problems if it is read with the bitstream reader.
     * The bytewise contents of extradata must not depend on the architecture or CPU endianness.
     * - encoding: Set/allocated/freed by libavcodec.
     * - decoding: Set/allocated/freed by user.
     */
    uint8_t *extradata;
    int extradata_size;

    /**
     * This is the fundamental unit of time (in seconds) in terms
     * of which frame timestamps are represented. For fixed-fps content,
     * timebase should be 1/framerate and timestamp increments should be
     * identically 1.
     * This often, but not always is the inverse of the frame rate or field rate
     * for video.
     * - encoding: MUST be set by user.
     * - decoding: the use of this field for decoding is deprecated.
     *             Use framerate instead.
     */
    AVRational time_base;

    /**
     * For some codecs, the time base is closer to the field rate than the frame rate.
     * Most notably, H.264 and MPEG-2 specify time_base as half of frame duration
     * if no telecine is used ...
     *
     * Set to time_base ticks per frame. Default 1, e.g., H.264/MPEG-2 set it to 2.
     */
    int ticks_per_frame;

    /**
     * Codec delay.
     *
     * Encoding: Number of frames delay there will be from the encoder input to
     *           the decoder output. (we assume the decoder matches the spec)
     * Decoding: Number of frames delay in addition to what a standard decoder
     *           as specified in the spec would produce.
     *
     * Video:
     *   Number of frames the decoded output will be delayed relative to the
     *   encoded input.
     *
     * Audio:
     *   For encoding, this field is unused (see initial_padding).
     *
     *   For decoding, this is the number of samples the decoder needs to
     *   output before the decoder's output is valid. When seeking, you should
     *   start decoding this many samples prior to your desired seek point.
     *
     * - encoding: Set by libavcodec.
     * - decoding: Set by libavcodec.
     */
    int delay;


    /* video only */
    /**
     * picture width / height.
     *
     * @note Those fields may not match the values of the last
     * AVFrame outputted by avcodec_decode_video2 due frame
     * reordering.
     *
     * - encoding: MUST be set by user.
     * - decoding: May be set by the user before opening the decoder if known e.g.
     *             from the container. Some decoders will require the dimensions
     *             to be set by the caller. During decoding, the decoder may
     *             overwrite those values as required while parsing the data.
     */
    int width, height;

    /**
     * Bitstream width / height, may be different from width/height e.g. when
     * the decoded frame is cropped before being output or lowres is enabled.
     *
     * @note Those field may not match the value of the last
     * AVFrame outputted by avcodec_decode_video2 due frame
     * reordering.
     *
     * - encoding: unused
     * - decoding: May be set by the user before opening the decoder if known
     *             e.g. from the container. During decoding, the decoder may
     *             overwrite those values as required while parsing the data.
     */
    int coded_width, coded_height;

#if FF_API_ASPECT_EXTENDED
#define FF_ASPECT_EXTENDED 15
#endif

    /**
     * the number of pictures in a group of pictures, or 0 for intra_only
     * - encoding: Set by user.
     * - decoding: unused
     */
    int gop_size;

    /**
     * Pixel format, see AV_PIX_FMT_xxx.
     * May be set by the demuxer if known from headers.
     * May be overridden by the decoder if it knows better.
     *
     * @note This field may not match the value of the last
     * AVFrame outputted by avcodec_decode_video2 due frame
     * reordering.
     *
     * - encoding: Set by user.
     * - decoding: Set by user if known, overridden by libavcodec while
     *             parsing the data.
     */
    enum AVPixelFormat pix_fmt;

#if FF_API_MOTION_EST
    /**
     * This option does nothing
     * @deprecated use codec private options instead
     */
    attribute_deprecated int me_method;
#endif

    /**
     * If non NULL, 'draw_horiz_band' is called by the libavcodec
     * decoder to draw a horizontal band. It improves cache usage. Not
     * all codecs can do that. You must check the codec capabilities
     * beforehand.
     * When multithreading is used, it may be called from multiple threads
     * at the same time; threads might draw different parts of the same AVFrame,
     * or multiple AVFrames, and there is no guarantee that slices will be drawn
     * in order.
     * The function is also used by hardware acceleration APIs.
     * It is called at least once during frame decoding to pass
     * the data needed for hardware render.
     * In that mode instead of pixel data, AVFrame points to
     * a structure specific to the acceleration API. The application
     * reads the structure and can change some fields to indicate progress
     * or mark state.
     * - encoding: unused
     * - decoding: Set by user.
     * @param height the height of the slice
     * @param y the y position of the slice
     * @param type 1->top field, 2->bottom field, 3->frame
     * @param offset offset into the AVFrame.data from which the slice should be read
     */
    void (*draw_horiz_band)(struct AVCodecContext *s,
                            const AVFrame *src, int offset[AV_NUM_DATA_POINTERS],
                            int y, int type, int height);

    /**
     * callback to negotiate the pixelFormat
     * @param fmt is the list of formats which are supported by the codec,
     * it is terminated by -1 as 0 is a valid format, the formats are ordered by quality.
     * The first is always the native one.
     * @note The callback may be called again immediately if initialization for
     * the selected (hardware-accelerated) pixel format failed.
     * @warning Behavior is undefined if the callback returns a value not
     * in the fmt list of formats.
     * @return the chosen format
     * - encoding: unused
     * - decoding: Set by user, if not set the native format will be chosen.
     */
    enum AVPixelFormat (*get_format)(struct AVCodecContext *s, const enum AVPixelFormat * fmt);

    /**
     * maximum number of B-frames between non-B-frames
     * Note: The output will be delayed by max_b_frames+1 relative to the input.
     * - encoding: Set by user.
     * - decoding: unused
     */
    int max_b_frames;

    /**
     * qscale factor between IP and B-frames
     * If > 0 then the last P-frame quantizer will be used (q= lastp_q*factor+offset).
     * If < 0 then normal ratecontrol will be done (q= -normal_q*factor+offset).
     * - encoding: Set by user.
     * - decoding: unused
     */
    float b_quant_factor;

#if FF_API_RC_STRATEGY
    /** @deprecated use codec private option instead */
    attribute_deprecated int rc_strategy;
#define FF_RC_STRATEGY_XVID 1
#endif

#if FF_API_PRIVATE_OPT
    /** @deprecated use encoder private options instead */
    attribute_deprecated
    int b_frame_strategy;
#endif

    /**
     * qscale offset between IP and B-frames
     * - encoding: Set by user.
     * - decoding: unused
     */
    float b_quant_offset;

    /**
     * Size of the frame reordering buffer in the decoder.
     * For MPEG-2 it is 1 IPB or 0 low delay IP.
     * - encoding: Set by libavcodec.
     * - decoding: Set by libavcodec.
     */
    int has_b_frames;

#if FF_API_PRIVATE_OPT
    /** @deprecated use encoder private options instead */
    attribute_deprecated
    int mpeg_quant;
#endif

    /**
     * qscale factor between P and I-frames
     * If > 0 then the last p frame quantizer will be used (q= lastp_q*factor+offset).
     * If < 0 then normal ratecontrol will be done (q= -normal_q*factor+offset).
     * - encoding: Set by user.
     * - decoding: unused
     */
    float i_quant_factor;

    /**
     * qscale offset between P and I-frames
     * - encoding: Set by user.
     * - decoding: unused
     */
    float i_quant_offset;

    /**
     * luminance masking (0-> disabled)
     * - encoding: Set by user.
     * - decoding: unused
     */
    float lumi_masking;

    /**
     * temporary complexity masking (0-> disabled)
     * - encoding: Set by user.
     * - decoding: unused
     */
    float temporal_cplx_masking;

    /**
     * spatial complexity masking (0-> disabled)
     * - encoding: Set by user.
     * - decoding: unused
     */
    float spatial_cplx_masking;

    /**
     * p block masking (0-> disabled)
     * - encoding: Set by user.
     * - decoding: unused
     */
    float p_masking;

    /**
     * darkness masking (0-> disabled)
     * - encoding: Set by user.
     * - decoding: unused
     */
    float dark_masking;

    /**
     * slice count
     * - encoding: Set by libavcodec.
     * - decoding: Set by user (or 0).
     */
    int slice_count;

#if FF_API_PRIVATE_OPT
    /** @deprecated use encoder private options instead */
    attribute_deprecated
     int prediction_method;
#define FF_PRED_LEFT   0
#define FF_PRED_PLANE  1
#define FF_PRED_MEDIAN 2
#endif

    /**
     * slice offsets in the frame in bytes
     * - encoding: Set/allocated by libavcodec.
     * - decoding: Set/allocated by user (or NULL).
     */
    int *slice_offset;

    /**
     * sample aspect ratio (0 if unknown)
     * That is the width of a pixel divided by the height of the pixel.
     * Numerator and denominator must be relatively prime and smaller than 256 for some video standards.
     * - encoding: Set by user.
     * - decoding: Set by libavcodec.
     */
    AVRational sample_aspect_ratio;

    /**
     * motion estimation comparison function
     * - encoding: Set by user.
     * - decoding: unused
     */
    int me_cmp;
    /**
     * subpixel motion estimation comparison function
     * - encoding: Set by user.
     * - decoding: unused
     */
    int me_sub_cmp;
    /**
     * macroblock comparison function (not supported yet)
     * - encoding: Set by user.
     * - decoding: unused
     */
    int mb_cmp;
    /**
     * interlaced DCT comparison function
     * - encoding: Set by user.
     * - decoding: unused
     */
    int ildct_cmp;
#define FF_CMP_SAD    0
#define FF_CMP_SSE    1
#define FF_CMP_SATD   2
#define FF_CMP_DCT    3
#define FF_CMP_PSNR   4
#define FF_CMP_BIT    5
#define FF_CMP_RD     6
#define FF_CMP_ZERO   7
#define FF_CMP_VSAD   8
#define FF_CMP_VSSE   9
#define FF_CMP_NSSE   10
#define FF_CMP_W53    11
#define FF_CMP_W97    12
#define FF_CMP_DCTMAX 13
#define FF_CMP_DCT264 14
#define FF_CMP_CHROMA 256

    /**
     * ME diamond size & shape
     * - encoding: Set by user.
     * - decoding: unused
     */
    int dia_size;

    /**
     * amount of previous MV predictors (2a+1 x 2a+1 square)
     * - encoding: Set by user.
     * - decoding: unused
     */
    int last_predictor_count;

#if FF_API_PRIVATE_OPT
    /** @deprecated use encoder private options instead */
    attribute_deprecated
    int pre_me;
#endif

    /**
     * motion estimation prepass comparison function
     * - encoding: Set by user.
     * - decoding: unused
     */
    int me_pre_cmp;

    /**
     * ME prepass diamond size & shape
     * - encoding: Set by user.
     * - decoding: unused
     */
    int pre_dia_size;

    /**
     * subpel ME quality
     * - encoding: Set by user.
     * - decoding: unused
     */
    int me_subpel_quality;

#if FF_API_AFD
    /**
     * DTG active format information (additional aspect ratio
     * information only used in DVB MPEG-2 transport streams)
     * 0 if not set.
     *
     * - encoding: unused
     * - decoding: Set by decoder.
     * @deprecated Deprecated in favor of AVSideData
     */
    attribute_deprecated int dtg_active_format;
#define FF_DTG_AFD_SAME         8
#define FF_DTG_AFD_4_3          9
#define FF_DTG_AFD_16_9         10
#define FF_DTG_AFD_14_9         11
#define FF_DTG_AFD_4_3_SP_14_9  13
#define FF_DTG_AFD_16_9_SP_14_9 14
#define FF_DTG_AFD_SP_4_3       15
#endif /* FF_API_AFD */

    /**
     * maximum motion estimation search range in subpel units
     * If 0 then no limit.
     *
     * - encoding: Set by user.
     * - decoding: unused
     */
    int me_range;

#if FF_API_QUANT_BIAS
    /**
     * @deprecated use encoder private option instead
     */
    attribute_deprecated int intra_quant_bias;
#define FF_DEFAULT_QUANT_BIAS 999999

    /**
     * @deprecated use encoder private option instead
     */
    attribute_deprecated int inter_quant_bias;
#endif

    /**
     * slice flags
     * - encoding: unused
     * - decoding: Set by user.
     */
    int slice_flags;
#define SLICE_FLAG_CODED_ORDER    0x0001 ///< draw_horiz_band() is called in coded order instead of display
#define SLICE_FLAG_ALLOW_FIELD    0x0002 ///< allow draw_horiz_band() with field slices (MPEG2 field pics)
#define SLICE_FLAG_ALLOW_PLANE    0x0004 ///< allow draw_horiz_band() with 1 component at a time (SVQ1)

#if FF_API_XVMC
    /**
     * XVideo Motion Acceleration
     * - encoding: forbidden
     * - decoding: set by decoder
     * @deprecated XvMC doesn't need it anymore.
     */
    attribute_deprecated int xvmc_acceleration;
#endif /* FF_API_XVMC */

    /**
     * macroblock decision mode
     * - encoding: Set by user.
     * - decoding: unused
     */
    int mb_decision;
#define FF_MB_DECISION_SIMPLE 0        ///< uses mb_cmp
#define FF_MB_DECISION_BITS   1        ///< chooses the one which needs the fewest bits
#define FF_MB_DECISION_RD     2        ///< rate distortion

    /**
     * custom intra quantization matrix
     * - encoding: Set by user, can be NULL.
     * - decoding: Set by libavcodec.
     */
    uint16_t *intra_matrix;

    /**
     * custom inter quantization matrix
     * - encoding: Set by user, can be NULL.
     * - decoding: Set by libavcodec.
     */
    uint16_t *inter_matrix;

#if FF_API_PRIVATE_OPT
    /** @deprecated use encoder private options instead */
    attribute_deprecated
    int scenechange_threshold;

    /** @deprecated use encoder private options instead */
    attribute_deprecated
    int noise_reduction;
#endif

#if FF_API_MPV_OPT
    /**
     * @deprecated this field is unused
     */
    attribute_deprecated
    int me_threshold;

    /**
     * @deprecated this field is unused
     */
    attribute_deprecated
    int mb_threshold;
#endif

    /**
     * precision of the intra DC coefficient - 8
     * - encoding: Set by user.
     * - decoding: Set by libavcodec
     */
    int intra_dc_precision;

    /**
     * Number of macroblock rows at the top which are skipped.
     * - encoding: unused
     * - decoding: Set by user.
     */
    int skip_top;

    /**
     * Number of macroblock rows at the bottom which are skipped.
     * - encoding: unused
     * - decoding: Set by user.
     */
    int skip_bottom;

#if FF_API_MPV_OPT
    /**
     * @deprecated use encoder private options instead
     */
    attribute_deprecated
    float border_masking;
#endif

    /**
     * minimum MB lagrange multipler
     * - encoding: Set by user.
     * - decoding: unused
     */
    int mb_lmin;

    /**
     * maximum MB lagrange multipler
     * - encoding: Set by user.
     * - decoding: unused
     */
    int mb_lmax;

#if FF_API_PRIVATE_OPT
    /**
     * @deprecated use encoder private options instead
     */
    attribute_deprecated
    int me_penalty_compensation;
#endif

    /**
     * - encoding: Set by user.
     * - decoding: unused
     */
    int bidir_refine;

#if FF_API_PRIVATE_OPT
    /** @deprecated use encoder private options instead */
    attribute_deprecated
    int brd_scale;
#endif

    /**
     * minimum GOP size
     * - encoding: Set by user.
     * - decoding: unused
     */
    int keyint_min;

    /**
     * number of reference frames
     * - encoding: Set by user.
     * - decoding: Set by lavc.
     */
    int refs;

#if FF_API_PRIVATE_OPT
    /** @deprecated use encoder private options instead */
    attribute_deprecated
    int chromaoffset;
#endif

#if FF_API_UNUSED_MEMBERS
    /**
     * Multiplied by qscale for each frame and added to scene_change_score.
     * - encoding: Set by user.
     * - decoding: unused
     */
    attribute_deprecated int scenechange_factor;
#endif

    /**
     * Note: Value depends upon the compare function used for fullpel ME.
     * - encoding: Set by user.
     * - decoding: unused
     */
    int mv0_threshold;

#if FF_API_PRIVATE_OPT
    /** @deprecated use encoder private options instead */
    attribute_deprecated
    int b_sensitivity;
#endif

    /**
     * Chromaticity coordinates of the source primaries.
     * - encoding: Set by user
     * - decoding: Set by libavcodec
     */
    enum AVColorPrimaries color_primaries;

    /**
     * Color Transfer Characteristic.
     * - encoding: Set by user
     * - decoding: Set by libavcodec
     */
    enum AVColorTransferCharacteristic color_trc;

    /**
     * YUV colorspace type.
     * - encoding: Set by user
     * - decoding: Set by libavcodec
     */
    enum AVColorSpace colorspace;

    /**
     * MPEG vs JPEG YUV range.
     * - encoding: Set by user
     * - decoding: Set by libavcodec
     */
    enum AVColorRange color_range;

    /**
     * This defines the location of chroma samples.
     * - encoding: Set by user
     * - decoding: Set by libavcodec
     */
    enum AVChromaLocation chroma_sample_location;

    /**
     * Number of slices.
     * Indicates number of picture subdivisions. Used for parallelized
     * decoding.
     * - encoding: Set by user
     * - decoding: unused
     */
    int slices;

    /** Field order
     * - encoding: set by libavcodec
     * - decoding: Set by user.
     */
    enum AVFieldOrder field_order;

    /* audio only */
    int sample_rate; ///< samples per second
    int channels;    ///< number of audio channels

    /**
     * audio sample format
     * - encoding: Set by user.
     * - decoding: Set by libavcodec.
     */
    enum AVSampleFormat sample_fmt;  ///< sample format

    /* The following data should not be initialized. */
    /**
     * Number of samples per channel in an audio frame.
     *
     * - encoding: set by libavcodec in avcodec_open2(). Each submitted frame
     *   except the last must contain exactly frame_size samples per channel.
     *   May be 0 when the codec has AV_CODEC_CAP_VARIABLE_FRAME_SIZE set, then the
     *   frame size is not restricted.
     * - decoding: may be set by some decoders to indicate constant frame size
     */
    int frame_size;

    /**
     * Frame counter, set by libavcodec.
     *
     * - decoding: total number of frames returned from the decoder so far.
     * - encoding: total number of frames passed to the encoder so far.
     *
     *   @note the counter is not incremented if encoding/decoding resulted in
     *   an error.
     */
    int frame_number;

    /**
     * number of bytes per packet if constant and known or 0
     * Used by some WAV based audio codecs.
     */
    int block_align;

    /**
     * Audio cutoff bandwidth (0 means "automatic")
     * - encoding: Set by user.
     * - decoding: unused
     */
    int cutoff;

    /**
     * Audio channel layout.
     * - encoding: set by user.
     * - decoding: set by user, may be overwritten by libavcodec.
     */
    uint64_t channel_layout;

    /**
     * Request decoder to use this channel layout if it can (0 for default)
     * - encoding: unused
     * - decoding: Set by user.
     */
    uint64_t request_channel_layout;

    /**
     * Type of service that the audio stream conveys.
     * - encoding: Set by user.
     * - decoding: Set by libavcodec.
     */
    enum AVAudioServiceType audio_service_type;

    /**
     * desired sample format
     * - encoding: Not used.
     * - decoding: Set by user.
     * Decoder will decode to this format if it can.
     */
    enum AVSampleFormat request_sample_fmt;

    /**
     * This callback is called at the beginning of each frame to get data
     * buffer(s) for it. There may be one contiguous buffer for all the data or
     * there may be a buffer per each data plane or anything in between. What
     * this means is, you may set however many entries in buf[] you feel necessary.
     * Each buffer must be reference-counted using the AVBuffer API (see description
     * of buf[] below).
     *
     * The following fields will be set in the frame before this callback is
     * called:
     * - format
     * - width, height (video only)
     * - sample_rate, channel_layout, nb_samples (audio only)
     * Their values may differ from the corresponding values in
     * AVCodecContext. This callback must use the frame values, not the codec
     * context values, to calculate the required buffer size.
     *
     * This callback must fill the following fields in the frame:
     * - data[]
     * - linesize[]
     * - extended_data:
     *   * if the data is planar audio with more than 8 channels, then this
     *     callback must allocate and fill extended_data to contain all pointers
     *     to all data planes. data[] must hold as many pointers as it can.
     *     extended_data must be allocated with av_malloc() and will be freed in
     *     av_frame_unref().
     *   * otherwise exended_data must point to data
     * - buf[] must contain one or more pointers to AVBufferRef structures. Each of
     *   the frame's data and extended_data pointers must be contained in these. That
     *   is, one AVBufferRef for each allocated chunk of memory, not necessarily one
     *   AVBufferRef per data[] entry. See: av_buffer_create(), av_buffer_alloc(),
     *   and av_buffer_ref().
     * - extended_buf and nb_extended_buf must be allocated with av_malloc() by
     *   this callback and filled with the extra buffers if there are more
     *   buffers than buf[] can hold. extended_buf will be freed in
     *   av_frame_unref().
     *
     * If AV_CODEC_CAP_DR1 is not set then get_buffer2() must call
     * avcodec_default_get_buffer2() instead of providing buffers allocated by
     * some other means.
     *
     * Each data plane must be aligned to the maximum required by the target
     * CPU.
     *
     * @see avcodec_default_get_buffer2()
     *
     * Video:
     *
     * If AV_GET_BUFFER_FLAG_REF is set in flags then the frame may be reused
     * (read and/or written to if it is writable) later by libavcodec.
     *
     * avcodec_align_dimensions2() should be used to find the required width and
     * height, as they normally need to be rounded up to the next multiple of 16.
     *
     * Some decoders do not support linesizes changing between frames.
     *
     * If frame multithreading is used and thread_safe_callbacks is set,
     * this callback may be called from a different thread, but not from more
     * than one at once. Does not need to be reentrant.
     *
     * @see avcodec_align_dimensions2()
     *
     * Audio:
     *
     * Decoders request a buffer of a particular size by setting
     * AVFrame.nb_samples prior to calling get_buffer2(). The decoder may,
     * however, utilize only part of the buffer by setting AVFrame.nb_samples
     * to a smaller value in the output frame.
     *
     * As a convenience, av_samples_get_buffer_size() and
     * av_samples_fill_arrays() in libavutil may be used by custom get_buffer2()
     * functions to find the required data size and to fill data pointers and
     * linesize. In AVFrame.linesize, only linesize[0] may be set for audio
     * since all planes must be the same size.
     *
     * @see av_samples_get_buffer_size(), av_samples_fill_arrays()
     *
     * - encoding: unused
     * - decoding: Set by libavcodec, user can override.
     */
    int (*get_buffer2)(struct AVCodecContext *s, AVFrame *frame, int flags);

    /**
     * If non-zero, the decoded audio and video frames returned from
     * avcodec_decode_video2() and avcodec_decode_audio4() are reference-counted
     * and are valid indefinitely. The caller must free them with
     * av_frame_unref() when they are not needed anymore.
     * Otherwise, the decoded frames must not be freed by the caller and are
     * only valid until the next decode call.
     *
     * - encoding: unused
     * - decoding: set by the caller before avcodec_open2().
     */
    int refcounted_frames;

    /* - encoding parameters */
    float qcompress;  ///< amount of qscale change between easy & hard scenes (0.0-1.0)
    float qblur;      ///< amount of qscale smoothing over time (0.0-1.0)

    /**
     * minimum quantizer
     * - encoding: Set by user.
     * - decoding: unused
     */
    int qmin;

    /**
     * maximum quantizer
     * - encoding: Set by user.
     * - decoding: unused
     */
    int qmax;

    /**
     * maximum quantizer difference between frames
     * - encoding: Set by user.
     * - decoding: unused
     */
    int max_qdiff;

#if FF_API_MPV_OPT
    /**
     * @deprecated use encoder private options instead
     */
    attribute_deprecated
    float rc_qsquish;

    attribute_deprecated
    float rc_qmod_amp;
    attribute_deprecated
    int rc_qmod_freq;
#endif

    /**
     * decoder bitstream buffer size
     * - encoding: Set by user.
     * - decoding: unused
     */
    int rc_buffer_size;

    /**
     * ratecontrol override, see RcOverride
     * - encoding: Allocated/set/freed by user.
     * - decoding: unused
     */
    int rc_override_count;
    RcOverride *rc_override;

#if FF_API_MPV_OPT
    /**
     * @deprecated use encoder private options instead
     */
    attribute_deprecated
    const char *rc_eq;
#endif

    /**
     * maximum bitrate
     * - encoding: Set by user.
     * - decoding: Set by user, may be overwritten by libavcodec.
     */
    int64_t rc_max_rate;

    /**
     * minimum bitrate
     * - encoding: Set by user.
     * - decoding: unused
     */
    int64_t rc_min_rate;

#if FF_API_MPV_OPT
    /**
     * @deprecated use encoder private options instead
     */
    attribute_deprecated
    float rc_buffer_aggressivity;

    attribute_deprecated
    float rc_initial_cplx;
#endif

    /**
     * Ratecontrol attempt to use, at maximum, <value> of what can be used without an underflow.
     * - encoding: Set by user.
     * - decoding: unused.
     */
    float rc_max_available_vbv_use;

    /**
     * Ratecontrol attempt to use, at least, <value> times the amount needed to prevent a vbv overflow.
     * - encoding: Set by user.
     * - decoding: unused.
     */
    float rc_min_vbv_overflow_use;

    /**
     * Number of bits which should be loaded into the rc buffer before decoding starts.
     * - encoding: Set by user.
     * - decoding: unused
     */
    int rc_initial_buffer_occupancy;

#if FF_API_CODER_TYPE
#define FF_CODER_TYPE_VLC       0
#define FF_CODER_TYPE_AC        1
#define FF_CODER_TYPE_RAW       2
#define FF_CODER_TYPE_RLE       3
#if FF_API_UNUSED_MEMBERS
#define FF_CODER_TYPE_DEFLATE   4
#endif /* FF_API_UNUSED_MEMBERS */
    /**
     * @deprecated use encoder private options instead
     */
    attribute_deprecated
    int coder_type;
#endif /* FF_API_CODER_TYPE */

#if FF_API_PRIVATE_OPT
    /** @deprecated use encoder private options instead */
    attribute_deprecated
    int context_model;
#endif

#if FF_API_MPV_OPT
    /**
     * @deprecated use encoder private options instead
     */
    attribute_deprecated
    int lmin;

    /**
     * @deprecated use encoder private options instead
     */
    attribute_deprecated
    int lmax;
#endif

#if FF_API_PRIVATE_OPT
    /** @deprecated use encoder private options instead */
    attribute_deprecated
    int frame_skip_threshold;

    /** @deprecated use encoder private options instead */
    attribute_deprecated
    int frame_skip_factor;

    /** @deprecated use encoder private options instead */
    attribute_deprecated
    int frame_skip_exp;

    /** @deprecated use encoder private options instead */
    attribute_deprecated
    int frame_skip_cmp;
#endif /* FF_API_PRIVATE_OPT */

    /**
     * trellis RD quantization
     * - encoding: Set by user.
     * - decoding: unused
     */
    int trellis;

#if FF_API_PRIVATE_OPT
    /** @deprecated use encoder private options instead */
    attribute_deprecated
    int min_prediction_order;

    /** @deprecated use encoder private options instead */
    attribute_deprecated
    int max_prediction_order;

    /** @deprecated use encoder private options instead */
    attribute_deprecated
    int64_t timecode_frame_start;
#endif

#if FF_API_RTP_CALLBACK
    /**
     * @deprecated unused
     */
    /* The RTP callback: This function is called    */
    /* every time the encoder has a packet to send. */
    /* It depends on the encoder if the data starts */
    /* with a Start Code (it should). H.263 does.   */
    /* mb_nb contains the number of macroblocks     */
    /* encoded in the RTP payload.                  */
    attribute_deprecated
    void (*rtp_callback)(struct AVCodecContext *avctx, void *data, int size, int mb_nb);
#endif

#if FF_API_PRIVATE_OPT
    /** @deprecated use encoder private options instead */
    attribute_deprecated
    int rtp_payload_size;   /* The size of the RTP payload: the coder will  */
                            /* do its best to deliver a chunk with size     */
                            /* below rtp_payload_size, the chunk will start */
                            /* with a start code on some codecs like H.263. */
                            /* This doesn't take account of any particular  */
                            /* headers inside the transmitted RTP payload.  */
#endif

#if FF_API_STAT_BITS
    /* statistics, used for 2-pass encoding */
    attribute_deprecated
    int mv_bits;
    attribute_deprecated
    int header_bits;
    attribute_deprecated
    int i_tex_bits;
    attribute_deprecated
    int p_tex_bits;
    attribute_deprecated
    int i_count;
    attribute_deprecated
    int p_count;
    attribute_deprecated
    int skip_count;
    attribute_deprecated
    int misc_bits;

    /** @deprecated this field is unused */
    attribute_deprecated
    int frame_bits;
#endif

    /**
     * pass1 encoding statistics output buffer
     * - encoding: Set by libavcodec.
     * - decoding: unused
     */
    char *stats_out;

    /**
     * pass2 encoding statistics input buffer
     * Concatenated stuff from stats_out of pass1 should be placed here.
     * - encoding: Allocated/set/freed by user.
     * - decoding: unused
     */
    char *stats_in;

    /**
     * Work around bugs in encoders which sometimes cannot be detected automatically.
     * - encoding: Set by user
     * - decoding: Set by user
     */
    int workaround_bugs;
#define FF_BUG_AUTODETECT       1  ///< autodetection
#if FF_API_OLD_MSMPEG4
#define FF_BUG_OLD_MSMPEG4      2
#endif
#define FF_BUG_XVID_ILACE       4
#define FF_BUG_UMP4             8
#define FF_BUG_NO_PADDING       16
#define FF_BUG_AMV              32
#if FF_API_AC_VLC
#define FF_BUG_AC_VLC           0  ///< Will be removed, libavcodec can now handle these non-compliant files by default.
#endif
#define FF_BUG_QPEL_CHROMA      64
#define FF_BUG_STD_QPEL         128
#define FF_BUG_QPEL_CHROMA2     256
#define FF_BUG_DIRECT_BLOCKSIZE 512
#define FF_BUG_EDGE             1024
#define FF_BUG_HPEL_CHROMA      2048
#define FF_BUG_DC_CLIP          4096
#define FF_BUG_MS               8192 ///< Work around various bugs in Microsoft's broken decoders.
#define FF_BUG_TRUNCATED       16384

    /**
     * strictly follow the standard (MPEG4, ...).
     * - encoding: Set by user.
     * - decoding: Set by user.
     * Setting this to STRICT or higher means the encoder and decoder will
     * generally do stupid things, whereas setting it to unofficial or lower
     * will mean the encoder might produce output that is not supported by all
     * spec-compliant decoders. Decoders don't differentiate between normal,
     * unofficial and experimental (that is, they always try to decode things
     * when they can) unless they are explicitly asked to behave stupidly
     * (=strictly conform to the specs)
     */
    int strict_std_compliance;
#define FF_COMPLIANCE_VERY_STRICT   2 ///< Strictly conform to an older more strict version of the spec or reference software.
#define FF_COMPLIANCE_STRICT        1 ///< Strictly conform to all the things in the spec no matter what consequences.
#define FF_COMPLIANCE_NORMAL        0
#define FF_COMPLIANCE_UNOFFICIAL   -1 ///< Allow unofficial extensions
#define FF_COMPLIANCE_EXPERIMENTAL -2 ///< Allow nonstandardized experimental things.

    /**
     * error concealment flags
     * - encoding: unused
     * - decoding: Set by user.
     */
    int error_concealment;
#define FF_EC_GUESS_MVS   1
#define FF_EC_DEBLOCK     2
#define FF_EC_FAVOR_INTER 256

    /**
     * debug
     * - encoding: Set by user.
     * - decoding: Set by user.
     */
    int debug;
#define FF_DEBUG_PICT_INFO   1
#define FF_DEBUG_RC          2
#define FF_DEBUG_BITSTREAM   4
#define FF_DEBUG_MB_TYPE     8
#define FF_DEBUG_QP          16
#if FF_API_DEBUG_MV
/**
 * @deprecated this option does nothing
 */
#define FF_DEBUG_MV          32
#endif
#define FF_DEBUG_DCT_COEFF   0x00000040
#define FF_DEBUG_SKIP        0x00000080
#define FF_DEBUG_STARTCODE   0x00000100
#if FF_API_UNUSED_MEMBERS
#define FF_DEBUG_PTS         0x00000200
#endif /* FF_API_UNUSED_MEMBERS */
#define FF_DEBUG_ER          0x00000400
#define FF_DEBUG_MMCO        0x00000800
#define FF_DEBUG_BUGS        0x00001000
#if FF_API_DEBUG_MV
#define FF_DEBUG_VIS_QP      0x00002000 ///< only access through AVOptions from outside libavcodec
#define FF_DEBUG_VIS_MB_TYPE 0x00004000 ///< only access through AVOptions from outside libavcodec
#endif
#define FF_DEBUG_BUFFERS     0x00008000
#define FF_DEBUG_THREADS     0x00010000
#define FF_DEBUG_GREEN_MD    0x00800000
#define FF_DEBUG_NOMC        0x01000000

#if FF_API_DEBUG_MV
    /**
     * debug
     * Code outside libavcodec should access this field using AVOptions
     * - encoding: Set by user.
     * - decoding: Set by user.
     */
    int debug_mv;
#define FF_DEBUG_VIS_MV_P_FOR  0x00000001 //visualize forward predicted MVs of P frames
#define FF_DEBUG_VIS_MV_B_FOR  0x00000002 //visualize forward predicted MVs of B frames
#define FF_DEBUG_VIS_MV_B_BACK 0x00000004 //visualize backward predicted MVs of B frames
#endif

    /**
     * Error recognition; may misdetect some more or less valid parts as errors.
     * - encoding: unused
     * - decoding: Set by user.
     */
    int err_recognition;

/**
 * Verify checksums embedded in the bitstream (could be of either encoded or
 * decoded data, depending on the codec) and print an error message on mismatch.
 * If AV_EF_EXPLODE is also set, a mismatching checksum will result in the
 * decoder returning an error.
 */
#define AV_EF_CRCCHECK  (1<<0)
#define AV_EF_BITSTREAM (1<<1)          ///< detect bitstream specification deviations
#define AV_EF_BUFFER    (1<<2)          ///< detect improper bitstream length
#define AV_EF_EXPLODE   (1<<3)          ///< abort decoding on minor error detection

#define AV_EF_IGNORE_ERR (1<<15)        ///< ignore errors and continue
#define AV_EF_CAREFUL    (1<<16)        ///< consider things that violate the spec, are fast to calculate and have not been seen in the wild as errors
#define AV_EF_COMPLIANT  (1<<17)        ///< consider all spec non compliances as errors
#define AV_EF_AGGRESSIVE (1<<18)        ///< consider things that a sane encoder should not do as an error


    /**
     * opaque 64bit number (generally a PTS) that will be reordered and
     * output in AVFrame.reordered_opaque
     * - encoding: unused
     * - decoding: Set by user.
     */
    int64_t reordered_opaque;

    /**
     * Hardware accelerator in use
     * - encoding: unused.
     * - decoding: Set by libavcodec
     */
    struct AVHWAccel *hwaccel;

    /**
     * Hardware accelerator context.
     * For some hardware accelerators, a global context needs to be
     * provided by the user. In that case, this holds display-dependent
     * data FFmpeg cannot instantiate itself. Please refer to the
     * FFmpeg HW accelerator documentation to know how to fill this
     * is. e.g. for VA API, this is a struct vaapi_context.
     * - encoding: unused
     * - decoding: Set by user
     */
    void *hwaccel_context;

    /**
     * error
     * - encoding: Set by libavcodec if flags & AV_CODEC_FLAG_PSNR.
     * - decoding: unused
     */
    uint64_t error[AV_NUM_DATA_POINTERS];

    /**
     * DCT algorithm, see FF_DCT_* below
     * - encoding: Set by user.
     * - decoding: unused
     */
    int dct_algo;
#define FF_DCT_AUTO    0
#define FF_DCT_FASTINT 1
#define FF_DCT_INT     2
#define FF_DCT_MMX     3
#define FF_DCT_ALTIVEC 5
#define FF_DCT_FAAN    6

    /**
     * IDCT algorithm, see FF_IDCT_* below.
     * - encoding: Set by user.
     * - decoding: Set by user.
     */
    int idct_algo;
#define FF_IDCT_AUTO          0
#define FF_IDCT_INT           1
#define FF_IDCT_SIMPLE        2
#define FF_IDCT_SIMPLEMMX     3
#define FF_IDCT_ARM           7
#define FF_IDCT_ALTIVEC       8
#if FF_API_ARCH_SH4
#define FF_IDCT_SH4           9
#endif
#define FF_IDCT_SIMPLEARM     10
#if FF_API_UNUSED_MEMBERS
#define FF_IDCT_IPP           13
#endif /* FF_API_UNUSED_MEMBERS */
#define FF_IDCT_XVID          14
#if FF_API_IDCT_XVIDMMX
#define FF_IDCT_XVIDMMX       14
#endif /* FF_API_IDCT_XVIDMMX */
#define FF_IDCT_SIMPLEARMV5TE 16
#define FF_IDCT_SIMPLEARMV6   17
#if FF_API_ARCH_SPARC
#define FF_IDCT_SIMPLEVIS     18
#endif
#define FF_IDCT_FAAN          20
#define FF_IDCT_SIMPLENEON    22
#if FF_API_ARCH_ALPHA
#define FF_IDCT_SIMPLEALPHA   23
#endif
#define FF_IDCT_SIMPLEAUTO    128

    /**
     * bits per sample/pixel from the demuxer (needed for huffyuv).
     * - encoding: Set by libavcodec.
     * - decoding: Set by user.
     */
     int bits_per_coded_sample;

    /**
     * Bits per sample/pixel of internal libavcodec pixel/sample format.
     * - encoding: set by user.
     * - decoding: set by libavcodec.
     */
    int bits_per_raw_sample;

#if FF_API_LOWRES
    /**
     * low resolution decoding, 1-> 1/2 size, 2->1/4 size
     * - encoding: unused
     * - decoding: Set by user.
     * Code outside libavcodec should access this field using:
     * av_codec_{get,set}_lowres(avctx)
     */
     int lowres;
#endif

#if FF_API_CODED_FRAME
    /**
     * the picture in the bitstream
     * - encoding: Set by libavcodec.
     * - decoding: unused
     *
     * @deprecated use the quality factor packet side data instead
     */
    attribute_deprecated AVFrame *coded_frame;
#endif

    /**
     * thread count
     * is used to decide how many independent tasks should be passed to execute()
     * - encoding: Set by user.
     * - decoding: Set by user.
     */
    int thread_count;

    /**
     * Which multithreading methods to use.
     * Use of FF_THREAD_FRAME will increase decoding delay by one frame per thread,
     * so clients which cannot provide future frames should not use it.
     *
     * - encoding: Set by user, otherwise the default is used.
     * - decoding: Set by user, otherwise the default is used.
     */
    int thread_type;
#define FF_THREAD_FRAME   1 ///< Decode more than one frame at once
#define FF_THREAD_SLICE   2 ///< Decode more than one part of a single frame at once

    /**
     * Which multithreading methods are in use by the codec.
     * - encoding: Set by libavcodec.
     * - decoding: Set by libavcodec.
     */
    int active_thread_type;

    /**
     * Set by the client if its custom get_buffer() callback can be called
     * synchronously from another thread, which allows faster multithreaded decoding.
     * draw_horiz_band() will be called from other threads regardless of this setting.
     * Ignored if the default get_buffer() is used.
     * - encoding: Set by user.
     * - decoding: Set by user.
     */
    int thread_safe_callbacks;

    /**
     * The codec may call this to execute several independent things.
     * It will return only after finishing all tasks.
     * The user may replace this with some multithreaded implementation,
     * the default implementation will execute the parts serially.
     * @param count the number of things to execute
     * - encoding: Set by libavcodec, user can override.
     * - decoding: Set by libavcodec, user can override.
     */
    int (*execute)(struct AVCodecContext *c, int (*func)(struct AVCodecContext *c2, void *arg), void *arg2, int *ret, int count, int size);

    /**
     * The codec may call this to execute several independent things.
     * It will return only after finishing all tasks.
     * The user may replace this with some multithreaded implementation,
     * the default implementation will execute the parts serially.
     * Also see avcodec_thread_init and e.g. the --enable-pthread configure option.
     * @param c context passed also to func
     * @param count the number of things to execute
     * @param arg2 argument passed unchanged to func
     * @param ret return values of executed functions, must have space for "count" values. May be NULL.
     * @param func function that will be called count times, with jobnr from 0 to count-1.
     *             threadnr will be in the range 0 to c->thread_count-1 < MAX_THREADS and so that no
     *             two instances of func executing at the same time will have the same threadnr.
     * @return always 0 currently, but code should handle a future improvement where when any call to func
     *         returns < 0 no further calls to func may be done and < 0 is returned.
     * - encoding: Set by libavcodec, user can override.
     * - decoding: Set by libavcodec, user can override.
     */
    int (*execute2)(struct AVCodecContext *c, int (*func)(struct AVCodecContext *c2, void *arg, int jobnr, int threadnr), void *arg2, int *ret, int count);

    /**
     * noise vs. sse weight for the nsse comparison function
     * - encoding: Set by user.
     * - decoding: unused
     */
     int nsse_weight;

    /**
     * profile
     * - encoding: Set by user.
     * - decoding: Set by libavcodec.
     */
     int profile;
#define FF_PROFILE_UNKNOWN -99
#define FF_PROFILE_RESERVED -100

#define FF_PROFILE_AAC_MAIN 0
#define FF_PROFILE_AAC_LOW  1
#define FF_PROFILE_AAC_SSR  2
#define FF_PROFILE_AAC_LTP  3
#define FF_PROFILE_AAC_HE   4
#define FF_PROFILE_AAC_HE_V2 28
#define FF_PROFILE_AAC_LD   22
#define FF_PROFILE_AAC_ELD  38
#define FF_PROFILE_MPEG2_AAC_LOW 128
#define FF_PROFILE_MPEG2_AAC_HE  131

#define FF_PROFILE_DTS         20
#define FF_PROFILE_DTS_ES      30
#define FF_PROFILE_DTS_96_24   40
#define FF_PROFILE_DTS_HD_HRA  50
#define FF_PROFILE_DTS_HD_MA   60
#define FF_PROFILE_DTS_EXPRESS 70

#define FF_PROFILE_MPEG2_422    0
#define FF_PROFILE_MPEG2_HIGH   1
#define FF_PROFILE_MPEG2_SS     2
#define FF_PROFILE_MPEG2_SNR_SCALABLE  3
#define FF_PROFILE_MPEG2_MAIN   4
#define FF_PROFILE_MPEG2_SIMPLE 5

#define FF_PROFILE_H264_CONSTRAINED  (1<<9)  // 8+1; constraint_set1_flag
#define FF_PROFILE_H264_INTRA        (1<<11) // 8+3; constraint_set3_flag

#define FF_PROFILE_H264_BASELINE             66
#define FF_PROFILE_H264_CONSTRAINED_BASELINE (66|FF_PROFILE_H264_CONSTRAINED)
#define FF_PROFILE_H264_MAIN                 77
#define FF_PROFILE_H264_EXTENDED             88
#define FF_PROFILE_H264_HIGH                 100
#define FF_PROFILE_H264_HIGH_10              110
#define FF_PROFILE_H264_HIGH_10_INTRA        (110|FF_PROFILE_H264_INTRA)
#define FF_PROFILE_H264_HIGH_422             122
#define FF_PROFILE_H264_HIGH_422_INTRA       (122|FF_PROFILE_H264_INTRA)
#define FF_PROFILE_H264_HIGH_444             144
#define FF_PROFILE_H264_HIGH_444_PREDICTIVE  244
#define FF_PROFILE_H264_HIGH_444_INTRA       (244|FF_PROFILE_H264_INTRA)
#define FF_PROFILE_H264_CAVLC_444            44

#define FF_PROFILE_VC1_SIMPLE   0
#define FF_PROFILE_VC1_MAIN     1
#define FF_PROFILE_VC1_COMPLEX  2
#define FF_PROFILE_VC1_ADVANCED 3

#define FF_PROFILE_MPEG4_SIMPLE                     0
#define FF_PROFILE_MPEG4_SIMPLE_SCALABLE            1
#define FF_PROFILE_MPEG4_CORE                       2
#define FF_PROFILE_MPEG4_MAIN                       3
#define FF_PROFILE_MPEG4_N_BIT                      4
#define FF_PROFILE_MPEG4_SCALABLE_TEXTURE           5
#define FF_PROFILE_MPEG4_SIMPLE_FACE_ANIMATION      6
#define FF_PROFILE_MPEG4_BASIC_ANIMATED_TEXTURE     7
#define FF_PROFILE_MPEG4_HYBRID                     8
#define FF_PROFILE_MPEG4_ADVANCED_REAL_TIME         9
#define FF_PROFILE_MPEG4_CORE_SCALABLE             10
#define FF_PROFILE_MPEG4_ADVANCED_CODING           11
#define FF_PROFILE_MPEG4_ADVANCED_CORE             12
#define FF_PROFILE_MPEG4_ADVANCED_SCALABLE_TEXTURE 13
#define FF_PROFILE_MPEG4_SIMPLE_STUDIO             14
#define FF_PROFILE_MPEG4_ADVANCED_SIMPLE           15

#define FF_PROFILE_JPEG2000_CSTREAM_RESTRICTION_0   0
#define FF_PROFILE_JPEG2000_CSTREAM_RESTRICTION_1   1
#define FF_PROFILE_JPEG2000_CSTREAM_NO_RESTRICTION  2
#define FF_PROFILE_JPEG2000_DCINEMA_2K              3
#define FF_PROFILE_JPEG2000_DCINEMA_4K              4

#define FF_PROFILE_VP9_0                            0
#define FF_PROFILE_VP9_1                            1
#define FF_PROFILE_VP9_2                            2
#define FF_PROFILE_VP9_3                            3

#define FF_PROFILE_HEVC_MAIN                        1
#define FF_PROFILE_HEVC_MAIN_10                     2
#define FF_PROFILE_HEVC_MAIN_STILL_PICTURE          3
#define FF_PROFILE_HEVC_REXT                        4

    /**
     * level
     * - encoding: Set by user.
     * - decoding: Set by libavcodec.
     */
     int level;
#define FF_LEVEL_UNKNOWN -99

    /**
<<<<<<< HEAD
     * Skip loop filtering for selected frames.
=======
>>>>>>> 29c2d06d
     * - encoding: unused
     * - decoding: Set by user.
     */
    enum AVDiscard skip_loop_filter;

    /**
<<<<<<< HEAD
     * Skip IDCT/dequantization for selected frames.
=======
>>>>>>> 29c2d06d
     * - encoding: unused
     * - decoding: Set by user.
     */
    enum AVDiscard skip_idct;

    /**
<<<<<<< HEAD
     * Skip decoding for selected frames.
=======
>>>>>>> 29c2d06d
     * - encoding: unused
     * - decoding: Set by user.
     */
    enum AVDiscard skip_frame;

    /**
     * Header containing style information for text subtitles.
     * For SUBTITLE_ASS subtitle type, it should contain the whole ASS
     * [Script Info] and [V4+ Styles] section, plus the [Events] line and
     * the Format line following. It shouldn't include any Dialogue line.
     * - encoding: Set/allocated/freed by user (before avcodec_open2())
     * - decoding: Set/allocated/freed by libavcodec (by avcodec_open2())
     */
    uint8_t *subtitle_header;
    int subtitle_header_size;

#if FF_API_ERROR_RATE
    /**
     * @deprecated use the 'error_rate' private AVOption of the mpegvideo
     * encoders
     */
    attribute_deprecated
    int error_rate;
#endif

#if FF_API_VBV_DELAY
    /**
     * VBV delay coded in the last frame (in periods of a 27 MHz clock).
     * Used for compliant TS muxing.
     * - encoding: Set by libavcodec.
     * - decoding: unused.
     * @deprecated this value is now exported as a part of
     * AV_PKT_DATA_CPB_PROPERTIES packet side data
     */
    attribute_deprecated
    uint64_t vbv_delay;
#endif

#if FF_API_SIDEDATA_ONLY_PKT
    /**
     * Encoding only and set by default. Allow encoders to output packets
     * that do not contain any encoded data, only side data.
     *
     * Some encoders need to output such packets, e.g. to update some stream
     * parameters at the end of encoding.
     *
     * @deprecated this field disables the default behaviour and
     *             it is kept only for compatibility.
     */
    attribute_deprecated
    int side_data_only_packets;
#endif

    /**
     * Audio only. The number of "priming" samples (padding) inserted by the
     * encoder at the beginning of the audio. I.e. this number of leading
     * decoded samples must be discarded by the caller to get the original audio
     * without leading padding.
     *
     * - decoding: unused
     * - encoding: Set by libavcodec. The timestamps on the output packets are
     *             adjusted by the encoder so that they always refer to the
     *             first sample of the data actually contained in the packet,
     *             including any added padding.  E.g. if the timebase is
     *             1/samplerate and the timestamp of the first input sample is
     *             0, the timestamp of the first output packet will be
     *             -initial_padding.
     */
    int initial_padding;

    /**
     * - decoding: For codecs that store a framerate value in the compressed
     *             bitstream, the decoder may export it here. { 0, 1} when
     *             unknown.
     * - encoding: unused
     */
    AVRational framerate;

    /**
     * Nominal unaccelerated pixel format, see AV_PIX_FMT_xxx.
     * - encoding: unused.
     * - decoding: Set by libavcodec before calling get_format()
     */
    enum AVPixelFormat sw_pix_fmt;

    /**
     * Timebase in which pkt_dts/pts and AVPacket.dts/pts are.
     * Code outside libavcodec should access this field using:
     * av_codec_{get,set}_pkt_timebase(avctx)
     * - encoding unused.
     * - decoding set by user.
     */
    AVRational pkt_timebase;

    /**
     * AVCodecDescriptor
     * Code outside libavcodec should access this field using:
     * av_codec_{get,set}_codec_descriptor(avctx)
     * - encoding: unused.
     * - decoding: set by libavcodec.
     */
    const AVCodecDescriptor *codec_descriptor;

#if !FF_API_LOWRES
    /**
     * low resolution decoding, 1-> 1/2 size, 2->1/4 size
     * - encoding: unused
     * - decoding: Set by user.
     * Code outside libavcodec should access this field using:
     * av_codec_{get,set}_lowres(avctx)
     */
     int lowres;
#endif

    /**
     * Current statistics for PTS correction.
     * - decoding: maintained and used by libavcodec, not intended to be used by user apps
     * - encoding: unused
     */
    int64_t pts_correction_num_faulty_pts; /// Number of incorrect PTS values so far
    int64_t pts_correction_num_faulty_dts; /// Number of incorrect DTS values so far
    int64_t pts_correction_last_pts;       /// PTS of the last frame
    int64_t pts_correction_last_dts;       /// DTS of the last frame

    /**
     * Character encoding of the input subtitles file.
     * - decoding: set by user
     * - encoding: unused
     */
    char *sub_charenc;

    /**
     * Subtitles character encoding mode. Formats or codecs might be adjusting
     * this setting (if they are doing the conversion themselves for instance).
     * - decoding: set by libavcodec
     * - encoding: unused
     */
    int sub_charenc_mode;
#define FF_SUB_CHARENC_MODE_DO_NOTHING  -1  ///< do nothing (demuxer outputs a stream supposed to be already in UTF-8, or the codec is bitmap for instance)
#define FF_SUB_CHARENC_MODE_AUTOMATIC    0  ///< libavcodec will select the mode itself
#define FF_SUB_CHARENC_MODE_PRE_DECODER  1  ///< the AVPacket data needs to be recoded to UTF-8 before being fed to the decoder, requires iconv

    /**
     * Skip processing alpha if supported by codec.
     * Note that if the format uses pre-multiplied alpha (common with VP6,
     * and recommended due to better video quality/compression)
     * the image will look as if alpha-blended onto a black background.
     * However for formats that do not use pre-multiplied alpha
     * there might be serious artefacts (though e.g. libswscale currently
     * assumes pre-multiplied alpha anyway).
     * Code outside libavcodec should access this field using AVOptions
     *
     * - decoding: set by user
     * - encoding: unused
     */
    int skip_alpha;

    /**
     * Number of samples to skip after a discontinuity
     * - decoding: unused
     * - encoding: set by libavcodec
     */
    int seek_preroll;

#if !FF_API_DEBUG_MV
    /**
     * debug motion vectors
     * Code outside libavcodec should access this field using AVOptions
     * - encoding: Set by user.
     * - decoding: Set by user.
     */
    int debug_mv;
#define FF_DEBUG_VIS_MV_P_FOR  0x00000001 //visualize forward predicted MVs of P frames
#define FF_DEBUG_VIS_MV_B_FOR  0x00000002 //visualize forward predicted MVs of B frames
#define FF_DEBUG_VIS_MV_B_BACK 0x00000004 //visualize backward predicted MVs of B frames
#endif

    /**
     * custom intra quantization matrix
     * Code outside libavcodec should access this field using av_codec_g/set_chroma_intra_matrix()
     * - encoding: Set by user, can be NULL.
     * - decoding: unused.
     */
    uint16_t *chroma_intra_matrix;

    /**
     * dump format separator.
     * can be ", " or "\n      " or anything else
     * Code outside libavcodec should access this field using AVOptions
     * (NO direct access).
     * - encoding: Set by user.
     * - decoding: Set by user.
     */
    uint8_t *dump_separator;

    /**
     * ',' separated list of allowed decoders.
     * If NULL then all are allowed
     * - encoding: unused
     * - decoding: set by user through AVOPtions (NO direct access)
     */
    char *codec_whitelist;

    /*
     * Properties of the stream that gets decoded
     * To be accessed through av_codec_get_properties() (NO direct access)
     * - encoding: unused
     * - decoding: set by libavcodec
     */
    unsigned properties;
#define FF_CODEC_PROPERTY_LOSSLESS        0x00000001
#define FF_CODEC_PROPERTY_CLOSED_CAPTIONS 0x00000002

    /**
     * Additional data associated with the entire coded stream.
     *
     * - decoding: unused
     * - encoding: may be set by libavcodec after avcodec_open2().
     */
    AVPacketSideData *coded_side_data;
    int            nb_coded_side_data;

    /**
     * Encoding only.
     *
     * For hardware encoders configured to use a hwaccel pixel format, this
     * field should be set by the caller to a reference to the AVHWFramesContext
     * describing input frames. AVHWFramesContext.format must be equal to
     * AVCodecContext.pix_fmt.
     *
     * This field should be set before avcodec_open2() is called and is
     * afterwards owned and managed by libavcodec.
     */
    AVBufferRef *hw_frames_ctx;
} AVCodecContext;

AVRational av_codec_get_pkt_timebase         (const AVCodecContext *avctx);
void       av_codec_set_pkt_timebase         (AVCodecContext *avctx, AVRational val);

const AVCodecDescriptor *av_codec_get_codec_descriptor(const AVCodecContext *avctx);
void                     av_codec_set_codec_descriptor(AVCodecContext *avctx, const AVCodecDescriptor *desc);

unsigned av_codec_get_codec_properties(const AVCodecContext *avctx);

int  av_codec_get_lowres(const AVCodecContext *avctx);
void av_codec_set_lowres(AVCodecContext *avctx, int val);

int  av_codec_get_seek_preroll(const AVCodecContext *avctx);
void av_codec_set_seek_preroll(AVCodecContext *avctx, int val);

uint16_t *av_codec_get_chroma_intra_matrix(const AVCodecContext *avctx);
void av_codec_set_chroma_intra_matrix(AVCodecContext *avctx, uint16_t *val);

/**
 * AVProfile.
 */
typedef struct AVProfile {
    int profile;
    const char *name; ///< short name for the profile
} AVProfile;

typedef struct AVCodecDefault AVCodecDefault;

struct AVSubtitle;

/**
 * AVCodec.
 */
typedef struct AVCodec {
    /**
     * Name of the codec implementation.
     * The name is globally unique among encoders and among decoders (but an
     * encoder and a decoder can share the same name).
     * This is the primary way to find a codec from the user perspective.
     */
    const char *name;
    /**
     * Descriptive name for the codec, meant to be more human readable than name.
     * You should use the NULL_IF_CONFIG_SMALL() macro to define it.
     */
    const char *long_name;
    enum AVMediaType type;
    enum AVCodecID id;
    /**
     * Codec capabilities.
     * see AV_CODEC_CAP_*
     */
    int capabilities;
    const AVRational *supported_framerates; ///< array of supported framerates, or NULL if any, array is terminated by {0,0}
    const enum AVPixelFormat *pix_fmts;     ///< array of supported pixel formats, or NULL if unknown, array is terminated by -1
    const int *supported_samplerates;       ///< array of supported audio samplerates, or NULL if unknown, array is terminated by 0
    const enum AVSampleFormat *sample_fmts; ///< array of supported sample formats, or NULL if unknown, array is terminated by -1
    const uint64_t *channel_layouts;         ///< array of support channel layouts, or NULL if unknown. array is terminated by 0
    uint8_t max_lowres;                     ///< maximum value for lowres supported by the decoder, no direct access, use av_codec_get_max_lowres()
    const AVClass *priv_class;              ///< AVClass for the private context
    const AVProfile *profiles;              ///< array of recognized profiles, or NULL if unknown, array is terminated by {FF_PROFILE_UNKNOWN}

    /*****************************************************************
     * No fields below this line are part of the public API. They
     * may not be used outside of libavcodec and can be changed and
     * removed at will.
     * New public fields should be added right above.
     *****************************************************************
     */
    int priv_data_size;
    struct AVCodec *next;
    /**
     * @name Frame-level threading support functions
     * @{
     */
    /**
     * If defined, called on thread contexts when they are created.
     * If the codec allocates writable tables in init(), re-allocate them here.
     * priv_data will be set to a copy of the original.
     */
    int (*init_thread_copy)(AVCodecContext *);
    /**
     * Copy necessary context variables from a previous thread context to the current one.
     * If not defined, the next thread will start automatically; otherwise, the codec
     * must call ff_thread_finish_setup().
     *
     * dst and src will (rarely) point to the same context, in which case memcpy should be skipped.
     */
    int (*update_thread_context)(AVCodecContext *dst, const AVCodecContext *src);
    /** @} */

    /**
     * Private codec-specific defaults.
     */
    const AVCodecDefault *defaults;

    /**
     * Initialize codec static data, called from avcodec_register().
     */
    void (*init_static_data)(struct AVCodec *codec);

    int (*init)(AVCodecContext *);
    int (*encode_sub)(AVCodecContext *, uint8_t *buf, int buf_size,
                      const struct AVSubtitle *sub);
    /**
     * Encode data to an AVPacket.
     *
     * @param      avctx          codec context
     * @param      avpkt          output AVPacket (may contain a user-provided buffer)
     * @param[in]  frame          AVFrame containing the raw data to be encoded
     * @param[out] got_packet_ptr encoder sets to 0 or 1 to indicate that a
     *                            non-empty packet was returned in avpkt.
     * @return 0 on success, negative error code on failure
     */
    int (*encode2)(AVCodecContext *avctx, AVPacket *avpkt, const AVFrame *frame,
                   int *got_packet_ptr);
    int (*decode)(AVCodecContext *, void *outdata, int *outdata_size, AVPacket *avpkt);
    int (*close)(AVCodecContext *);
    /**
     * Flush buffers.
     * Will be called when seeking
     */
    void (*flush)(AVCodecContext *);
    /**
     * Internal codec capabilities.
     * See FF_CODEC_CAP_* in internal.h
     */
    int caps_internal;
} AVCodec;

int av_codec_get_max_lowres(const AVCodec *codec);

struct MpegEncContext;

/**
 * @defgroup lavc_hwaccel AVHWAccel
 * @{
 */
typedef struct AVHWAccel {
    /**
     * Name of the hardware accelerated codec.
     * The name is globally unique among encoders and among decoders (but an
     * encoder and a decoder can share the same name).
     */
    const char *name;

    /**
     * Type of codec implemented by the hardware accelerator.
     *
     * See AVMEDIA_TYPE_xxx
     */
    enum AVMediaType type;

    /**
     * Codec implemented by the hardware accelerator.
     *
     * See AV_CODEC_ID_xxx
     */
    enum AVCodecID id;

    /**
     * Supported pixel format.
     *
     * Only hardware accelerated formats are supported here.
     */
    enum AVPixelFormat pix_fmt;

    /**
     * Hardware accelerated codec capabilities.
     * see HWACCEL_CODEC_CAP_*
     */
    int capabilities;

    /*****************************************************************
     * No fields below this line are part of the public API. They
     * may not be used outside of libavcodec and can be changed and
     * removed at will.
     * New public fields should be added right above.
     *****************************************************************
     */
    struct AVHWAccel *next;

    /**
     * Allocate a custom buffer
     */
    int (*alloc_frame)(AVCodecContext *avctx, AVFrame *frame);

    /**
     * Called at the beginning of each frame or field picture.
     *
     * Meaningful frame information (codec specific) is guaranteed to
     * be parsed at this point. This function is mandatory.
     *
     * Note that buf can be NULL along with buf_size set to 0.
     * Otherwise, this means the whole frame is available at this point.
     *
     * @param avctx the codec context
     * @param buf the frame data buffer base
     * @param buf_size the size of the frame in bytes
     * @return zero if successful, a negative value otherwise
     */
    int (*start_frame)(AVCodecContext *avctx, const uint8_t *buf, uint32_t buf_size);

    /**
     * Callback for each slice.
     *
     * Meaningful slice information (codec specific) is guaranteed to
     * be parsed at this point. This function is mandatory.
     * The only exception is XvMC, that works on MB level.
     *
     * @param avctx the codec context
     * @param buf the slice data buffer base
     * @param buf_size the size of the slice in bytes
     * @return zero if successful, a negative value otherwise
     */
    int (*decode_slice)(AVCodecContext *avctx, const uint8_t *buf, uint32_t buf_size);

    /**
     * Called at the end of each frame or field picture.
     *
     * The whole picture is parsed at this point and can now be sent
     * to the hardware accelerator. This function is mandatory.
     *
     * @param avctx the codec context
     * @return zero if successful, a negative value otherwise
     */
    int (*end_frame)(AVCodecContext *avctx);

    /**
     * Size of per-frame hardware accelerator private data.
     *
     * Private data is allocated with av_mallocz() before
     * AVCodecContext.get_buffer() and deallocated after
     * AVCodecContext.release_buffer().
     */
    int frame_priv_data_size;

    /**
     * Called for every Macroblock in a slice.
     *
     * XvMC uses it to replace the ff_mpv_decode_mb().
     * Instead of decoding to raw picture, MB parameters are
     * stored in an array provided by the video driver.
     *
     * @param s the mpeg context
     */
    void (*decode_mb)(struct MpegEncContext *s);

    /**
     * Initialize the hwaccel private data.
     *
     * This will be called from ff_get_format(), after hwaccel and
     * hwaccel_context are set and the hwaccel private data in AVCodecInternal
     * is allocated.
     */
    int (*init)(AVCodecContext *avctx);

    /**
     * Uninitialize the hwaccel private data.
     *
     * This will be called from get_format() or avcodec_close(), after hwaccel
     * and hwaccel_context are already uninitialized.
     */
    int (*uninit)(AVCodecContext *avctx);

    /**
     * Size of the private data to allocate in
     * AVCodecInternal.hwaccel_priv_data.
     */
    int priv_data_size;
} AVHWAccel;

/**
 * Hardware acceleration should be used for decoding even if the codec level
 * used is unknown or higher than the maximum supported level reported by the
 * hardware driver.
 *
 * It's generally a good idea to pass this flag unless you have a specific
 * reason not to, as hardware tends to under-report supported levels.
 */
#define AV_HWACCEL_FLAG_IGNORE_LEVEL (1 << 0)

/**
 * Hardware acceleration can output YUV pixel formats with a different chroma
 * sampling than 4:2:0 and/or other than 8 bits per component.
 */
#define AV_HWACCEL_FLAG_ALLOW_HIGH_DEPTH (1 << 1)

/**
 * @}
 */

#if FF_API_AVPICTURE
/**
 * @defgroup lavc_picture AVPicture
 *
 * Functions for working with AVPicture
 * @{
 */

/**
 * Picture data structure.
 *
 * Up to four components can be stored into it, the last component is
 * alpha.
 * @deprecated use AVFrame or imgutils functions instead
 */
typedef struct AVPicture {
    attribute_deprecated
    uint8_t *data[AV_NUM_DATA_POINTERS];    ///< pointers to the image data planes
    attribute_deprecated
    int linesize[AV_NUM_DATA_POINTERS];     ///< number of bytes per line
} AVPicture;

/**
 * @}
 */
#endif

enum AVSubtitleType {
    SUBTITLE_NONE,

    SUBTITLE_BITMAP,                ///< A bitmap, pict will be set

    /**
     * Plain text, the text field must be set by the decoder and is
     * authoritative. ass and pict fields may contain approximations.
     */
    SUBTITLE_TEXT,

    /**
     * Formatted text, the ass field must be set by the decoder and is
     * authoritative. pict and text fields may contain approximations.
     */
    SUBTITLE_ASS,
};

#define AV_SUBTITLE_FLAG_FORCED 0x00000001

typedef struct AVSubtitleRect {
    int x;         ///< top left corner  of pict, undefined when pict is not set
    int y;         ///< top left corner  of pict, undefined when pict is not set
    int w;         ///< width            of pict, undefined when pict is not set
    int h;         ///< height           of pict, undefined when pict is not set
    int nb_colors; ///< number of colors in pict, undefined when pict is not set

#if FF_API_AVPICTURE
    /**
     * @deprecated unused
     */
    attribute_deprecated
    AVPicture pict;
#endif
    /**
     * data+linesize for the bitmap of this subtitle.
     * Can be set for text/ass as well once they are rendered.
     */
    uint8_t *data[4];
    int linesize[4];

    enum AVSubtitleType type;

    char *text;                     ///< 0 terminated plain UTF-8 text

    /**
     * 0 terminated ASS/SSA compatible event line.
     * The presentation of this is unaffected by the other values in this
     * struct.
     */
    char *ass;

    int flags;
} AVSubtitleRect;

typedef struct AVSubtitle {
    uint16_t format; /* 0 = graphics */
    uint32_t start_display_time; /* relative to packet pts, in ms */
    uint32_t end_display_time; /* relative to packet pts, in ms */
    unsigned num_rects;
    AVSubtitleRect **rects;
    int64_t pts;    ///< Same as packet pts, in AV_TIME_BASE
} AVSubtitle;

/**
 * If c is NULL, returns the first registered codec,
 * if c is non-NULL, returns the next registered codec after c,
 * or NULL if c is the last one.
 */
AVCodec *av_codec_next(const AVCodec *c);

/**
 * Return the LIBAVCODEC_VERSION_INT constant.
 */
unsigned avcodec_version(void);

/**
 * Return the libavcodec build-time configuration.
 */
const char *avcodec_configuration(void);

/**
 * Return the libavcodec license.
 */
const char *avcodec_license(void);

/**
 * Register the codec codec and initialize libavcodec.
 *
 * @warning either this function or avcodec_register_all() must be called
 * before any other libavcodec functions.
 *
 * @see avcodec_register_all()
 */
void avcodec_register(AVCodec *codec);

/**
 * Register all the codecs, parsers and bitstream filters which were enabled at
 * configuration time. If you do not call this function you can select exactly
 * which formats you want to support, by using the individual registration
 * functions.
 *
 * @see avcodec_register
 * @see av_register_codec_parser
 * @see av_register_bitstream_filter
 */
void avcodec_register_all(void);

/**
 * Allocate an AVCodecContext and set its fields to default values. The
 * resulting struct should be freed with avcodec_free_context().
 *
 * @param codec if non-NULL, allocate private data and initialize defaults
 *              for the given codec. It is illegal to then call avcodec_open2()
 *              with a different codec.
 *              If NULL, then the codec-specific defaults won't be initialized,
 *              which may result in suboptimal default settings (this is
 *              important mainly for encoders, e.g. libx264).
 *
 * @return An AVCodecContext filled with default values or NULL on failure.
 * @see avcodec_get_context_defaults
 */
AVCodecContext *avcodec_alloc_context3(const AVCodec *codec);

/**
 * Free the codec context and everything associated with it and write NULL to
 * the provided pointer.
 */
void avcodec_free_context(AVCodecContext **avctx);

/**
 * Set the fields of the given AVCodecContext to default values corresponding
 * to the given codec (defaults may be codec-dependent).
 *
 * Do not call this function if a non-NULL codec has been passed
 * to avcodec_alloc_context3() that allocated this AVCodecContext.
 * If codec is non-NULL, it is illegal to call avcodec_open2() with a
 * different codec on this AVCodecContext.
 */
int avcodec_get_context_defaults3(AVCodecContext *s, const AVCodec *codec);

/**
 * Get the AVClass for AVCodecContext. It can be used in combination with
 * AV_OPT_SEARCH_FAKE_OBJ for examining options.
 *
 * @see av_opt_find().
 */
const AVClass *avcodec_get_class(void);

/**
 * Get the AVClass for AVFrame. It can be used in combination with
 * AV_OPT_SEARCH_FAKE_OBJ for examining options.
 *
 * @see av_opt_find().
 */
const AVClass *avcodec_get_frame_class(void);

/**
 * Get the AVClass for AVSubtitleRect. It can be used in combination with
 * AV_OPT_SEARCH_FAKE_OBJ for examining options.
 *
 * @see av_opt_find().
 */
const AVClass *avcodec_get_subtitle_rect_class(void);

/**
 * Copy the settings of the source AVCodecContext into the destination
 * AVCodecContext. The resulting destination codec context will be
 * unopened, i.e. you are required to call avcodec_open2() before you
 * can use this AVCodecContext to decode/encode video/audio data.
 *
 * @param dest target codec context, should be initialized with
 *             avcodec_alloc_context3(NULL), but otherwise uninitialized
 * @param src source codec context
 * @return AVERROR() on error (e.g. memory allocation error), 0 on success
 */
int avcodec_copy_context(AVCodecContext *dest, const AVCodecContext *src);

/**
 * Initialize the AVCodecContext to use the given AVCodec. Prior to using this
 * function the context has to be allocated with avcodec_alloc_context3().
 *
 * The functions avcodec_find_decoder_by_name(), avcodec_find_encoder_by_name(),
 * avcodec_find_decoder() and avcodec_find_encoder() provide an easy way for
 * retrieving a codec.
 *
 * @warning This function is not thread safe!
 *
 * @note Always call this function before using decoding routines (such as
 * @ref avcodec_decode_video2()).
 *
 * @code
 * avcodec_register_all();
 * av_dict_set(&opts, "b", "2.5M", 0);
 * codec = avcodec_find_decoder(AV_CODEC_ID_H264);
 * if (!codec)
 *     exit(1);
 *
 * context = avcodec_alloc_context3(codec);
 *
 * if (avcodec_open2(context, codec, opts) < 0)
 *     exit(1);
 * @endcode
 *
 * @param avctx The context to initialize.
 * @param codec The codec to open this context for. If a non-NULL codec has been
 *              previously passed to avcodec_alloc_context3() or
 *              avcodec_get_context_defaults3() for this context, then this
 *              parameter MUST be either NULL or equal to the previously passed
 *              codec.
 * @param options A dictionary filled with AVCodecContext and codec-private options.
 *                On return this object will be filled with options that were not found.
 *
 * @return zero on success, a negative value on error
 * @see avcodec_alloc_context3(), avcodec_find_decoder(), avcodec_find_encoder(),
 *      av_dict_set(), av_opt_find().
 */
int avcodec_open2(AVCodecContext *avctx, const AVCodec *codec, AVDictionary **options);

/**
 * Close a given AVCodecContext and free all the data associated with it
 * (but not the AVCodecContext itself).
 *
 * Calling this function on an AVCodecContext that hasn't been opened will free
 * the codec-specific data allocated in avcodec_alloc_context3() /
 * avcodec_get_context_defaults3() with a non-NULL codec. Subsequent calls will
 * do nothing.
 */
int avcodec_close(AVCodecContext *avctx);

/**
 * Free all allocated data in the given subtitle struct.
 *
 * @param sub AVSubtitle to free.
 */
void avsubtitle_free(AVSubtitle *sub);

/**
 * @}
 */

/**
 * @addtogroup lavc_packet
 * @{
 */

/**
 * Allocate an AVPacket and set its fields to default values.  The resulting
 * struct must be freed using av_packet_free().
 *
 * @return An AVPacket filled with default values or NULL on failure.
 *
 * @note this only allocates the AVPacket itself, not the data buffers. Those
 * must be allocated through other means such as av_new_packet.
 *
 * @see av_new_packet
 */
AVPacket *av_packet_alloc(void);

/**
 * Create a new packet that references the same data as src.
 *
 * This is a shortcut for av_packet_alloc()+av_packet_ref().
 *
 * @return newly created AVPacket on success, NULL on error.
 *
 * @see av_packet_alloc
 * @see av_packet_ref
 */
AVPacket *av_packet_clone(AVPacket *src);

/**
 * Free the packet, if the packet is reference counted, it will be
 * unreferenced first.
 *
 * @param packet packet to be freed. The pointer will be set to NULL.
 * @note passing NULL is a no-op.
 */
void av_packet_free(AVPacket **pkt);

/**
 * Initialize optional fields of a packet with default values.
 *
 * Note, this does not touch the data and size members, which have to be
 * initialized separately.
 *
 * @param pkt packet
 */
void av_init_packet(AVPacket *pkt);

/**
 * Allocate the payload of a packet and initialize its fields with
 * default values.
 *
 * @param pkt packet
 * @param size wanted payload size
 * @return 0 if OK, AVERROR_xxx otherwise
 */
int av_new_packet(AVPacket *pkt, int size);

/**
 * Reduce packet size, correctly zeroing padding
 *
 * @param pkt packet
 * @param size new size
 */
void av_shrink_packet(AVPacket *pkt, int size);

/**
 * Increase packet size, correctly zeroing padding
 *
 * @param pkt packet
 * @param grow_by number of bytes by which to increase the size of the packet
 */
int av_grow_packet(AVPacket *pkt, int grow_by);

/**
 * Initialize a reference-counted packet from av_malloc()ed data.
 *
 * @param pkt packet to be initialized. This function will set the data, size,
 *        buf and destruct fields, all others are left untouched.
 * @param data Data allocated by av_malloc() to be used as packet data. If this
 *        function returns successfully, the data is owned by the underlying AVBuffer.
 *        The caller may not access the data through other means.
 * @param size size of data in bytes, without the padding. I.e. the full buffer
 *        size is assumed to be size + AV_INPUT_BUFFER_PADDING_SIZE.
 *
 * @return 0 on success, a negative AVERROR on error
 */
int av_packet_from_data(AVPacket *pkt, uint8_t *data, int size);

#if FF_API_AVPACKET_OLD_API
/**
 * @warning This is a hack - the packet memory allocation stuff is broken. The
 * packet is allocated if it was not really allocated.
 *
 * @deprecated Use av_packet_ref
 */
attribute_deprecated
int av_dup_packet(AVPacket *pkt);
/**
 * Copy packet, including contents
 *
 * @return 0 on success, negative AVERROR on fail
 */
int av_copy_packet(AVPacket *dst, const AVPacket *src);

/**
 * Copy packet side data
 *
 * @return 0 on success, negative AVERROR on fail
 */
int av_copy_packet_side_data(AVPacket *dst, const AVPacket *src);

/**
 * Free a packet.
 *
 * @deprecated Use av_packet_unref
 *
 * @param pkt packet to free
 */
attribute_deprecated
void av_free_packet(AVPacket *pkt);
#endif
/**
 * Allocate new information of a packet.
 *
 * @param pkt packet
 * @param type side information type
 * @param size side information size
 * @return pointer to fresh allocated data or NULL otherwise
 */
uint8_t* av_packet_new_side_data(AVPacket *pkt, enum AVPacketSideDataType type,
                                 int size);

/**
 * Wrap an existing array as a packet side data.
 *
 * @param pkt packet
 * @param type side information type
 * @param data the side data array. It must be allocated with the av_malloc()
 *             family of functions. The ownership of the data is transferred to
 *             pkt.
 * @param size side information size
 * @return a non-negative number on success, a negative AVERROR code on
 *         failure. On failure, the packet is unchanged and the data remains
 *         owned by the caller.
 */
int av_packet_add_side_data(AVPacket *pkt, enum AVPacketSideDataType type,
                            uint8_t *data, size_t size);

/**
 * Shrink the already allocated side data buffer
 *
 * @param pkt packet
 * @param type side information type
 * @param size new side information size
 * @return 0 on success, < 0 on failure
 */
int av_packet_shrink_side_data(AVPacket *pkt, enum AVPacketSideDataType type,
                               int size);

/**
 * Get side information from packet.
 *
 * @param pkt packet
 * @param type desired side information type
 * @param size pointer for side information size to store (optional)
 * @return pointer to data if present or NULL otherwise
 */
uint8_t* av_packet_get_side_data(AVPacket *pkt, enum AVPacketSideDataType type,
                                 int *size);

int av_packet_merge_side_data(AVPacket *pkt);

int av_packet_split_side_data(AVPacket *pkt);

const char *av_packet_side_data_name(enum AVPacketSideDataType type);

/**
 * Pack a dictionary for use in side_data.
 *
 * @param dict The dictionary to pack.
 * @param size pointer to store the size of the returned data
 * @return pointer to data if successful, NULL otherwise
 */
uint8_t *av_packet_pack_dictionary(AVDictionary *dict, int *size);
/**
 * Unpack a dictionary from side_data.
 *
 * @param data data from side_data
 * @param size size of the data
 * @param dict the metadata storage dictionary
 * @return 0 on success, < 0 on failure
 */
int av_packet_unpack_dictionary(const uint8_t *data, int size, AVDictionary **dict);


/**
 * Convenience function to free all the side data stored.
 * All the other fields stay untouched.
 *
 * @param pkt packet
 */
void av_packet_free_side_data(AVPacket *pkt);

/**
 * Setup a new reference to the data described by a given packet
 *
 * If src is reference-counted, setup dst as a new reference to the
 * buffer in src. Otherwise allocate a new buffer in dst and copy the
 * data from src into it.
 *
 * All the other fields are copied from src.
 *
 * @see av_packet_unref
 *
 * @param dst Destination packet
 * @param src Source packet
 *
 * @return 0 on success, a negative AVERROR on error.
 */
int av_packet_ref(AVPacket *dst, const AVPacket *src);

/**
 * Wipe the packet.
 *
 * Unreference the buffer referenced by the packet and reset the
 * remaining packet fields to their default values.
 *
 * @param pkt The packet to be unreferenced.
 */
void av_packet_unref(AVPacket *pkt);

/**
 * Move every field in src to dst and reset src.
 *
 * @see av_packet_unref
 *
 * @param src Source packet, will be reset
 * @param dst Destination packet
 */
void av_packet_move_ref(AVPacket *dst, AVPacket *src);

/**
 * Copy only "properties" fields from src to dst.
 *
 * Properties for the purpose of this function are all the fields
 * beside those related to the packet data (buf, data, size)
 *
 * @param dst Destination packet
 * @param src Source packet
 *
 * @return 0 on success AVERROR on failure.
 */
int av_packet_copy_props(AVPacket *dst, const AVPacket *src);

/**
 * Convert valid timing fields (timestamps / durations) in a packet from one
 * timebase to another. Timestamps with unknown values (AV_NOPTS_VALUE) will be
 * ignored.
 *
 * @param pkt packet on which the conversion will be performed
 * @param tb_src source timebase, in which the timing fields in pkt are
 *               expressed
 * @param tb_dst destination timebase, to which the timing fields will be
 *               converted
 */
void av_packet_rescale_ts(AVPacket *pkt, AVRational tb_src, AVRational tb_dst);

/**
 * @}
 */

/**
 * @addtogroup lavc_decoding
 * @{
 */

/**
 * Find a registered decoder with a matching codec ID.
 *
 * @param id AVCodecID of the requested decoder
 * @return A decoder if one was found, NULL otherwise.
 */
AVCodec *avcodec_find_decoder(enum AVCodecID id);

/**
 * Find a registered decoder with the specified name.
 *
 * @param name name of the requested decoder
 * @return A decoder if one was found, NULL otherwise.
 */
AVCodec *avcodec_find_decoder_by_name(const char *name);

/**
 * The default callback for AVCodecContext.get_buffer2(). It is made public so
 * it can be called by custom get_buffer2() implementations for decoders without
 * AV_CODEC_CAP_DR1 set.
 */
int avcodec_default_get_buffer2(AVCodecContext *s, AVFrame *frame, int flags);

#if FF_API_EMU_EDGE
/**
 * Return the amount of padding in pixels which the get_buffer callback must
 * provide around the edge of the image for codecs which do not have the
 * CODEC_FLAG_EMU_EDGE flag.
 *
 * @return Required padding in pixels.
 *
 * @deprecated CODEC_FLAG_EMU_EDGE is deprecated, so this function is no longer
 * needed
 */
attribute_deprecated
unsigned avcodec_get_edge_width(void);
#endif

/**
 * Modify width and height values so that they will result in a memory
 * buffer that is acceptable for the codec if you do not use any horizontal
 * padding.
 *
 * May only be used if a codec with AV_CODEC_CAP_DR1 has been opened.
 */
void avcodec_align_dimensions(AVCodecContext *s, int *width, int *height);

/**
 * Modify width and height values so that they will result in a memory
 * buffer that is acceptable for the codec if you also ensure that all
 * line sizes are a multiple of the respective linesize_align[i].
 *
 * May only be used if a codec with AV_CODEC_CAP_DR1 has been opened.
 */
void avcodec_align_dimensions2(AVCodecContext *s, int *width, int *height,
                               int linesize_align[AV_NUM_DATA_POINTERS]);

/**
 * Converts AVChromaLocation to swscale x/y chroma position.
 *
 * The positions represent the chroma (0,0) position in a coordinates system
 * with luma (0,0) representing the origin and luma(1,1) representing 256,256
 *
 * @param xpos  horizontal chroma sample position
 * @param ypos  vertical   chroma sample position
 */
int avcodec_enum_to_chroma_pos(int *xpos, int *ypos, enum AVChromaLocation pos);

/**
 * Converts swscale x/y chroma position to AVChromaLocation.
 *
 * The positions represent the chroma (0,0) position in a coordinates system
 * with luma (0,0) representing the origin and luma(1,1) representing 256,256
 *
 * @param xpos  horizontal chroma sample position
 * @param ypos  vertical   chroma sample position
 */
enum AVChromaLocation avcodec_chroma_pos_to_enum(int xpos, int ypos);

/**
 * Decode the audio frame of size avpkt->size from avpkt->data into frame.
 *
 * Some decoders may support multiple frames in a single AVPacket. Such
 * decoders would then just decode the first frame and the return value would be
 * less than the packet size. In this case, avcodec_decode_audio4 has to be
 * called again with an AVPacket containing the remaining data in order to
 * decode the second frame, etc...  Even if no frames are returned, the packet
 * needs to be fed to the decoder with remaining data until it is completely
 * consumed or an error occurs.
 *
 * Some decoders (those marked with AV_CODEC_CAP_DELAY) have a delay between input
 * and output. This means that for some packets they will not immediately
 * produce decoded output and need to be flushed at the end of decoding to get
 * all the decoded data. Flushing is done by calling this function with packets
 * with avpkt->data set to NULL and avpkt->size set to 0 until it stops
 * returning samples. It is safe to flush even those decoders that are not
 * marked with AV_CODEC_CAP_DELAY, then no samples will be returned.
 *
 * @warning The input buffer, avpkt->data must be AV_INPUT_BUFFER_PADDING_SIZE
 *          larger than the actual read bytes because some optimized bitstream
 *          readers read 32 or 64 bits at once and could read over the end.
 *
 * @note The AVCodecContext MUST have been opened with @ref avcodec_open2()
 * before packets may be fed to the decoder.
 *
 * @param      avctx the codec context
 * @param[out] frame The AVFrame in which to store decoded audio samples.
 *                   The decoder will allocate a buffer for the decoded frame by
 *                   calling the AVCodecContext.get_buffer2() callback.
 *                   When AVCodecContext.refcounted_frames is set to 1, the frame is
 *                   reference counted and the returned reference belongs to the
 *                   caller. The caller must release the frame using av_frame_unref()
 *                   when the frame is no longer needed. The caller may safely write
 *                   to the frame if av_frame_is_writable() returns 1.
 *                   When AVCodecContext.refcounted_frames is set to 0, the returned
 *                   reference belongs to the decoder and is valid only until the
 *                   next call to this function or until closing or flushing the
 *                   decoder. The caller may not write to it.
 * @param[out] got_frame_ptr Zero if no frame could be decoded, otherwise it is
 *                           non-zero. Note that this field being set to zero
 *                           does not mean that an error has occurred. For
 *                           decoders with AV_CODEC_CAP_DELAY set, no given decode
 *                           call is guaranteed to produce a frame.
 * @param[in]  avpkt The input AVPacket containing the input buffer.
 *                   At least avpkt->data and avpkt->size should be set. Some
 *                   decoders might also require additional fields to be set.
 * @return A negative error code is returned if an error occurred during
 *         decoding, otherwise the number of bytes consumed from the input
 *         AVPacket is returned.
 */
int avcodec_decode_audio4(AVCodecContext *avctx, AVFrame *frame,
                          int *got_frame_ptr, const AVPacket *avpkt);

/**
 * Decode the video frame of size avpkt->size from avpkt->data into picture.
 * Some decoders may support multiple frames in a single AVPacket, such
 * decoders would then just decode the first frame.
 *
 * @warning The input buffer must be AV_INPUT_BUFFER_PADDING_SIZE larger than
 * the actual read bytes because some optimized bitstream readers read 32 or 64
 * bits at once and could read over the end.
 *
 * @warning The end of the input buffer buf should be set to 0 to ensure that
 * no overreading happens for damaged MPEG streams.
 *
 * @note Codecs which have the AV_CODEC_CAP_DELAY capability set have a delay
 * between input and output, these need to be fed with avpkt->data=NULL,
 * avpkt->size=0 at the end to return the remaining frames.
 *
 * @note The AVCodecContext MUST have been opened with @ref avcodec_open2()
 * before packets may be fed to the decoder.
 *
 * @param avctx the codec context
 * @param[out] picture The AVFrame in which the decoded video frame will be stored.
 *             Use av_frame_alloc() to get an AVFrame. The codec will
 *             allocate memory for the actual bitmap by calling the
 *             AVCodecContext.get_buffer2() callback.
 *             When AVCodecContext.refcounted_frames is set to 1, the frame is
 *             reference counted and the returned reference belongs to the
 *             caller. The caller must release the frame using av_frame_unref()
 *             when the frame is no longer needed. The caller may safely write
 *             to the frame if av_frame_is_writable() returns 1.
 *             When AVCodecContext.refcounted_frames is set to 0, the returned
 *             reference belongs to the decoder and is valid only until the
 *             next call to this function or until closing or flushing the
 *             decoder. The caller may not write to it.
 *
 * @param[in] avpkt The input AVPacket containing the input buffer.
 *            You can create such packet with av_init_packet() and by then setting
 *            data and size, some decoders might in addition need other fields like
 *            flags&AV_PKT_FLAG_KEY. All decoders are designed to use the least
 *            fields possible.
 * @param[in,out] got_picture_ptr Zero if no frame could be decompressed, otherwise, it is nonzero.
 * @return On error a negative value is returned, otherwise the number of bytes
 * used or zero if no frame could be decompressed.
 */
int avcodec_decode_video2(AVCodecContext *avctx, AVFrame *picture,
                         int *got_picture_ptr,
                         const AVPacket *avpkt);

/**
 * Decode a subtitle message.
 * Return a negative value on error, otherwise return the number of bytes used.
 * If no subtitle could be decompressed, got_sub_ptr is zero.
 * Otherwise, the subtitle is stored in *sub.
 * Note that AV_CODEC_CAP_DR1 is not available for subtitle codecs. This is for
 * simplicity, because the performance difference is expect to be negligible
 * and reusing a get_buffer written for video codecs would probably perform badly
 * due to a potentially very different allocation pattern.
 *
 * Some decoders (those marked with CODEC_CAP_DELAY) have a delay between input
 * and output. This means that for some packets they will not immediately
 * produce decoded output and need to be flushed at the end of decoding to get
 * all the decoded data. Flushing is done by calling this function with packets
 * with avpkt->data set to NULL and avpkt->size set to 0 until it stops
 * returning subtitles. It is safe to flush even those decoders that are not
 * marked with CODEC_CAP_DELAY, then no subtitles will be returned.
 *
 * @note The AVCodecContext MUST have been opened with @ref avcodec_open2()
 * before packets may be fed to the decoder.
 *
 * @param avctx the codec context
 * @param[out] sub The Preallocated AVSubtitle in which the decoded subtitle will be stored,
 *                 must be freed with avsubtitle_free if *got_sub_ptr is set.
 * @param[in,out] got_sub_ptr Zero if no subtitle could be decompressed, otherwise, it is nonzero.
 * @param[in] avpkt The input AVPacket containing the input buffer.
 */
int avcodec_decode_subtitle2(AVCodecContext *avctx, AVSubtitle *sub,
                            int *got_sub_ptr,
                            AVPacket *avpkt);

/**
 * @defgroup lavc_parsing Frame parsing
 * @{
 */

enum AVPictureStructure {
    AV_PICTURE_STRUCTURE_UNKNOWN,      //< unknown
    AV_PICTURE_STRUCTURE_TOP_FIELD,    //< coded as top field
    AV_PICTURE_STRUCTURE_BOTTOM_FIELD, //< coded as bottom field
    AV_PICTURE_STRUCTURE_FRAME,        //< coded as frame
};

typedef struct AVCodecParserContext {
    void *priv_data;
    struct AVCodecParser *parser;
    int64_t frame_offset; /* offset of the current frame */
    int64_t cur_offset; /* current offset
                           (incremented by each av_parser_parse()) */
    int64_t next_frame_offset; /* offset of the next frame */
    /* video info */
    int pict_type; /* XXX: Put it back in AVCodecContext. */
    /**
     * This field is used for proper frame duration computation in lavf.
     * It signals, how much longer the frame duration of the current frame
     * is compared to normal frame duration.
     *
     * frame_duration = (1 + repeat_pict) * time_base
     *
     * It is used by codecs like H.264 to display telecined material.
     */
    int repeat_pict; /* XXX: Put it back in AVCodecContext. */
    int64_t pts;     /* pts of the current frame */
    int64_t dts;     /* dts of the current frame */

    /* private data */
    int64_t last_pts;
    int64_t last_dts;
    int fetch_timestamp;

#define AV_PARSER_PTS_NB 4
    int cur_frame_start_index;
    int64_t cur_frame_offset[AV_PARSER_PTS_NB];
    int64_t cur_frame_pts[AV_PARSER_PTS_NB];
    int64_t cur_frame_dts[AV_PARSER_PTS_NB];

    int flags;
#define PARSER_FLAG_COMPLETE_FRAMES           0x0001
#define PARSER_FLAG_ONCE                      0x0002
/// Set if the parser has a valid file offset
#define PARSER_FLAG_FETCHED_OFFSET            0x0004
#define PARSER_FLAG_USE_CODEC_TS              0x1000

    int64_t offset;      ///< byte offset from starting packet start
    int64_t cur_frame_end[AV_PARSER_PTS_NB];

    /**
     * Set by parser to 1 for key frames and 0 for non-key frames.
     * It is initialized to -1, so if the parser doesn't set this flag,
     * old-style fallback using AV_PICTURE_TYPE_I picture type as key frames
     * will be used.
     */
    int key_frame;

#if FF_API_CONVERGENCE_DURATION
    /**
     * @deprecated unused
     */
    attribute_deprecated
    int64_t convergence_duration;
#endif

    // Timestamp generation support:
    /**
     * Synchronization point for start of timestamp generation.
     *
     * Set to >0 for sync point, 0 for no sync point and <0 for undefined
     * (default).
     *
     * For example, this corresponds to presence of H.264 buffering period
     * SEI message.
     */
    int dts_sync_point;

    /**
     * Offset of the current timestamp against last timestamp sync point in
     * units of AVCodecContext.time_base.
     *
     * Set to INT_MIN when dts_sync_point unused. Otherwise, it must
     * contain a valid timestamp offset.
     *
     * Note that the timestamp of sync point has usually a nonzero
     * dts_ref_dts_delta, which refers to the previous sync point. Offset of
     * the next frame after timestamp sync point will be usually 1.
     *
     * For example, this corresponds to H.264 cpb_removal_delay.
     */
    int dts_ref_dts_delta;

    /**
     * Presentation delay of current frame in units of AVCodecContext.time_base.
     *
     * Set to INT_MIN when dts_sync_point unused. Otherwise, it must
     * contain valid non-negative timestamp delta (presentation time of a frame
     * must not lie in the past).
     *
     * This delay represents the difference between decoding and presentation
     * time of the frame.
     *
     * For example, this corresponds to H.264 dpb_output_delay.
     */
    int pts_dts_delta;

    /**
     * Position of the packet in file.
     *
     * Analogous to cur_frame_pts/dts
     */
    int64_t cur_frame_pos[AV_PARSER_PTS_NB];

    /**
     * Byte position of currently parsed frame in stream.
     */
    int64_t pos;

    /**
     * Previous frame byte position.
     */
    int64_t last_pos;

    /**
     * Duration of the current frame.
     * For audio, this is in units of 1 / AVCodecContext.sample_rate.
     * For all other types, this is in units of AVCodecContext.time_base.
     */
    int duration;

    enum AVFieldOrder field_order;

    /**
     * Indicate whether a picture is coded as a frame, top field or bottom field.
     *
     * For example, H.264 field_pic_flag equal to 0 corresponds to
     * AV_PICTURE_STRUCTURE_FRAME. An H.264 picture with field_pic_flag
     * equal to 1 and bottom_field_flag equal to 0 corresponds to
     * AV_PICTURE_STRUCTURE_TOP_FIELD.
     */
    enum AVPictureStructure picture_structure;

    /**
     * Picture number incremented in presentation or output order.
     * This field may be reinitialized at the first picture of a new sequence.
     *
     * For example, this corresponds to H.264 PicOrderCnt.
     */
    int output_picture_number;

    /**
     * Dimensions of the decoded video intended for presentation.
     */
    int width;
    int height;

    /**
     * Dimensions of the coded video.
     */
    int coded_width;
    int coded_height;

    /**
     * The format of the coded data, corresponds to enum AVPixelFormat for video
     * and for enum AVSampleFormat for audio.
     *
     * Note that a decoder can have considerable freedom in how exactly it
     * decodes the data, so the format reported here might be different from the
     * one returned by a decoder.
     */
    int format;
} AVCodecParserContext;

typedef struct AVCodecParser {
    int codec_ids[5]; /* several codec IDs are permitted */
    int priv_data_size;
    int (*parser_init)(AVCodecParserContext *s);
    /* This callback never returns an error, a negative value means that
     * the frame start was in a previous packet. */
    int (*parser_parse)(AVCodecParserContext *s,
                        AVCodecContext *avctx,
                        const uint8_t **poutbuf, int *poutbuf_size,
                        const uint8_t *buf, int buf_size);
    void (*parser_close)(AVCodecParserContext *s);
    int (*split)(AVCodecContext *avctx, const uint8_t *buf, int buf_size);
    struct AVCodecParser *next;
} AVCodecParser;

AVCodecParser *av_parser_next(const AVCodecParser *c);

void av_register_codec_parser(AVCodecParser *parser);
AVCodecParserContext *av_parser_init(int codec_id);

/**
 * Parse a packet.
 *
 * @param s             parser context.
 * @param avctx         codec context.
 * @param poutbuf       set to pointer to parsed buffer or NULL if not yet finished.
 * @param poutbuf_size  set to size of parsed buffer or zero if not yet finished.
 * @param buf           input buffer.
 * @param buf_size      input length, to signal EOF, this should be 0 (so that the last frame can be output).
 * @param pts           input presentation timestamp.
 * @param dts           input decoding timestamp.
 * @param pos           input byte position in stream.
 * @return the number of bytes of the input bitstream used.
 *
 * Example:
 * @code
 *   while(in_len){
 *       len = av_parser_parse2(myparser, AVCodecContext, &data, &size,
 *                                        in_data, in_len,
 *                                        pts, dts, pos);
 *       in_data += len;
 *       in_len  -= len;
 *
 *       if(size)
 *          decode_frame(data, size);
 *   }
 * @endcode
 */
int av_parser_parse2(AVCodecParserContext *s,
                     AVCodecContext *avctx,
                     uint8_t **poutbuf, int *poutbuf_size,
                     const uint8_t *buf, int buf_size,
                     int64_t pts, int64_t dts,
                     int64_t pos);

/**
 * @return 0 if the output buffer is a subset of the input, 1 if it is allocated and must be freed
 * @deprecated use AVBitStreamFilter
 */
int av_parser_change(AVCodecParserContext *s,
                     AVCodecContext *avctx,
                     uint8_t **poutbuf, int *poutbuf_size,
                     const uint8_t *buf, int buf_size, int keyframe);
void av_parser_close(AVCodecParserContext *s);

/**
 * @}
 * @}
 */

/**
 * @addtogroup lavc_encoding
 * @{
 */

/**
 * Find a registered encoder with a matching codec ID.
 *
 * @param id AVCodecID of the requested encoder
 * @return An encoder if one was found, NULL otherwise.
 */
AVCodec *avcodec_find_encoder(enum AVCodecID id);

/**
 * Find a registered encoder with the specified name.
 *
 * @param name name of the requested encoder
 * @return An encoder if one was found, NULL otherwise.
 */
AVCodec *avcodec_find_encoder_by_name(const char *name);

/**
 * Encode a frame of audio.
 *
 * Takes input samples from frame and writes the next output packet, if
 * available, to avpkt. The output packet does not necessarily contain data for
 * the most recent frame, as encoders can delay, split, and combine input frames
 * internally as needed.
 *
 * @param avctx     codec context
 * @param avpkt     output AVPacket.
 *                  The user can supply an output buffer by setting
 *                  avpkt->data and avpkt->size prior to calling the
 *                  function, but if the size of the user-provided data is not
 *                  large enough, encoding will fail. If avpkt->data and
 *                  avpkt->size are set, avpkt->destruct must also be set. All
 *                  other AVPacket fields will be reset by the encoder using
 *                  av_init_packet(). If avpkt->data is NULL, the encoder will
 *                  allocate it. The encoder will set avpkt->size to the size
 *                  of the output packet.
 *
 *                  If this function fails or produces no output, avpkt will be
 *                  freed using av_packet_unref().
 * @param[in] frame AVFrame containing the raw audio data to be encoded.
 *                  May be NULL when flushing an encoder that has the
 *                  AV_CODEC_CAP_DELAY capability set.
 *                  If AV_CODEC_CAP_VARIABLE_FRAME_SIZE is set, then each frame
 *                  can have any number of samples.
 *                  If it is not set, frame->nb_samples must be equal to
 *                  avctx->frame_size for all frames except the last.
 *                  The final frame may be smaller than avctx->frame_size.
 * @param[out] got_packet_ptr This field is set to 1 by libavcodec if the
 *                            output packet is non-empty, and to 0 if it is
 *                            empty. If the function returns an error, the
 *                            packet can be assumed to be invalid, and the
 *                            value of got_packet_ptr is undefined and should
 *                            not be used.
 * @return          0 on success, negative error code on failure
 */
int avcodec_encode_audio2(AVCodecContext *avctx, AVPacket *avpkt,
                          const AVFrame *frame, int *got_packet_ptr);

/**
 * Encode a frame of video.
 *
 * Takes input raw video data from frame and writes the next output packet, if
 * available, to avpkt. The output packet does not necessarily contain data for
 * the most recent frame, as encoders can delay and reorder input frames
 * internally as needed.
 *
 * @param avctx     codec context
 * @param avpkt     output AVPacket.
 *                  The user can supply an output buffer by setting
 *                  avpkt->data and avpkt->size prior to calling the
 *                  function, but if the size of the user-provided data is not
 *                  large enough, encoding will fail. All other AVPacket fields
 *                  will be reset by the encoder using av_init_packet(). If
 *                  avpkt->data is NULL, the encoder will allocate it.
 *                  The encoder will set avpkt->size to the size of the
 *                  output packet. The returned data (if any) belongs to the
 *                  caller, he is responsible for freeing it.
 *
 *                  If this function fails or produces no output, avpkt will be
 *                  freed using av_packet_unref().
 * @param[in] frame AVFrame containing the raw video data to be encoded.
 *                  May be NULL when flushing an encoder that has the
 *                  AV_CODEC_CAP_DELAY capability set.
 * @param[out] got_packet_ptr This field is set to 1 by libavcodec if the
 *                            output packet is non-empty, and to 0 if it is
 *                            empty. If the function returns an error, the
 *                            packet can be assumed to be invalid, and the
 *                            value of got_packet_ptr is undefined and should
 *                            not be used.
 * @return          0 on success, negative error code on failure
 */
int avcodec_encode_video2(AVCodecContext *avctx, AVPacket *avpkt,
                          const AVFrame *frame, int *got_packet_ptr);

int avcodec_encode_subtitle(AVCodecContext *avctx, uint8_t *buf, int buf_size,
                            const AVSubtitle *sub);


/**
 * @}
 */

#if FF_API_AVCODEC_RESAMPLE
/**
 * @defgroup lavc_resample Audio resampling
 * @ingroup libavc
 * @deprecated use libswresample instead
 *
 * @{
 */
struct ReSampleContext;
struct AVResampleContext;

typedef struct ReSampleContext ReSampleContext;

/**
 *  Initialize audio resampling context.
 *
 * @param output_channels  number of output channels
 * @param input_channels   number of input channels
 * @param output_rate      output sample rate
 * @param input_rate       input sample rate
 * @param sample_fmt_out   requested output sample format
 * @param sample_fmt_in    input sample format
 * @param filter_length    length of each FIR filter in the filterbank relative to the cutoff frequency
 * @param log2_phase_count log2 of the number of entries in the polyphase filterbank
 * @param linear           if 1 then the used FIR filter will be linearly interpolated
                           between the 2 closest, if 0 the closest will be used
 * @param cutoff           cutoff frequency, 1.0 corresponds to half the output sampling rate
 * @return allocated ReSampleContext, NULL if error occurred
 */
attribute_deprecated
ReSampleContext *av_audio_resample_init(int output_channels, int input_channels,
                                        int output_rate, int input_rate,
                                        enum AVSampleFormat sample_fmt_out,
                                        enum AVSampleFormat sample_fmt_in,
                                        int filter_length, int log2_phase_count,
                                        int linear, double cutoff);

attribute_deprecated
int audio_resample(ReSampleContext *s, short *output, short *input, int nb_samples);

/**
 * Free resample context.
 *
 * @param s a non-NULL pointer to a resample context previously
 *          created with av_audio_resample_init()
 */
attribute_deprecated
void audio_resample_close(ReSampleContext *s);


/**
 * Initialize an audio resampler.
 * Note, if either rate is not an integer then simply scale both rates up so they are.
 * @param filter_length length of each FIR filter in the filterbank relative to the cutoff freq
 * @param log2_phase_count log2 of the number of entries in the polyphase filterbank
 * @param linear If 1 then the used FIR filter will be linearly interpolated
                 between the 2 closest, if 0 the closest will be used
 * @param cutoff cutoff frequency, 1.0 corresponds to half the output sampling rate
 */
attribute_deprecated
struct AVResampleContext *av_resample_init(int out_rate, int in_rate, int filter_length, int log2_phase_count, int linear, double cutoff);

/**
 * Resample an array of samples using a previously configured context.
 * @param src an array of unconsumed samples
 * @param consumed the number of samples of src which have been consumed are returned here
 * @param src_size the number of unconsumed samples available
 * @param dst_size the amount of space in samples available in dst
 * @param update_ctx If this is 0 then the context will not be modified, that way several channels can be resampled with the same context.
 * @return the number of samples written in dst or -1 if an error occurred
 */
attribute_deprecated
int av_resample(struct AVResampleContext *c, short *dst, short *src, int *consumed, int src_size, int dst_size, int update_ctx);


/**
 * Compensate samplerate/timestamp drift. The compensation is done by changing
 * the resampler parameters, so no audible clicks or similar distortions occur
 * @param compensation_distance distance in output samples over which the compensation should be performed
 * @param sample_delta number of output samples which should be output less
 *
 * example: av_resample_compensate(c, 10, 500)
 * here instead of 510 samples only 500 samples would be output
 *
 * note, due to rounding the actual compensation might be slightly different,
 * especially if the compensation_distance is large and the in_rate used during init is small
 */
attribute_deprecated
void av_resample_compensate(struct AVResampleContext *c, int sample_delta, int compensation_distance);
attribute_deprecated
void av_resample_close(struct AVResampleContext *c);

/**
 * @}
 */
#endif

#if FF_API_AVPICTURE
/**
 * @addtogroup lavc_picture
 * @{
 */

/**
 * @deprecated unused
 */
attribute_deprecated
int avpicture_alloc(AVPicture *picture, enum AVPixelFormat pix_fmt, int width, int height);

/**
 * @deprecated unused
 */
attribute_deprecated
void avpicture_free(AVPicture *picture);

/**
 * @deprecated use av_image_fill_arrays() instead.
 */
attribute_deprecated
int avpicture_fill(AVPicture *picture, const uint8_t *ptr,
                   enum AVPixelFormat pix_fmt, int width, int height);

/**
 * @deprecated use av_image_copy_to_buffer() instead.
 */
attribute_deprecated
int avpicture_layout(const AVPicture *src, enum AVPixelFormat pix_fmt,
                     int width, int height,
                     unsigned char *dest, int dest_size);

/**
 * @deprecated use av_image_get_buffer_size() instead.
 */
attribute_deprecated
int avpicture_get_size(enum AVPixelFormat pix_fmt, int width, int height);

/**
 * @deprecated av_image_copy() instead.
 */
attribute_deprecated
void av_picture_copy(AVPicture *dst, const AVPicture *src,
                     enum AVPixelFormat pix_fmt, int width, int height);

/**
 * @deprecated unused
 */
attribute_deprecated
int av_picture_crop(AVPicture *dst, const AVPicture *src,
                    enum AVPixelFormat pix_fmt, int top_band, int left_band);

/**
 * @deprecated unused
 */
attribute_deprecated
int av_picture_pad(AVPicture *dst, const AVPicture *src, int height, int width, enum AVPixelFormat pix_fmt,
            int padtop, int padbottom, int padleft, int padright, int *color);

/**
 * @}
 */
#endif

/**
 * @defgroup lavc_misc Utility functions
 * @ingroup libavc
 *
 * Miscellaneous utility functions related to both encoding and decoding
 * (or neither).
 * @{
 */

/**
 * @defgroup lavc_misc_pixfmt Pixel formats
 *
 * Functions for working with pixel formats.
 * @{
 */

/**
 * Utility function to access log2_chroma_w log2_chroma_h from
 * the pixel format AVPixFmtDescriptor.
 *
 * This function asserts that pix_fmt is valid. See av_pix_fmt_get_chroma_sub_sample
 * for one that returns a failure code and continues in case of invalid
 * pix_fmts.
 *
 * @param[in]  pix_fmt the pixel format
 * @param[out] h_shift store log2_chroma_w
 * @param[out] v_shift store log2_chroma_h
 *
 * @see av_pix_fmt_get_chroma_sub_sample
 */

void avcodec_get_chroma_sub_sample(enum AVPixelFormat pix_fmt, int *h_shift, int *v_shift);

/**
 * Return a value representing the fourCC code associated to the
 * pixel format pix_fmt, or 0 if no associated fourCC code can be
 * found.
 */
unsigned int avcodec_pix_fmt_to_codec_tag(enum AVPixelFormat pix_fmt);

/**
 * @deprecated see av_get_pix_fmt_loss()
 */
int avcodec_get_pix_fmt_loss(enum AVPixelFormat dst_pix_fmt, enum AVPixelFormat src_pix_fmt,
                             int has_alpha);

/**
 * Find the best pixel format to convert to given a certain source pixel
 * format.  When converting from one pixel format to another, information loss
 * may occur.  For example, when converting from RGB24 to GRAY, the color
 * information will be lost. Similarly, other losses occur when converting from
 * some formats to other formats. avcodec_find_best_pix_fmt_of_2() searches which of
 * the given pixel formats should be used to suffer the least amount of loss.
 * The pixel formats from which it chooses one, are determined by the
 * pix_fmt_list parameter.
 *
 *
 * @param[in] pix_fmt_list AV_PIX_FMT_NONE terminated array of pixel formats to choose from
 * @param[in] src_pix_fmt source pixel format
 * @param[in] has_alpha Whether the source pixel format alpha channel is used.
 * @param[out] loss_ptr Combination of flags informing you what kind of losses will occur.
 * @return The best pixel format to convert to or -1 if none was found.
 */
enum AVPixelFormat avcodec_find_best_pix_fmt_of_list(const enum AVPixelFormat *pix_fmt_list,
                                            enum AVPixelFormat src_pix_fmt,
                                            int has_alpha, int *loss_ptr);

/**
 * @deprecated see av_find_best_pix_fmt_of_2()
 */
enum AVPixelFormat avcodec_find_best_pix_fmt_of_2(enum AVPixelFormat dst_pix_fmt1, enum AVPixelFormat dst_pix_fmt2,
                                            enum AVPixelFormat src_pix_fmt, int has_alpha, int *loss_ptr);

attribute_deprecated
#if AV_HAVE_INCOMPATIBLE_LIBAV_ABI
enum AVPixelFormat avcodec_find_best_pix_fmt2(const enum AVPixelFormat *pix_fmt_list,
                                              enum AVPixelFormat src_pix_fmt,
                                              int has_alpha, int *loss_ptr);
#else
enum AVPixelFormat avcodec_find_best_pix_fmt2(enum AVPixelFormat dst_pix_fmt1, enum AVPixelFormat dst_pix_fmt2,
                                            enum AVPixelFormat src_pix_fmt, int has_alpha, int *loss_ptr);
#endif


enum AVPixelFormat avcodec_default_get_format(struct AVCodecContext *s, const enum AVPixelFormat * fmt);

/**
 * @}
 */

#if FF_API_SET_DIMENSIONS
/**
 * @deprecated this function is not supposed to be used from outside of lavc
 */
attribute_deprecated
void avcodec_set_dimensions(AVCodecContext *s, int width, int height);
#endif

/**
 * Put a string representing the codec tag codec_tag in buf.
 *
 * @param buf       buffer to place codec tag in
 * @param buf_size size in bytes of buf
 * @param codec_tag codec tag to assign
 * @return the length of the string that would have been generated if
 * enough space had been available, excluding the trailing null
 */
size_t av_get_codec_tag_string(char *buf, size_t buf_size, unsigned int codec_tag);

void avcodec_string(char *buf, int buf_size, AVCodecContext *enc, int encode);

/**
 * Return a name for the specified profile, if available.
 *
 * @param codec the codec that is searched for the given profile
 * @param profile the profile value for which a name is requested
 * @return A name for the profile if found, NULL otherwise.
 */
const char *av_get_profile_name(const AVCodec *codec, int profile);

/**
 * Return a name for the specified profile, if available.
 *
 * @param codec_id the ID of the codec to which the requested profile belongs
 * @param profile the profile value for which a name is requested
 * @return A name for the profile if found, NULL otherwise.
 *
 * @note unlike av_get_profile_name(), which searches a list of profiles
 *       supported by a specific decoder or encoder implementation, this
 *       function searches the list of profiles from the AVCodecDescriptor
 */
const char *avcodec_profile_name(enum AVCodecID codec_id, int profile);

int avcodec_default_execute(AVCodecContext *c, int (*func)(AVCodecContext *c2, void *arg2),void *arg, int *ret, int count, int size);
int avcodec_default_execute2(AVCodecContext *c, int (*func)(AVCodecContext *c2, void *arg2, int, int),void *arg, int *ret, int count);
//FIXME func typedef

/**
 * Fill AVFrame audio data and linesize pointers.
 *
 * The buffer buf must be a preallocated buffer with a size big enough
 * to contain the specified samples amount. The filled AVFrame data
 * pointers will point to this buffer.
 *
 * AVFrame extended_data channel pointers are allocated if necessary for
 * planar audio.
 *
 * @param frame       the AVFrame
 *                    frame->nb_samples must be set prior to calling the
 *                    function. This function fills in frame->data,
 *                    frame->extended_data, frame->linesize[0].
 * @param nb_channels channel count
 * @param sample_fmt  sample format
 * @param buf         buffer to use for frame data
 * @param buf_size    size of buffer
 * @param align       plane size sample alignment (0 = default)
 * @return            >=0 on success, negative error code on failure
 * @todo return the size in bytes required to store the samples in
 * case of success, at the next libavutil bump
 */
int avcodec_fill_audio_frame(AVFrame *frame, int nb_channels,
                             enum AVSampleFormat sample_fmt, const uint8_t *buf,
                             int buf_size, int align);

/**
 * Reset the internal decoder state / flush internal buffers. Should be called
 * e.g. when seeking or when switching to a different stream.
 *
 * @note when refcounted frames are not used (i.e. avctx->refcounted_frames is 0),
 * this invalidates the frames previously returned from the decoder. When
 * refcounted frames are used, the decoder just releases any references it might
 * keep internally, but the caller's reference remains valid.
 */
void avcodec_flush_buffers(AVCodecContext *avctx);

/**
 * Return codec bits per sample.
 *
 * @param[in] codec_id the codec
 * @return Number of bits per sample or zero if unknown for the given codec.
 */
int av_get_bits_per_sample(enum AVCodecID codec_id);

/**
 * Return the PCM codec associated with a sample format.
 * @param be  endianness, 0 for little, 1 for big,
 *            -1 (or anything else) for native
 * @return  AV_CODEC_ID_PCM_* or AV_CODEC_ID_NONE
 */
enum AVCodecID av_get_pcm_codec(enum AVSampleFormat fmt, int be);

/**
 * Return codec bits per sample.
 * Only return non-zero if the bits per sample is exactly correct, not an
 * approximation.
 *
 * @param[in] codec_id the codec
 * @return Number of bits per sample or zero if unknown for the given codec.
 */
int av_get_exact_bits_per_sample(enum AVCodecID codec_id);

/**
 * Return audio frame duration.
 *
 * @param avctx        codec context
 * @param frame_bytes  size of the frame, or 0 if unknown
 * @return             frame duration, in samples, if known. 0 if not able to
 *                     determine.
 */
int av_get_audio_frame_duration(AVCodecContext *avctx, int frame_bytes);


typedef struct AVBitStreamFilterContext {
    void *priv_data;
    struct AVBitStreamFilter *filter;
    AVCodecParserContext *parser;
    struct AVBitStreamFilterContext *next;
    /**
     * Internal default arguments, used if NULL is passed to av_bitstream_filter_filter().
     * Not for access by library users.
     */
    char *args;
} AVBitStreamFilterContext;


typedef struct AVBitStreamFilter {
    const char *name;
    int priv_data_size;
    int (*filter)(AVBitStreamFilterContext *bsfc,
                  AVCodecContext *avctx, const char *args,
                  uint8_t **poutbuf, int *poutbuf_size,
                  const uint8_t *buf, int buf_size, int keyframe);
    void (*close)(AVBitStreamFilterContext *bsfc);
    struct AVBitStreamFilter *next;
} AVBitStreamFilter;

/**
 * Register a bitstream filter.
 *
 * The filter will be accessible to the application code through
 * av_bitstream_filter_next() or can be directly initialized with
 * av_bitstream_filter_init().
 *
 * @see avcodec_register_all()
 */
void av_register_bitstream_filter(AVBitStreamFilter *bsf);

/**
 * Create and initialize a bitstream filter context given a bitstream
 * filter name.
 *
 * The returned context must be freed with av_bitstream_filter_close().
 *
 * @param name    the name of the bitstream filter
 * @return a bitstream filter context if a matching filter was found
 * and successfully initialized, NULL otherwise
 */
AVBitStreamFilterContext *av_bitstream_filter_init(const char *name);

/**
 * Filter bitstream.
 *
 * This function filters the buffer buf with size buf_size, and places the
 * filtered buffer in the buffer pointed to by poutbuf.
 *
 * The output buffer must be freed by the caller.
 *
 * @param bsfc            bitstream filter context created by av_bitstream_filter_init()
 * @param avctx           AVCodecContext accessed by the filter, may be NULL.
 *                        If specified, this must point to the encoder context of the
 *                        output stream the packet is sent to.
 * @param args            arguments which specify the filter configuration, may be NULL
 * @param poutbuf         pointer which is updated to point to the filtered buffer
 * @param poutbuf_size    pointer which is updated to the filtered buffer size in bytes
 * @param buf             buffer containing the data to filter
 * @param buf_size        size in bytes of buf
 * @param keyframe        set to non-zero if the buffer to filter corresponds to a key-frame packet data
 * @return >= 0 in case of success, or a negative error code in case of failure
 *
 * If the return value is positive, an output buffer is allocated and
 * is available in *poutbuf, and is distinct from the input buffer.
 *
 * If the return value is 0, the output buffer is not allocated and
 * should be considered identical to the input buffer, or in case
 * *poutbuf was set it points to the input buffer (not necessarily to
 * its starting address).
 */
int av_bitstream_filter_filter(AVBitStreamFilterContext *bsfc,
                               AVCodecContext *avctx, const char *args,
                               uint8_t **poutbuf, int *poutbuf_size,
                               const uint8_t *buf, int buf_size, int keyframe);

/**
 * Release bitstream filter context.
 *
 * @param bsf the bitstream filter context created with
 * av_bitstream_filter_init(), can be NULL
 */
void av_bitstream_filter_close(AVBitStreamFilterContext *bsf);

/**
 * If f is NULL, return the first registered bitstream filter,
 * if f is non-NULL, return the next registered bitstream filter
 * after f, or NULL if f is the last one.
 *
 * This function can be used to iterate over all registered bitstream
 * filters.
 */
AVBitStreamFilter *av_bitstream_filter_next(const AVBitStreamFilter *f);

/* memory */

/**
 * Same behaviour av_fast_malloc but the buffer has additional
<<<<<<< HEAD
 * AV_INPUT_BUFFER_PADDING_SIZE at the end which will always be 0.
 *
 * In addition the whole buffer will initially and after resizes
 * be 0-initialized so that no uninitialized data will ever appear.
=======
 * AV_INPUT_PADDING_SIZE at the end which will always memset to 0.
>>>>>>> 29c2d06d
 */
void av_fast_padded_malloc(void *ptr, unsigned int *size, size_t min_size);

/**
 * Same behaviour av_fast_padded_malloc except that buffer will always
 * be 0-initialized after call.
 */
void av_fast_padded_mallocz(void *ptr, unsigned int *size, size_t min_size);

/**
 * Encode extradata length to a buffer. Used by xiph codecs.
 *
 * @param s buffer to write to; must be at least (v/255+1) bytes long
 * @param v size of extradata in bytes
 * @return number of bytes written to the buffer.
 */
unsigned int av_xiphlacing(unsigned char *s, unsigned int v);

#if FF_API_MISSING_SAMPLE
/**
 * Log a generic warning message about a missing feature. This function is
 * intended to be used internally by FFmpeg (libavcodec, libavformat, etc.)
 * only, and would normally not be used by applications.
 * @param[in] avc a pointer to an arbitrary struct of which the first field is
 * a pointer to an AVClass struct
 * @param[in] feature string containing the name of the missing feature
 * @param[in] want_sample indicates if samples are wanted which exhibit this feature.
 * If want_sample is non-zero, additional verbage will be added to the log
 * message which tells the user how to report samples to the development
 * mailing list.
 * @deprecated Use avpriv_report_missing_feature() instead.
 */
attribute_deprecated
void av_log_missing_feature(void *avc, const char *feature, int want_sample);

/**
 * Log a generic warning message asking for a sample. This function is
 * intended to be used internally by FFmpeg (libavcodec, libavformat, etc.)
 * only, and would normally not be used by applications.
 * @param[in] avc a pointer to an arbitrary struct of which the first field is
 * a pointer to an AVClass struct
 * @param[in] msg string containing an optional message, or NULL if no message
 * @deprecated Use avpriv_request_sample() instead.
 */
attribute_deprecated
void av_log_ask_for_sample(void *avc, const char *msg, ...) av_printf_format(2, 3);
#endif /* FF_API_MISSING_SAMPLE */

/**
 * Register the hardware accelerator hwaccel.
 */
void av_register_hwaccel(AVHWAccel *hwaccel);

/**
 * If hwaccel is NULL, returns the first registered hardware accelerator,
 * if hwaccel is non-NULL, returns the next registered hardware accelerator
 * after hwaccel, or NULL if hwaccel is the last one.
 */
AVHWAccel *av_hwaccel_next(const AVHWAccel *hwaccel);


/**
 * Lock operation used by lockmgr
 */
enum AVLockOp {
  AV_LOCK_CREATE,  ///< Create a mutex
  AV_LOCK_OBTAIN,  ///< Lock the mutex
  AV_LOCK_RELEASE, ///< Unlock the mutex
  AV_LOCK_DESTROY, ///< Free mutex resources
};

/**
 * Register a user provided lock manager supporting the operations
 * specified by AVLockOp. The "mutex" argument to the function points
 * to a (void *) where the lockmgr should store/get a pointer to a user
 * allocated mutex. It is NULL upon AV_LOCK_CREATE and equal to the
 * value left by the last call for all other ops. If the lock manager is
 * unable to perform the op then it should leave the mutex in the same
 * state as when it was called and return a non-zero value. However,
 * when called with AV_LOCK_DESTROY the mutex will always be assumed to
 * have been successfully destroyed. If av_lockmgr_register succeeds
 * it will return a non-negative value, if it fails it will return a
 * negative value and destroy all mutex and unregister all callbacks.
 * av_lockmgr_register is not thread-safe, it must be called from a
 * single thread before any calls which make use of locking are used.
 *
 * @param cb User defined callback. av_lockmgr_register invokes calls
 *           to this callback and the previously registered callback.
 *           The callback will be used to create more than one mutex
 *           each of which must be backed by its own underlying locking
 *           mechanism (i.e. do not use a single static object to
 *           implement your lock manager). If cb is set to NULL the
 *           lockmgr will be unregistered.
 */
int av_lockmgr_register(int (*cb)(void **mutex, enum AVLockOp op));

/**
 * Get the type of the given codec.
 */
enum AVMediaType avcodec_get_type(enum AVCodecID codec_id);

/**
 * Get the name of a codec.
 * @return  a static string identifying the codec; never NULL
 */
const char *avcodec_get_name(enum AVCodecID id);

/**
 * @return a positive value if s is open (i.e. avcodec_open2() was called on it
 * with no corresponding avcodec_close()), 0 otherwise.
 */
int avcodec_is_open(AVCodecContext *s);

/**
 * @return a non-zero number if codec is an encoder, zero otherwise
 */
int av_codec_is_encoder(const AVCodec *codec);

/**
 * @return a non-zero number if codec is a decoder, zero otherwise
 */
int av_codec_is_decoder(const AVCodec *codec);

/**
 * @return descriptor for given codec ID or NULL if no descriptor exists.
 */
const AVCodecDescriptor *avcodec_descriptor_get(enum AVCodecID id);

/**
 * Iterate over all codec descriptors known to libavcodec.
 *
 * @param prev previous descriptor. NULL to get the first descriptor.
 *
 * @return next descriptor or NULL after the last descriptor
 */
const AVCodecDescriptor *avcodec_descriptor_next(const AVCodecDescriptor *prev);

/**
 * @return codec descriptor with the given name or NULL if no such descriptor
 *         exists.
 */
const AVCodecDescriptor *avcodec_descriptor_get_by_name(const char *name);

/**
 * Allocate a CPB properties structure and initialize its fields to default
 * values.
 *
 * @param size if non-NULL, the size of the allocated struct will be written
 *             here. This is useful for embedding it in side data.
 *
 * @return the newly allocated struct or NULL on failure
 */
AVCPBProperties *av_cpb_properties_alloc(size_t *size);

/**
 * @}
 */

#endif /* AVCODEC_AVCODEC_H */<|MERGE_RESOLUTION|>--- conflicted
+++ resolved
@@ -3121,30 +3121,21 @@
 #define FF_LEVEL_UNKNOWN -99
 
     /**
-<<<<<<< HEAD
      * Skip loop filtering for selected frames.
-=======
->>>>>>> 29c2d06d
      * - encoding: unused
      * - decoding: Set by user.
      */
     enum AVDiscard skip_loop_filter;
 
     /**
-<<<<<<< HEAD
      * Skip IDCT/dequantization for selected frames.
-=======
->>>>>>> 29c2d06d
      * - encoding: unused
      * - decoding: Set by user.
      */
     enum AVDiscard skip_idct;
 
     /**
-<<<<<<< HEAD
      * Skip decoding for selected frames.
-=======
->>>>>>> 29c2d06d
      * - encoding: unused
      * - decoding: Set by user.
      */
@@ -5260,14 +5251,10 @@
 
 /**
  * Same behaviour av_fast_malloc but the buffer has additional
-<<<<<<< HEAD
  * AV_INPUT_BUFFER_PADDING_SIZE at the end which will always be 0.
  *
  * In addition the whole buffer will initially and after resizes
  * be 0-initialized so that no uninitialized data will ever appear.
-=======
- * AV_INPUT_PADDING_SIZE at the end which will always memset to 0.
->>>>>>> 29c2d06d
  */
 void av_fast_padded_malloc(void *ptr, unsigned int *size, size_t min_size);
 
