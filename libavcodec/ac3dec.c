--- conflicted
+++ resolved
@@ -208,14 +208,11 @@
     }
     s->downmixed = 1;
 
-<<<<<<< HEAD
-=======
     /* allocate context input buffer */
         s->input_buffer = av_mallocz(AC3_FRAME_BUFFER_SIZE + FF_INPUT_BUFFER_PADDING_SIZE);
         if (!s->input_buffer)
             return AVERROR(ENOMEM);
 
->>>>>>> ee26abf2
     avctx->sample_fmt = AV_SAMPLE_FMT_S16;
     return 0;
 }
@@ -1314,28 +1311,7 @@
     int blk, ch, err;
     const uint8_t *channel_map;
     const float *output[AC3_MAX_CHANNELS];
-    // if it seems to be byte-swapped AC-3 (aka DNET)
-    int is_swapped = buf_size >= 2 && AV_RB16(buf) == 0x770B;
-
-<<<<<<< HEAD
-    /* initialize the GetBitContext with the start of valid AC-3 Frame */
-    if (is_swapped || avctx->error_recognition >= FF_ER_CAREFUL) {
-        /* allocate context input buffer */
-        if (!s->input_buffer)
-            s->input_buffer = av_mallocz(AC3_FRAME_BUFFER_SIZE + FF_INPUT_BUFFER_PADDING_SIZE);
-        if (!s->input_buffer)
-            return AVERROR(ENOMEM);
-
-        /* copy input buffer to decoder context to avoid reading past the end
-           of the buffer, which can be caused by a damaged input stream. */
-        if (is_swapped) {
-            int cnt = FFMIN(buf_size, AC3_FRAME_BUFFER_SIZE) >> 1;
-            s->dsp.bswap16_buf((uint16_t *)s->input_buffer, (const uint16_t *)buf, cnt);
-        } else
-        memcpy(s->input_buffer, buf, FFMIN(buf_size, AC3_FRAME_BUFFER_SIZE));
-        buf = s->input_buffer;
-    }
-=======
+
     /* copy input buffer to decoder context to avoid reading past the end
        of the buffer, which can be caused by a damaged input stream. */
     if (buf_size >= 2 && AV_RB16(buf) == 0x770B) {
@@ -1346,7 +1322,6 @@
         memcpy(s->input_buffer, buf, FFMIN(buf_size, AC3_FRAME_BUFFER_SIZE));
     buf = s->input_buffer;
     /* initialize the GetBitContext with the start of valid AC-3 Frame */
->>>>>>> ee26abf2
     init_get_bits(&s->gbc, buf, buf_size * 8);
 
     /* parse the syncinfo */
