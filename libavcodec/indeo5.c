--- conflicted
+++ resolved
@@ -321,9 +321,10 @@
 
     if (ctx->frame_type == FRAMETYPE_INTRA) {
         ctx->gop_invalid = 1;
-<<<<<<< HEAD
-        if (decode_gop_header(ctx, avctx))
-            return -1;
+        if (decode_gop_header(ctx, avctx)) {
+            av_log(avctx, AV_LOG_ERROR, "Invalid GOP header, skipping frames.\n");
+            return AVERROR_INVALIDDATA;
+        }
         ctx->gop_invalid = 0;
     }
 
@@ -331,13 +332,6 @@
         av_log(avctx, AV_LOG_ERROR, "Scalable inter frame in non scaleable stream\n");
         ctx->frame_type = FRAMETYPE_INTER;
         return AVERROR_INVALIDDATA;
-=======
-        if (decode_gop_header(ctx, avctx)) {
-            av_log(avctx, AV_LOG_ERROR, "Invalid GOP header, skipping frames.\n");
-            return AVERROR_INVALIDDATA;
-        }
-        ctx->gop_invalid = 0;
->>>>>>> b146d747
     }
 
     if (ctx->frame_type != FRAMETYPE_NULL) {
