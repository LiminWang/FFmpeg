/*
 * VDA HW acceleration
 *
 * copyright (c) 2011 Sebastien Zwickert
 *
 * This file is part of FFmpeg.
 *
 * FFmpeg is free software; you can redistribute it and/or
 * modify it under the terms of the GNU Lesser General Public
 * License as published by the Free Software Foundation; either
 * version 2.1 of the License, or (at your option) any later version.
 *
 * FFmpeg is distributed in the hope that it will be useful,
 * but WITHOUT ANY WARRANTY; without even the implied warranty of
 * MERCHANTABILITY or FITNESS FOR A PARTICULAR PURPOSE.  See the GNU
 * Lesser General Public License for more details.
 *
 * You should have received a copy of the GNU Lesser General Public
 * License along with FFmpeg; if not, write to the Free Software
 * Foundation, Inc., 51 Franklin Street, Fifth Floor, Boston, MA 02110-1301 USA
 */

#ifndef AVCODEC_VDA_H
#define AVCODEC_VDA_H

/**
 * @file
 * @ingroup lavc_codec_hwaccel_vda
 * Public libavcodec VDA header.
 */

#include <stdint.h>

// emmintrin.h is unable to compile with -std=c99 -Werror=missing-prototypes
// http://openradar.appspot.com/8026390
#undef __GNUC_STDC_INLINE__

#define Picture QuickdrawPicture
#include <VideoDecodeAcceleration/VDADecoder.h>
#undef Picture

#include "libavcodec/version.h"

// extra flags not defined in VDADecoder.h
enum {
    kVDADecodeInfo_Asynchronous = 1UL << 0,
    kVDADecodeInfo_FrameDropped = 1UL << 1
};

/**
 * @defgroup lavc_codec_hwaccel_vda VDA
 * @ingroup lavc_codec_hwaccel
 *
 * @{
 */

/**
 * This structure is used to provide the necessary configurations and data
 * to the VDA FFmpeg HWAccel implementation.
 *
 * The application must make it available as AVCodecContext.hwaccel_context.
 */
struct vda_context {
    /**
     * VDA decoder object.
     *
     * - encoding: unused
     * - decoding: Set/Unset by libavcodec.
     */
    VDADecoder          decoder;

    /**
     * The Core Video pixel buffer that contains the current image data.
     *
     * encoding: unused
     * decoding: Set by libavcodec. Unset by user.
     */
    CVPixelBufferRef    cv_buffer;

    /**
     * Use the hardware decoder in synchronous mode.
     *
     * encoding: unused
     * decoding: Set by user.
     */
    int                 use_sync_decoding;

    /**
     * The frame width.
     *
     * - encoding: unused
     * - decoding: Set/Unset by user.
     */
    int                 width;

    /**
     * The frame height.
     *
     * - encoding: unused
     * - decoding: Set/Unset by user.
     */
    int                 height;

    /**
     * The frame format.
     *
     * - encoding: unused
     * - decoding: Set/Unset by user.
     */
    int                 format;

    /**
     * The pixel format for output image buffers.
     *
     * - encoding: unused
     * - decoding: Set/Unset by user.
     */
    OSType              cv_pix_fmt_type;

    /**
<<<<<<< HEAD
     * The current bitstream buffer.
     *
     * - encoding: unused
     * - decoding: Set/Unset by libavcodec.
=======
     * unused
>>>>>>> 31a46750
     */
    uint8_t             *priv_bitstream;

    /**
<<<<<<< HEAD
     * The current size of the bitstream.
     *
     * - encoding: unused
     * - decoding: Set/Unset by libavcodec.
=======
     * unused
>>>>>>> 31a46750
     */
    int                 priv_bitstream_size;

    /**
<<<<<<< HEAD
     * The reference size used for fast reallocation.
     *
     * - encoding: unused
     * - decoding: Set/Unset by libavcodec.
=======
     * unused
>>>>>>> 31a46750
     */
    int                 priv_allocated_size;

    /**
     * Use av_buffer to manage buffer.
     * When the flag is set, the CVPixelBuffers returned by the decoder will
     * be released automatically, so you have to retain them if necessary.
     * Not setting this flag may cause memory leak.
     *
     * encoding: unused
     * decoding: Set by user.
     */
    int                 use_ref_buffer;
};

/** Create the video decoder. */
int ff_vda_create_decoder(struct vda_context *vda_ctx,
                          uint8_t *extradata,
                          int extradata_size);

/** Destroy the video decoder. */
int ff_vda_destroy_decoder(struct vda_context *vda_ctx);

/**
 * @}
 */

#endif /* AVCODEC_VDA_H */<|MERGE_RESOLUTION|>--- conflicted
+++ resolved
@@ -118,38 +118,17 @@
     OSType              cv_pix_fmt_type;
 
     /**
-<<<<<<< HEAD
-     * The current bitstream buffer.
-     *
-     * - encoding: unused
-     * - decoding: Set/Unset by libavcodec.
-=======
      * unused
->>>>>>> 31a46750
      */
     uint8_t             *priv_bitstream;
 
     /**
-<<<<<<< HEAD
-     * The current size of the bitstream.
-     *
-     * - encoding: unused
-     * - decoding: Set/Unset by libavcodec.
-=======
      * unused
->>>>>>> 31a46750
      */
     int                 priv_bitstream_size;
 
     /**
-<<<<<<< HEAD
-     * The reference size used for fast reallocation.
-     *
-     * - encoding: unused
-     * - decoding: Set/Unset by libavcodec.
-=======
      * unused
->>>>>>> 31a46750
      */
     int                 priv_allocated_size;
 
