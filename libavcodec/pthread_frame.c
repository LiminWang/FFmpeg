--- conflicted
+++ resolved
@@ -340,30 +340,8 @@
         }
     }
 
-<<<<<<< HEAD
-    av_packet_free_side_data(&p->avpkt);
-    av_buffer_unref(&p->avpkt.buf);
-    p->avpkt = *avpkt;
-    if (avpkt->buf)
-        p->avpkt.buf = av_buffer_ref(avpkt->buf);
-    else {
-        av_fast_malloc(&p->buf, &p->allocated_buf_size, avpkt->size + FF_INPUT_BUFFER_PADDING_SIZE);
-        if (!p->buf) {
-            pthread_mutex_unlock(&p->mutex);
-            return AVERROR(ENOMEM);
-        }
-        p->avpkt.data = p->buf;
-        memcpy(p->buf, avpkt->data, avpkt->size);
-        memset(p->buf + avpkt->size, 0, FF_INPUT_BUFFER_PADDING_SIZE);
-    }
-    if ((ret = av_copy_packet_side_data(&p->avpkt, avpkt)) < 0) {
-        pthread_mutex_unlock(&p->mutex);
-        return ret;
-    }
-=======
     av_packet_unref(&p->avpkt);
     av_packet_ref(&p->avpkt, avpkt);
->>>>>>> 9929b356
 
     p->state = STATE_SETTING_UP;
     pthread_cond_signal(&p->input_cond);
@@ -602,13 +580,7 @@
         pthread_cond_destroy(&p->input_cond);
         pthread_cond_destroy(&p->progress_cond);
         pthread_cond_destroy(&p->output_cond);
-<<<<<<< HEAD
-        av_packet_free_side_data(&p->avpkt);
-        av_buffer_unref(&p->avpkt.buf);
-        av_freep(&p->buf);
-=======
         av_packet_unref(&p->avpkt);
->>>>>>> 9929b356
         av_freep(&p->released_buffers);
 
         if (i) {
