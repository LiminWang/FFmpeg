--- conflicted
+++ resolved
@@ -663,10 +663,5 @@
         AV_PIX_FMT_XYZ12,
         AV_PIX_FMT_NONE
     },
-<<<<<<< HEAD
-    .long_name      = NULL_IF_CONFIG_SMALL("OpenJPEG JPEG 2000"),
     .priv_class     = &openjpeg_class,
-=======
-    .priv_class     = &class,
->>>>>>> b2bed932
 };