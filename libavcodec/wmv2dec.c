--- conflicted
+++ resolved
@@ -471,17 +471,6 @@
 }
 
 AVCodec ff_wmv2_decoder = {
-<<<<<<< HEAD
-    "wmv2",
-    AVMEDIA_TYPE_VIDEO,
-    CODEC_ID_WMV2,
-    sizeof(Wmv2Context),
-    wmv2_decode_init,
-    NULL,
-    wmv2_decode_end,
-    ff_h263_decode_frame,
-    CODEC_CAP_DRAW_HORIZ_BAND | CODEC_CAP_DR1,
-=======
     .name           = "wmv2",
     .type           = AVMEDIA_TYPE_VIDEO,
     .id             = CODEC_ID_WMV2,
@@ -490,8 +479,6 @@
     .close          = wmv2_decode_end,
     .decode         = ff_h263_decode_frame,
     .capabilities   = CODEC_CAP_DRAW_HORIZ_BAND | CODEC_CAP_DR1,
-    .max_lowres = 3,
->>>>>>> 1f6f58d5
     .long_name = NULL_IF_CONFIG_SMALL("Windows Media Video 8"),
     .pix_fmts= ff_pixfmt_list_420,
 };