--- conflicted
+++ resolved
@@ -249,13 +249,9 @@
 OBJS-$(CONFIG_BMV_VIDEO_DECODER)       += bmvvideo.o
 OBJS-$(CONFIG_BRENDER_PIX_DECODER)     += brenderpix.o
 OBJS-$(CONFIG_C93_DECODER)             += c93.o
-<<<<<<< HEAD
-OBJS-$(CONFIG_CCAPTION_DECODER)        += ccaption_dec.o
-=======
 OBJS-$(CONFIG_CAVS_DECODER)            += cavs.o cavsdec.o cavsdsp.o \
                                           cavsdata.o
 OBJS-$(CONFIG_CCAPTION_DECODER)        += ccaption_dec.o ass.o
->>>>>>> 5df9724e
 OBJS-$(CONFIG_CDGRAPHICS_DECODER)      += cdgraphics.o
 OBJS-$(CONFIG_CDTOONS_DECODER)         += cdtoons.o
 OBJS-$(CONFIG_CDXL_DECODER)            += cdxl.o
