/*
 * This file is part of FFmpeg.
 *
 * FFmpeg is free software; you can redistribute it and/or
 * modify it under the terms of the GNU Lesser General Public
 * License as published by the Free Software Foundation; either
 * version 2.1 of the License, or (at your option) any later version.
 *
 * FFmpeg is distributed in the hope that it will be useful,
 * but WITHOUT ANY WARRANTY; without even the implied warranty of
 * MERCHANTABILITY or FITNESS FOR A PARTICULAR PURPOSE.  See the GNU
 * Lesser General Public License for more details.
 *
 * You should have received a copy of the GNU Lesser General Public
 * License along with FFmpeg; if not, write to the Free Software
 * Foundation, Inc., 51 Franklin Street, Fifth Floor, Boston, MA 02110-1301 USA
 */

/**
 * @file
 * common internal api header.
 */

#ifndef AVCODEC_INTERNAL_H
#define AVCODEC_INTERNAL_H

#include <stdint.h>

#include "libavutil/buffer.h"
#include "libavutil/channel_layout.h"
#include "libavutil/mathematics.h"
#include "libavutil/pixfmt.h"
#include "avcodec.h"
#include "config.h"

/**
 * The codec does not modify any global variables in the init function,
 * allowing to call the init function without locking any global mutexes.
 */
#define FF_CODEC_CAP_INIT_THREADSAFE        (1 << 0)
/**
 * The codec allows calling the close function for deallocation even if
 * the init function returned a failure. Without this capability flag, a
 * codec does such cleanup internally when returning failures from the
 * init function and does not expect the close function to be called at
 * all.
 */
#define FF_CODEC_CAP_INIT_CLEANUP           (1 << 1)
/**
 * Decoders marked with FF_CODEC_CAP_SETS_PKT_DTS want to set
 * AVFrame.pkt_dts manually. If the flag is set, utils.c won't overwrite
 * this field. If it's unset, utils.c tries to guess the pkt_dts field
 * from the input AVPacket.
 */
#define FF_CODEC_CAP_SETS_PKT_DTS           (1 << 2)
/**
 * The decoder extracts and fills its parameters even if the frame is
 * skipped due to the skip_frame setting.
 */
#define FF_CODEC_CAP_SKIP_FRAME_FILL_PARAM  (1 << 3)

#ifdef TRACE
#   define ff_tlog(ctx, ...) av_log(ctx, AV_LOG_TRACE, __VA_ARGS__)
#else
#   define ff_tlog(ctx, ...) do { } while(0)
#endif


#if !FF_API_QUANT_BIAS
#define FF_DEFAULT_QUANT_BIAS 999999
#endif

#define FF_SANE_NB_CHANNELS 64U

#define FF_SIGNBIT(x) ((x) >> CHAR_BIT * sizeof(x) - 1)

#if HAVE_SIMD_ALIGN_32
#   define STRIDE_ALIGN 32
#elif HAVE_SIMD_ALIGN_16
#   define STRIDE_ALIGN 16
#else
#   define STRIDE_ALIGN 8
#endif

typedef struct FramePool {
    /**
     * Pools for each data plane. For audio all the planes have the same size,
     * so only pools[0] is used.
     */
    AVBufferPool *pools[4];

    /*
     * Pool parameters
     */
    int format;
    int width, height;
    int stride_align[AV_NUM_DATA_POINTERS];
    int linesize[4];
    int planes;
    int channels;
    int samples;
} FramePool;

typedef struct AVCodecInternal {
    /**
     * Whether the parent AVCodecContext is a copy of the context which had
     * init() called on it.
     * This is used by multithreading - shared tables and picture pointers
     * should be freed from the original context only.
     */
    int is_copy;

    /**
     * Whether to allocate progress for frame threading.
     *
     * The codec must set it to 1 if it uses ff_thread_await/report_progress(),
     * then progress will be allocated in ff_thread_get_buffer(). The frames
     * then MUST be freed with ff_thread_release_buffer().
     *
     * If the codec does not need to call the progress functions (there are no
     * dependencies between the frames), it should leave this at 0. Then it can
     * decode straight to the user-provided frames (which the user will then
     * free with av_frame_unref()), there is no need to call
     * ff_thread_release_buffer().
     */
    int allocate_progress;

    /**
     * An audio frame with less than required samples has been submitted and
     * padded with silence. Reject all subsequent frames.
     */
    int last_audio_frame;

    AVFrame *to_free;

    FramePool *pool;

    void *thread_ctx;

    /**
     * Properties (timestamps+side data) extracted from the last packet passed
     * for decoding.
     */
<<<<<<< HEAD
    const AVPacket *pkt;

    /**
     * temporary buffer used for encoders to store their bitstream
     */
    uint8_t *byte_buffer;
    unsigned int byte_buffer_size;

    void *frame_thread_encoder;

    /**
     * Number of audio samples to skip at the start of the next decoded frame
     */
    int skip_samples;
=======
    AVPacket *last_pkt_props;
>>>>>>> 549d0bdc

    /**
     * hwaccel-specific private data
     */
    void *hwaccel_priv_data;

    /**
     * checks API usage: after codec draining, flush is required to resume operation
     */
    int draining;

    /**
     * buffers for using new encode/decode API through legacy API
     */
    AVPacket *buffer_pkt;
    int buffer_pkt_valid; // encoding: packet without data can be valid
    AVFrame *buffer_frame;
    int draining_done;
    int showed_multi_packet_warning;

    int skip_samples_multiplier;
} AVCodecInternal;

struct AVCodecDefault {
    const uint8_t *key;
    const uint8_t *value;
};

extern const uint8_t ff_log2_run[41];

/**
 * Return the index into tab at which {a,b} match elements {[0],[1]} of tab.
 * If there is no such matching pair then size is returned.
 */
int ff_match_2uint16(const uint16_t (*tab)[2], int size, int a, int b);

unsigned int avpriv_toupper4(unsigned int x);

/**
 * does needed setup of pkt_pts/pos and such for (re)get_buffer();
 */
int ff_init_buffer_info(AVCodecContext *s, AVFrame *frame);


void ff_color_frame(AVFrame *frame, const int color[4]);

extern volatile int ff_avcodec_locked;
int ff_lock_avcodec(AVCodecContext *log_ctx, const AVCodec *codec);
int ff_unlock_avcodec(const AVCodec *codec);

int avpriv_lock_avformat(void);
int avpriv_unlock_avformat(void);

/**
 * Maximum size in bytes of extradata.
 * This value was chosen such that every bit of the buffer is
 * addressable by a 32-bit signed integer as used by get_bits.
 */
#define FF_MAX_EXTRADATA_SIZE ((1 << 28) - AV_INPUT_BUFFER_PADDING_SIZE)

/**
 * Check AVPacket size and/or allocate data.
 *
 * Encoders supporting AVCodec.encode2() can use this as a convenience to
 * ensure the output packet data is large enough, whether provided by the user
 * or allocated in this function.
 *
 * @param avctx   the AVCodecContext of the encoder
 * @param avpkt   the AVPacket
 *                If avpkt->data is already set, avpkt->size is checked
 *                to ensure it is large enough.
 *                If avpkt->data is NULL, a new buffer is allocated.
 *                avpkt->size is set to the specified size.
 *                All other AVPacket fields will be reset with av_init_packet().
 * @param size    the minimum required packet size
 * @param min_size This is a hint to the allocation algorithm, which indicates
 *                to what minimal size the caller might later shrink the packet
 *                to. Encoders often allocate packets which are larger than the
 *                amount of data that is written into them as the exact amount is
 *                not known at the time of allocation. min_size represents the
 *                size a packet might be shrunk to by the caller. Can be set to
 *                0. setting this roughly correctly allows the allocation code
 *                to choose between several allocation strategies to improve
 *                speed slightly.
 * @return        non negative on success, negative error code on failure
 */
int ff_alloc_packet2(AVCodecContext *avctx, AVPacket *avpkt, int64_t size, int64_t min_size);

attribute_deprecated int ff_alloc_packet(AVPacket *avpkt, int size);

/**
 * Rescale from sample rate to AVCodecContext.time_base.
 */
static av_always_inline int64_t ff_samples_to_time_base(AVCodecContext *avctx,
                                                        int64_t samples)
{
    if(samples == AV_NOPTS_VALUE)
        return AV_NOPTS_VALUE;
    return av_rescale_q(samples, (AVRational){ 1, avctx->sample_rate },
                        avctx->time_base);
}

/**
 * 2^(x) for integer x
 * @return correctly rounded float
 */
static av_always_inline float ff_exp2fi(int x) {
    /* Normal range */
    if (-126 <= x && x <= 128)
        return av_int2float((x+127) << 23);
    /* Too large */
    else if (x > 128)
        return INFINITY;
    /* Subnormal numbers */
    else if (x > -150)
        return av_int2float(1 << (x+149));
    /* Negligibly small */
    else
        return 0;
}

/**
 * Get a buffer for a frame. This is a wrapper around
 * AVCodecContext.get_buffer() and should be used instead calling get_buffer()
 * directly.
 */
int ff_get_buffer(AVCodecContext *avctx, AVFrame *frame, int flags);

/**
 * Identical in function to av_frame_make_writable(), except it uses
 * ff_get_buffer() to allocate the buffer when needed.
 */
int ff_reget_buffer(AVCodecContext *avctx, AVFrame *frame);

int ff_thread_can_start_frame(AVCodecContext *avctx);

int avpriv_h264_has_num_reorder_frames(AVCodecContext *avctx);

/**
 * Call avcodec_open2 recursively by decrementing counter, unlocking mutex,
 * calling the function and then restoring again. Assumes the mutex is
 * already locked
 */
int ff_codec_open2_recursive(AVCodecContext *avctx, const AVCodec *codec, AVDictionary **options);

/**
 * Finalize buf into extradata and set its size appropriately.
 */
int avpriv_bprint_to_extradata(AVCodecContext *avctx, struct AVBPrint *buf);

const uint8_t *avpriv_find_start_code(const uint8_t *p,
                                      const uint8_t *end,
                                      uint32_t *state);

int avpriv_codec_get_cap_skip_frame_fill_param(const AVCodec *codec);

/**
 * Check that the provided frame dimensions are valid and set them on the codec
 * context.
 */
int ff_set_dimensions(AVCodecContext *s, int width, int height);

/**
 * Check that the provided sample aspect ratio is valid and set it on the codec
 * context.
 */
int ff_set_sar(AVCodecContext *avctx, AVRational sar);

/**
 * Add or update AV_FRAME_DATA_MATRIXENCODING side data.
 */
int ff_side_data_update_matrix_encoding(AVFrame *frame,
                                        enum AVMatrixEncoding matrix_encoding);

/**
 * Select the (possibly hardware accelerated) pixel format.
 * This is a wrapper around AVCodecContext.get_format() and should be used
 * instead of calling get_format() directly.
 */
int ff_get_format(AVCodecContext *avctx, const enum AVPixelFormat *fmt);

/**
 * Set various frame properties from the codec context / packet data.
 */
int ff_decode_frame_props(AVCodecContext *avctx, AVFrame *frame);

/**
 * Add a CPB properties side data to an encoding context.
 */
AVCPBProperties *ff_add_cpb_side_data(AVCodecContext *avctx);

int ff_side_data_set_encoder_stats(AVPacket *pkt, int quality, int64_t *error, int error_count, int pict_type);

/**
 * Check AVFrame for A53 side data and allocate and fill SEI message with A53 info
 *
 * @param frame      Raw frame to get A53 side data from
 * @param prefix_len Number of bytes to allocate before SEI message
 * @param data       Pointer to a variable to store allocated memory
 *                   Upon return the variable will hold NULL on error or if frame has no A53 info.
 *                   Otherwise it will point to prefix_len uninitialized bytes followed by
 *                   *sei_size SEI message
 * @param sei_size   Pointer to a variable to store generated SEI message length
 * @return           Zero on success, negative error code on failure
 */
int ff_alloc_a53_sei(const AVFrame *frame, size_t prefix_len,
                     void **data, size_t *sei_size);

/**
 * Get an estimated video bitrate based on frame size, frame rate and coded
 * bits per pixel.
 */
int64_t ff_guess_coded_bitrate(AVCodecContext *avctx);

#endif /* AVCODEC_INTERNAL_H */<|MERGE_RESOLUTION|>--- conflicted
+++ resolved
@@ -141,8 +141,7 @@
      * Properties (timestamps+side data) extracted from the last packet passed
      * for decoding.
      */
-<<<<<<< HEAD
-    const AVPacket *pkt;
+    AVPacket *last_pkt_props;
 
     /**
      * temporary buffer used for encoders to store their bitstream
@@ -156,9 +155,6 @@
      * Number of audio samples to skip at the start of the next decoded frame
      */
     int skip_samples;
-=======
-    AVPacket *last_pkt_props;
->>>>>>> 549d0bdc
 
     /**
      * hwaccel-specific private data
