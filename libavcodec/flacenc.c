--- conflicted
+++ resolved
@@ -399,13 +399,6 @@
     s->frame_count   = 0;
     s->min_framesize = s->max_framesize;
 
-<<<<<<< HEAD
-#if FF_API_OLD_ENCODE_AUDIO
-    avctx->coded_frame = avcodec_alloc_frame();
-    if (!avctx->coded_frame)
-        return AVERROR(ENOMEM);
-#endif
-
     if (channels == 3 &&
             avctx->channel_layout != (AV_CH_LAYOUT_STEREO|AV_CH_FRONT_CENTER) ||
         channels == 4 &&
@@ -428,8 +421,6 @@
         }
     }
 
-=======
->>>>>>> 0f24a3ca
     ret = ff_lpc_init(&s->lpc_ctx, avctx->frame_size,
                       s->options.max_prediction_order, FF_LPC_TYPE_LEVINSON);
 
