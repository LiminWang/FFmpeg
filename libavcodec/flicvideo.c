/*
 * FLI/FLC Animation Video Decoder
 * Copyright (C) 2003, 2004 the ffmpeg project
 *
 * This file is part of FFmpeg.
 *
 * FFmpeg is free software; you can redistribute it and/or
 * modify it under the terms of the GNU Lesser General Public
 * License as published by the Free Software Foundation; either
 * version 2.1 of the License, or (at your option) any later version.
 *
 * FFmpeg is distributed in the hope that it will be useful,
 * but WITHOUT ANY WARRANTY; without even the implied warranty of
 * MERCHANTABILITY or FITNESS FOR A PARTICULAR PURPOSE.  See the GNU
 * Lesser General Public License for more details.
 *
 * You should have received a copy of the GNU Lesser General Public
 * License along with FFmpeg; if not, write to the Free Software
 * Foundation, Inc., 51 Franklin Street, Fifth Floor, Boston, MA 02110-1301 USA
 */

/**
 * @file
 * Autodesk Animator FLI/FLC Video Decoder
 * by Mike Melanson (melanson@pcisys.net)
 * for more information on the .fli/.flc file format and all of its many
 * variations, visit:
 *   http://www.compuphase.com/flic.htm
 *
 * This decoder outputs PAL8/RGB555/RGB565 and maybe one day RGB24
 * colorspace data, depending on the FLC. To use this decoder, be
 * sure that your demuxer sends the FLI file header to the decoder via
 * the extradata chunk in AVCodecContext. The chunk should be 128 bytes
 * large. The only exception is for FLI files from the game "Magic Carpet",
 * in which the header is only 12 bytes.
 */

#include <stdio.h>
#include <stdlib.h>
#include <string.h>

#include "libavutil/intreadwrite.h"
#include "avcodec.h"
#include "bytestream.h"
#include "mathops.h"

#define FLI_256_COLOR 4
#define FLI_DELTA     7
#define FLI_COLOR     11
#define FLI_LC        12
#define FLI_BLACK     13
#define FLI_BRUN      15
#define FLI_COPY      16
#define FLI_MINI      18
#define FLI_DTA_BRUN  25
#define FLI_DTA_COPY  26
#define FLI_DTA_LC    27

#define FLI_TYPE_CODE     (0xAF11)
#define FLC_FLX_TYPE_CODE (0xAF12)
#define FLC_DTA_TYPE_CODE (0xAF44) /* Marks an "Extended FLC" comes from Dave's Targa Animator (DTA) */
#define FLC_MAGIC_CARPET_SYNTHETIC_TYPE_CODE (0xAF13)

#define CHECK_PIXEL_PTR(n) \
    if (pixel_ptr + n > pixel_limit) { \
        av_log (s->avctx, AV_LOG_ERROR, "Invalid pixel_ptr = %d > pixel_limit = %d\n", \
        pixel_ptr + n, pixel_limit); \
        return AVERROR_INVALIDDATA; \
    } \

typedef struct FlicDecodeContext {
    AVCodecContext *avctx;
    AVFrame frame;

    unsigned int palette[256];
    int new_palette;
    int fli_type;  /* either 0xAF11 or 0xAF12, affects palette resolution */
} FlicDecodeContext;

static av_cold int flic_decode_init(AVCodecContext *avctx)
{
    FlicDecodeContext *s = avctx->priv_data;
    unsigned char *fli_header = (unsigned char *)avctx->extradata;
    int depth;

    if (avctx->extradata_size != 0 &&
        avctx->extradata_size != 12 &&
        avctx->extradata_size != 128 &&
        avctx->extradata_size != 256 &&
        avctx->extradata_size != 904 &&
        avctx->extradata_size != 1024) {
        av_log(avctx, AV_LOG_ERROR, "Unexpected extradata size %d\n", avctx->extradata_size);
        return AVERROR_INVALIDDATA;
    }

    s->avctx = avctx;

    if (s->avctx->extradata_size == 12) {
        /* special case for magic carpet FLIs */
        s->fli_type = FLC_MAGIC_CARPET_SYNTHETIC_TYPE_CODE;
        depth = 8;
    } else if (avctx->extradata_size == 1024) {
        uint8_t *ptr = avctx->extradata;
        int i;

        for (i = 0; i < 256; i++) {
            s->palette[i] = AV_RL32(ptr);
            ptr += 4;
        }
        depth = 8;
        /* FLI in MOV, see e.g. FFmpeg trac issue #626 */
    } else if (avctx->extradata_size == 0 ||
               avctx->extradata_size == 256 ||
        /* see FFmpeg ticket #1234 */
               avctx->extradata_size == 904) {
        s->fli_type = FLI_TYPE_CODE;
        depth = 8;
    } else {
        s->fli_type = AV_RL16(&fli_header[4]);
        depth = AV_RL16(&fli_header[12]);
    }

    if (depth == 0) {
        depth = 8; /* Some FLC generators set depth to zero, when they mean 8Bpp. Fix up here */
    }

    if ((s->fli_type == FLC_FLX_TYPE_CODE) && (depth == 16)) {
        depth = 15; /* Original Autodesk FLX's say the depth is 16Bpp when it is really 15Bpp */
    }

    switch (depth) {
        case 8  : avctx->pix_fmt = AV_PIX_FMT_PAL8; break;
        case 15 : avctx->pix_fmt = AV_PIX_FMT_RGB555; break;
        case 16 : avctx->pix_fmt = AV_PIX_FMT_RGB565; break;
        case 24 : avctx->pix_fmt = AV_PIX_FMT_BGR24; /* Supposedly BGR, but havent any files to test with */
                  av_log(avctx, AV_LOG_ERROR, "24Bpp FLC/FLX is unsupported due to no test files.\n");
                  return AVERROR_PATCHWELCOME;
        default :
                  av_log(avctx, AV_LOG_ERROR, "Unknown FLC/FLX depth of %d Bpp is unsupported.\n",depth);
                  return AVERROR_INVALIDDATA;
    }

    avcodec_get_frame_defaults(&s->frame);
    s->frame.data[0] = NULL;
    s->new_palette = 0;

    return 0;
}

static int flic_decode_frame_8BPP(AVCodecContext *avctx,
                                  void *data, int *got_frame,
                                  const uint8_t *buf, int buf_size)
{
    FlicDecodeContext *s = avctx->priv_data;

    GetByteContext g2;
    int pixel_ptr;
    int palette_ptr;
    unsigned char palette_idx1;
    unsigned char palette_idx2;

    unsigned int frame_size;
    int num_chunks;

    unsigned int chunk_size;
    int chunk_type;

    int i, j, ret;

    int color_packets;
    int color_changes;
    int color_shift;
    unsigned char r, g, b;

    int lines;
    int compressed_lines;
    int starting_line;
    signed short line_packets;
    int y_ptr;
    int byte_run;
    int pixel_skip;
    int pixel_countdown;
    unsigned char *pixels;
    unsigned int pixel_limit;

    bytestream2_init(&g2, buf, buf_size);

    s->frame.reference = 3;
    s->frame.buffer_hints = FF_BUFFER_HINTS_VALID | FF_BUFFER_HINTS_PRESERVE | FF_BUFFER_HINTS_REUSABLE;
    if ((ret = avctx->reget_buffer(avctx, &s->frame)) < 0) {
        av_log(avctx, AV_LOG_ERROR, "reget_buffer() failed\n");
        return ret;
    }

    pixels = s->frame.data[0];
    pixel_limit = s->avctx->height * s->frame.linesize[0];
    if (buf_size < 16 || buf_size > INT_MAX - (3 * 256 + FF_INPUT_BUFFER_PADDING_SIZE))
        return AVERROR_INVALIDDATA;
    frame_size = bytestream2_get_le32(&g2);
    if (frame_size > buf_size)
        frame_size = buf_size;
    bytestream2_skip(&g2, 2); /* skip the magic number */
    num_chunks = bytestream2_get_le16(&g2);
    bytestream2_skip(&g2, 8);  /* skip padding */

    frame_size -= 16;

    /* iterate through the chunks */
    while ((frame_size >= 6) && (num_chunks > 0)) {
        int stream_ptr_after_chunk;
        chunk_size = bytestream2_get_le32(&g2);
        if (chunk_size > frame_size) {
            av_log(avctx, AV_LOG_WARNING,
                   "Invalid chunk_size = %u > frame_size = %u\n", chunk_size, frame_size);
            chunk_size = frame_size;
        }
        stream_ptr_after_chunk = bytestream2_tell(&g2) - 4 + chunk_size;

        chunk_type = bytestream2_get_le16(&g2);

        switch (chunk_type) {
        case FLI_256_COLOR:
        case FLI_COLOR:
            /* check special case: If this file is from the Magic Carpet
             * game and uses 6-bit colors even though it reports 256-color
             * chunks in a 0xAF12-type file (fli_type is set to 0xAF13 during
             * initialization) */
            if ((chunk_type == FLI_256_COLOR) && (s->fli_type != FLC_MAGIC_CARPET_SYNTHETIC_TYPE_CODE))
                color_shift = 0;
            else
                color_shift = 2;
            /* set up the palette */
            color_packets = bytestream2_get_le16(&g2);
            palette_ptr = 0;
            for (i = 0; i < color_packets; i++) {
                /* first byte is how many colors to skip */
                palette_ptr += bytestream2_get_byte(&g2);

                /* next byte indicates how many entries to change */
                color_changes = bytestream2_get_byte(&g2);

                /* if there are 0 color changes, there are actually 256 */
                if (color_changes == 0)
                    color_changes = 256;

                if (bytestream2_tell(&g2) + color_changes * 3 > stream_ptr_after_chunk)
                    break;

                for (j = 0; j < color_changes; j++) {
                    unsigned int entry;

                    /* wrap around, for good measure */
                    if ((unsigned)palette_ptr >= 256)
                        palette_ptr = 0;

                    r = bytestream2_get_byte(&g2) << color_shift;
                    g = bytestream2_get_byte(&g2) << color_shift;
                    b = bytestream2_get_byte(&g2) << color_shift;
                    entry = 0xFFU << 24 | r << 16 | g << 8 | b;
                    if (color_shift == 2)
                        entry |= entry >> 6 & 0x30303;
                    if (s->palette[palette_ptr] != entry)
                        s->new_palette = 1;
                    s->palette[palette_ptr++] = entry;
                }
            }
            break;

        case FLI_DELTA:
            y_ptr = 0;
            compressed_lines = bytestream2_get_le16(&g2);
            while (compressed_lines > 0) {
                if (bytestream2_tell(&g2) + 2 > stream_ptr_after_chunk)
                    break;
                line_packets = bytestream2_get_le16(&g2);
                if ((line_packets & 0xC000) == 0xC000) {
                    // line skip opcode
                    line_packets = -line_packets;
                    y_ptr += line_packets * s->frame.linesize[0];
                } else if ((line_packets & 0xC000) == 0x4000) {
                    av_log(avctx, AV_LOG_ERROR, "Undefined opcode (%x) in DELTA_FLI\n", line_packets);
                } else if ((line_packets & 0xC000) == 0x8000) {
                    // "last byte" opcode
                    pixel_ptr= y_ptr + s->frame.linesize[0] - 1;
                    CHECK_PIXEL_PTR(0);
                    pixels[pixel_ptr] = line_packets & 0xff;
                } else {
                    compressed_lines--;
                    pixel_ptr = y_ptr;
                    CHECK_PIXEL_PTR(0);
                    pixel_countdown = s->avctx->width;
                    for (i = 0; i < line_packets; i++) {
                        if (bytestream2_tell(&g2) + 2 > stream_ptr_after_chunk)
                            break;
                        /* account for the skip bytes */
                        pixel_skip = bytestream2_get_byte(&g2);
                        pixel_ptr += pixel_skip;
                        pixel_countdown -= pixel_skip;
                        byte_run = sign_extend(bytestream2_get_byte(&g2), 8);
                        if (byte_run < 0) {
                            byte_run = -byte_run;
                            palette_idx1 = bytestream2_get_byte(&g2);
                            palette_idx2 = bytestream2_get_byte(&g2);
                            CHECK_PIXEL_PTR(byte_run * 2);
                            for (j = 0; j < byte_run; j++, pixel_countdown -= 2) {
                                pixels[pixel_ptr++] = palette_idx1;
                                pixels[pixel_ptr++] = palette_idx2;
                            }
                        } else {
                            CHECK_PIXEL_PTR(byte_run * 2);
                            if (bytestream2_tell(&g2) + byte_run * 2 > stream_ptr_after_chunk)
                                break;
                            for (j = 0; j < byte_run * 2; j++, pixel_countdown--) {
                                pixels[pixel_ptr++] = bytestream2_get_byte(&g2);
                            }
                        }
                    }

                    y_ptr += s->frame.linesize[0];
                }
            }
            break;

        case FLI_LC:
            /* line compressed */
            starting_line = bytestream2_get_le16(&g2);
            y_ptr = 0;
            y_ptr += starting_line * s->frame.linesize[0];

            compressed_lines = bytestream2_get_le16(&g2);
            while (compressed_lines > 0) {
                pixel_ptr = y_ptr;
                CHECK_PIXEL_PTR(0);
                pixel_countdown = s->avctx->width;
                if (bytestream2_tell(&g2) + 1 > stream_ptr_after_chunk)
                    break;
                line_packets = bytestream2_get_byte(&g2);
                if (line_packets > 0) {
                    for (i = 0; i < line_packets; i++) {
                        /* account for the skip bytes */
                        if (bytestream2_tell(&g2) + 1 > stream_ptr_after_chunk)
                            break;
                        pixel_skip = bytestream2_get_byte(&g2);
                        pixel_ptr += pixel_skip;
                        pixel_countdown -= pixel_skip;
                        byte_run = sign_extend(bytestream2_get_byte(&g2),8);
                        if (byte_run > 0) {
                            CHECK_PIXEL_PTR(byte_run);
                            if (bytestream2_tell(&g2) + byte_run > stream_ptr_after_chunk)
                                break;
                            for (j = 0; j < byte_run; j++, pixel_countdown--) {
                                pixels[pixel_ptr++] = bytestream2_get_byte(&g2);
                            }
                        } else if (byte_run < 0) {
                            byte_run = -byte_run;
                            palette_idx1 = bytestream2_get_byte(&g2);
                            CHECK_PIXEL_PTR(byte_run);
                            for (j = 0; j < byte_run; j++, pixel_countdown--) {
                                pixels[pixel_ptr++] = palette_idx1;
                            }
                        }
                    }
                }

                y_ptr += s->frame.linesize[0];
                compressed_lines--;
            }
            break;

        case FLI_BLACK:
            /* set the whole frame to color 0 (which is usually black) */
            memset(pixels, 0,
                s->frame.linesize[0] * s->avctx->height);
            break;

        case FLI_BRUN:
            /* Byte run compression: This chunk type only occurs in the first
             * FLI frame and it will update the entire frame. */
            y_ptr = 0;
            for (lines = 0; lines < s->avctx->height; lines++) {
                pixel_ptr = y_ptr;
                /* disregard the line packets; instead, iterate through all
                 * pixels on a row */
                 bytestream2_skip(&g2, 1);
                pixel_countdown = s->avctx->width;
                while (pixel_countdown > 0) {
                    if (bytestream2_tell(&g2) + 1 > stream_ptr_after_chunk)
                        break;
                    byte_run = sign_extend(bytestream2_get_byte(&g2), 8);
                    if (byte_run > 0) {
                        palette_idx1 = bytestream2_get_byte(&g2);
                        CHECK_PIXEL_PTR(byte_run);
                        for (j = 0; j < byte_run; j++) {
                            pixels[pixel_ptr++] = palette_idx1;
                            pixel_countdown--;
                            if (pixel_countdown < 0)
                                av_log(avctx, AV_LOG_ERROR, "pixel_countdown < 0 (%d) at line %d\n",
                                       pixel_countdown, lines);
                        }
                    } else {  /* copy bytes if byte_run < 0 */
                        byte_run = -byte_run;
                        CHECK_PIXEL_PTR(byte_run);
                        if (bytestream2_tell(&g2) + byte_run > stream_ptr_after_chunk)
                            break;
                        for (j = 0; j < byte_run; j++) {
                            pixels[pixel_ptr++] = bytestream2_get_byte(&g2);
                            pixel_countdown--;
                            if (pixel_countdown < 0)
                                av_log(avctx, AV_LOG_ERROR, "pixel_countdown < 0 (%d) at line %d\n",
                                       pixel_countdown, lines);
                        }
                    }
                }

                y_ptr += s->frame.linesize[0];
            }
            break;

        case FLI_COPY:
            /* copy the chunk (uncompressed frame) */
            if (chunk_size - 6 != s->avctx->width * s->avctx->height) {
                av_log(avctx, AV_LOG_ERROR, "In chunk FLI_COPY : source data (%d bytes) " \
                       "has incorrect size, skipping chunk\n", chunk_size - 6);
                bytestream2_skip(&g2, chunk_size - 6);
            } else {
                for (y_ptr = 0; y_ptr < s->frame.linesize[0] * s->avctx->height;
                     y_ptr += s->frame.linesize[0]) {
                    bytestream2_get_buffer(&g2, &pixels[y_ptr],
                                           s->avctx->width);
                }
            }
            break;

        case FLI_MINI:
            /* some sort of a thumbnail? disregard this chunk... */
            break;

        default:
            av_log(avctx, AV_LOG_ERROR, "Unrecognized chunk type: %d\n", chunk_type);
            break;
        }

        if (stream_ptr_after_chunk - bytestream2_tell(&g2) > 0)
            bytestream2_skip(&g2, stream_ptr_after_chunk - bytestream2_tell(&g2));

        frame_size -= chunk_size;
        num_chunks--;
    }

    /* by the end of the chunk, the stream ptr should equal the frame
     * size (minus 1 or 2, possibly); if it doesn't, issue a warning */
    if (bytestream2_get_bytes_left(&g2) > 2)
        av_log(avctx, AV_LOG_ERROR, "Processed FLI chunk where chunk size = %d " \
               "and final chunk ptr = %d\n", buf_size,
               buf_size - bytestream2_get_bytes_left(&g2));

    /* make the palette available on the way out */
    memcpy(s->frame.data[1], s->palette, AVPALETTE_SIZE);
    if (s->new_palette) {
        s->frame.palette_has_changed = 1;
        s->new_palette = 0;
    }

    *got_frame = 1;
    *(AVFrame*)data = s->frame;

    return buf_size;
}

static int flic_decode_frame_15_16BPP(AVCodecContext *avctx,
                                      void *data, int *got_frame,
                                      const uint8_t *buf, int buf_size)
{
    /* Note, the only difference between the 15Bpp and 16Bpp */
    /* Format is the pixel format, the packets are processed the same. */
    FlicDecodeContext *s = avctx->priv_data;

    GetByteContext g2;
    int pixel_ptr;
    unsigned char palette_idx1;

    unsigned int frame_size;
    int num_chunks;

    unsigned int chunk_size;
    int chunk_type;

    int i, j, ret;

    int lines;
    int compressed_lines;
    signed short line_packets;
    int y_ptr;
    int byte_run;
    int pixel_skip;
    int pixel_countdown;
    unsigned char *pixels;
    int pixel;
    unsigned int pixel_limit;

    bytestream2_init(&g2, buf, buf_size);

    s->frame.reference = 3;
    s->frame.buffer_hints = FF_BUFFER_HINTS_VALID | FF_BUFFER_HINTS_PRESERVE | FF_BUFFER_HINTS_REUSABLE;
    if ((ret = avctx->reget_buffer(avctx, &s->frame)) < 0) {
        av_log(avctx, AV_LOG_ERROR, "reget_buffer() failed\n");
        return ret;
    }

    pixels = s->frame.data[0];
    pixel_limit = s->avctx->height * s->frame.linesize[0];

    frame_size = bytestream2_get_le32(&g2);
    bytestream2_skip(&g2, 2);  /* skip the magic number */
    num_chunks = bytestream2_get_le16(&g2);
    bytestream2_skip(&g2, 8);  /* skip padding */
    if (frame_size > buf_size)
        frame_size = buf_size;

    frame_size -= 16;

    /* iterate through the chunks */
    while ((frame_size > 0) && (num_chunks > 0)) {
        int stream_ptr_after_chunk;
        chunk_size = bytestream2_get_le32(&g2);
        if (chunk_size > frame_size) {
            av_log(avctx, AV_LOG_WARNING,
                   "Invalid chunk_size = %u > frame_size = %u\n", chunk_size, frame_size);
            chunk_size = frame_size;
        }
        stream_ptr_after_chunk = bytestream2_tell(&g2) - 4 + chunk_size;

        chunk_type = bytestream2_get_le16(&g2);


        switch (chunk_type) {
        case FLI_256_COLOR:
        case FLI_COLOR:
            /* For some reason, it seems that non-palettized flics do
             * include one of these chunks in their first frame.
             * Why I do not know, it seems rather extraneous. */
            av_dlog(avctx,
                    "Unexpected Palette chunk %d in non-palettized FLC\n",
                    chunk_type);
            bytestream2_skip(&g2, chunk_size - 6);
            break;

        case FLI_DELTA:
        case FLI_DTA_LC:
            y_ptr = 0;
            compressed_lines = bytestream2_get_le16(&g2);
            while (compressed_lines > 0) {
                if (bytestream2_tell(&g2) + 2 > stream_ptr_after_chunk)
                    break;
                line_packets = bytestream2_get_le16(&g2);
                if (line_packets < 0) {
                    line_packets = -line_packets;
                    y_ptr += line_packets * s->frame.linesize[0];
                } else {
                    compressed_lines--;
                    pixel_ptr = y_ptr;
                    CHECK_PIXEL_PTR(0);
                    pixel_countdown = s->avctx->width;
                    for (i = 0; i < line_packets; i++) {
                        /* account for the skip bytes */
                        if (bytestream2_tell(&g2) + 2 > stream_ptr_after_chunk)
                            break;
                        pixel_skip = bytestream2_get_byte(&g2);
                        pixel_ptr += (pixel_skip*2); /* Pixel is 2 bytes wide */
                        pixel_countdown -= pixel_skip;
                        byte_run = sign_extend(bytestream2_get_byte(&g2), 8);
                        if (byte_run < 0) {
                            byte_run = -byte_run;
                            pixel    = bytestream2_get_le16(&g2);
                            CHECK_PIXEL_PTR(2 * byte_run);
                            for (j = 0; j < byte_run; j++, pixel_countdown -= 2) {
                                *((signed short*)(&pixels[pixel_ptr])) = pixel;
                                pixel_ptr += 2;
                            }
                        } else {
                            if (bytestream2_tell(&g2) + 2*byte_run > stream_ptr_after_chunk)
                                break;
                            CHECK_PIXEL_PTR(2 * byte_run);
                            for (j = 0; j < byte_run; j++, pixel_countdown--) {
                                *((signed short*)(&pixels[pixel_ptr])) = bytestream2_get_le16(&g2);
                                pixel_ptr += 2;
                            }
                        }
                    }

                    y_ptr += s->frame.linesize[0];
                }
            }
            break;

        case FLI_LC:
            av_log(avctx, AV_LOG_ERROR, "Unexpected FLI_LC chunk in non-paletised FLC\n");
            bytestream2_skip(&g2, chunk_size - 6);
            break;

        case FLI_BLACK:
            /* set the whole frame to 0x0000 which is black in both 15Bpp and 16Bpp modes. */
            memset(pixels, 0x0000,
                   s->frame.linesize[0] * s->avctx->height);
            break;

        case FLI_BRUN:
            y_ptr = 0;
            for (lines = 0; lines < s->avctx->height; lines++) {
                pixel_ptr = y_ptr;
                /* disregard the line packets; instead, iterate through all
                 * pixels on a row */
                bytestream2_skip(&g2, 1);
                pixel_countdown = (s->avctx->width * 2);

                while (pixel_countdown > 0) {
                    if (bytestream2_tell(&g2) + 1 > stream_ptr_after_chunk)
                        break;
                    byte_run = sign_extend(bytestream2_get_byte(&g2), 8);
                    if (byte_run > 0) {
                        palette_idx1 = bytestream2_get_byte(&g2);
                        CHECK_PIXEL_PTR(byte_run);
                        for (j = 0; j < byte_run; j++) {
                            pixels[pixel_ptr++] = palette_idx1;
                            pixel_countdown--;
                            if (pixel_countdown < 0)
                                av_log(avctx, AV_LOG_ERROR, "pixel_countdown < 0 (%d) (linea%d)\n",
                                       pixel_countdown, lines);
                        }
                    } else {  /* copy bytes if byte_run < 0 */
                        byte_run = -byte_run;
                        if (bytestream2_tell(&g2) + byte_run > stream_ptr_after_chunk)
                            break;
                        CHECK_PIXEL_PTR(byte_run);
                        for (j = 0; j < byte_run; j++) {
                            palette_idx1 = bytestream2_get_byte(&g2);
                            pixels[pixel_ptr++] = palette_idx1;
                            pixel_countdown--;
                            if (pixel_countdown < 0)
                                av_log(avctx, AV_LOG_ERROR, "pixel_countdown < 0 (%d) at line %d\n",
                                       pixel_countdown, lines);
                        }
                    }
                }

                /* Now FLX is strange, in that it is "byte" as opposed to "pixel" run length compressed.
                 * This does not give us any good opportunity to perform word endian conversion
                 * during decompression. So if it is required (i.e., this is not a LE target, we do
                 * a second pass over the line here, swapping the bytes.
                 */
#if HAVE_BIGENDIAN
                pixel_ptr = y_ptr;
                pixel_countdown = s->avctx->width;
                while (pixel_countdown > 0) {
                    *((signed short*)(&pixels[pixel_ptr])) = AV_RL16(&buf[pixel_ptr]);
                    pixel_ptr += 2;
                }
#endif
                y_ptr += s->frame.linesize[0];
            }
            break;

        case FLI_DTA_BRUN:
            y_ptr = 0;
            for (lines = 0; lines < s->avctx->height; lines++) {
                pixel_ptr = y_ptr;
                /* disregard the line packets; instead, iterate through all
                 * pixels on a row */
                bytestream2_skip(&g2, 1);
                pixel_countdown = s->avctx->width; /* Width is in pixels, not bytes */

                while (pixel_countdown > 0) {
                    if (bytestream2_tell(&g2) + 1 > stream_ptr_after_chunk)
                        break;
                    byte_run = sign_extend(bytestream2_get_byte(&g2), 8);
                    if (byte_run > 0) {
                        pixel    = bytestream2_get_le16(&g2);
                        CHECK_PIXEL_PTR(2 * byte_run);
                        for (j = 0; j < byte_run; j++) {
                            *((signed short*)(&pixels[pixel_ptr])) = pixel;
                            pixel_ptr += 2;
                            pixel_countdown--;
                            if (pixel_countdown < 0)
                                av_log(avctx, AV_LOG_ERROR, "pixel_countdown < 0 (%d)\n",
                                       pixel_countdown);
                        }
                    } else {  /* copy pixels if byte_run < 0 */
                        byte_run = -byte_run;
                        if (bytestream2_tell(&g2) + 2 * byte_run > stream_ptr_after_chunk)
                            break;
                        CHECK_PIXEL_PTR(2 * byte_run);
                        for (j = 0; j < byte_run; j++) {
                            *((signed short*)(&pixels[pixel_ptr])) = bytestream2_get_le16(&g2);
                            pixel_ptr  += 2;
                            pixel_countdown--;
                            if (pixel_countdown < 0)
                                av_log(avctx, AV_LOG_ERROR, "pixel_countdown < 0 (%d)\n",
                                       pixel_countdown);
                        }
                    }
                }

                y_ptr += s->frame.linesize[0];
            }
            break;

        case FLI_COPY:
        case FLI_DTA_COPY:
            /* copy the chunk (uncompressed frame) */
            if (chunk_size - 6 > (unsigned int)(s->avctx->width * s->avctx->height)*2) {
                av_log(avctx, AV_LOG_ERROR, "In chunk FLI_COPY : source data (%d bytes) " \
                       "bigger than image, skipping chunk\n", chunk_size - 6);
                bytestream2_skip(&g2, chunk_size - 6);
            } else {

                for (y_ptr = 0; y_ptr < s->frame.linesize[0] * s->avctx->height;
                     y_ptr += s->frame.linesize[0]) {

                    pixel_countdown = s->avctx->width;
                    pixel_ptr = 0;
                    while (pixel_countdown > 0) {
                      *((signed short*)(&pixels[y_ptr + pixel_ptr])) = bytestream2_get_le16(&g2);
                      pixel_ptr += 2;
                      pixel_countdown--;
                    }
                }
            }
            break;

        case FLI_MINI:
            /* some sort of a thumbnail? disregard this chunk... */
            bytestream2_skip(&g2, chunk_size - 6);
            break;

        default:
            av_log(avctx, AV_LOG_ERROR, "Unrecognized chunk type: %d\n", chunk_type);
            break;
        }

        frame_size -= chunk_size;
        num_chunks--;
    }

    /* by the end of the chunk, the stream ptr should equal the frame
     * size (minus 1, possibly); if it doesn't, issue a warning */
    if ((bytestream2_get_bytes_left(&g2) != 0) && (bytestream2_get_bytes_left(&g2) != 1))
        av_log(avctx, AV_LOG_ERROR, "Processed FLI chunk where chunk size = %d " \
               "and final chunk ptr = %d\n", buf_size, bytestream2_tell(&g2));


    *got_frame = 1;
    *(AVFrame*)data = s->frame;

    return buf_size;
}

static int flic_decode_frame_24BPP(AVCodecContext *avctx,
                                   void *data, int *got_frame,
                                   const uint8_t *buf, int buf_size)
{
  av_log(avctx, AV_LOG_ERROR, "24Bpp FLC Unsupported due to lack of test files.\n");
  return AVERROR_PATCHWELCOME;
}

static int flic_decode_frame(AVCodecContext *avctx,
                             void *data, int *got_frame,
                             AVPacket *avpkt)
{
    const uint8_t *buf = avpkt->data;
    int buf_size = avpkt->size;
    if (avctx->pix_fmt == AV_PIX_FMT_PAL8) {
      return flic_decode_frame_8BPP(avctx, data, got_frame,
                                    buf, buf_size);
    }
    else if ((avctx->pix_fmt == AV_PIX_FMT_RGB555) ||
             (avctx->pix_fmt == AV_PIX_FMT_RGB565)) {
      return flic_decode_frame_15_16BPP(avctx, data, got_frame,
                                        buf, buf_size);
    }
    else if (avctx->pix_fmt == AV_PIX_FMT_BGR24) {
      return flic_decode_frame_24BPP(avctx, data, got_frame,
                                     buf, buf_size);
    }

    /* Should not get  here, ever as the pix_fmt is processed */
    /* in flic_decode_init and the above if should deal with */
    /* the finite set of possibilites allowable by here. */
    /* But in case we do, just error out. */
    av_log(avctx, AV_LOG_ERROR, "Unknown FLC format, my science cannot explain how this happened.\n");
<<<<<<< HEAD
    return AVERROR_INVALIDDATA;
=======
    return AVERROR_BUG;
>>>>>>> 1a31dff9
}


static av_cold int flic_decode_end(AVCodecContext *avctx)
{
    FlicDecodeContext *s = avctx->priv_data;

    if (s->frame.data[0])
        avctx->release_buffer(avctx, &s->frame);

    return 0;
}

AVCodec ff_flic_decoder = {
    .name           = "flic",
    .type           = AVMEDIA_TYPE_VIDEO,
    .id             = AV_CODEC_ID_FLIC,
    .priv_data_size = sizeof(FlicDecodeContext),
    .init           = flic_decode_init,
    .close          = flic_decode_end,
    .decode         = flic_decode_frame,
    .capabilities   = CODEC_CAP_DR1,
    .long_name      = NULL_IF_CONFIG_SMALL("Autodesk Animator Flic video"),
};<|MERGE_RESOLUTION|>--- conflicted
+++ resolved
@@ -787,11 +787,7 @@
     /* the finite set of possibilites allowable by here. */
     /* But in case we do, just error out. */
     av_log(avctx, AV_LOG_ERROR, "Unknown FLC format, my science cannot explain how this happened.\n");
-<<<<<<< HEAD
-    return AVERROR_INVALIDDATA;
-=======
     return AVERROR_BUG;
->>>>>>> 1a31dff9
 }
 
 
