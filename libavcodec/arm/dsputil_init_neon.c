--- conflicted
+++ resolved
@@ -173,11 +173,7 @@
 
 void ff_dsputil_init_neon(DSPContext *c, AVCodecContext *avctx)
 {
-<<<<<<< HEAD
-    const int h264_high_depth = avctx->codec_id == CODEC_ID_H264 && avctx->bits_per_raw_sample > 8;
-=======
     const int high_bit_depth = avctx->codec_id == CODEC_ID_H264 && avctx->bits_per_raw_sample > 8;
->>>>>>> b6675279
 
     if (!avctx->lowres) {
         if (avctx->idct_algo == FF_IDCT_AUTO ||
@@ -196,11 +192,7 @@
         }
     }
 
-<<<<<<< HEAD
-    if (!h264_high_depth) {
-=======
     if (!high_bit_depth) {
->>>>>>> b6675279
     c->clear_block  = ff_clear_block_neon;
     c->clear_blocks = ff_clear_blocks_neon;
 
@@ -231,11 +223,7 @@
     c->put_signed_pixels_clamped = ff_put_signed_pixels_clamped_neon;
 
     if (CONFIG_H264_DECODER) {
-<<<<<<< HEAD
-        if (!h264_high_depth) {
-=======
         if (!high_bit_depth) {
->>>>>>> b6675279
         c->put_h264_chroma_pixels_tab[0] = ff_put_h264_chroma_mc8_neon;
         c->put_h264_chroma_pixels_tab[1] = ff_put_h264_chroma_mc4_neon;
         c->put_h264_chroma_pixels_tab[2] = ff_put_h264_chroma_mc2_neon;
