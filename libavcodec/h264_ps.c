--- conflicted
+++ resolved
@@ -70,11 +70,7 @@
     QP(37,d), QP(37,d), QP(37,d), QP(38,d), QP(38,d), QP(38,d),\
     QP(39,d), QP(39,d), QP(39,d), QP(39,d)
 
-<<<<<<< HEAD
-const uint8_t ff_h264_chroma_qp[3][QP_MAX_MAX+1] = {
-=======
 const uint8_t ff_h264_chroma_qp[3][QP_MAX_NUM+1] = {
->>>>>>> b6675279
     {
         CHROMA_QP_TABLE_END(8)
     },
