/*
 * SGI image encoder
 * Todd Kirby <doubleshot@pacbell.net>
 *
 * This file is part of FFmpeg.
 *
 * FFmpeg is free software; you can redistribute it and/or
 * modify it under the terms of the GNU Lesser General Public
 * License as published by the Free Software Foundation; either
 * version 2.1 of the License, or (at your option) any later version.
 *
 * FFmpeg is distributed in the hope that it will be useful,
 * but WITHOUT ANY WARRANTY; without even the implied warranty of
 * MERCHANTABILITY or FITNESS FOR A PARTICULAR PURPOSE.  See the GNU
 * Lesser General Public License for more details.
 *
 * You should have received a copy of the GNU Lesser General Public
 * License along with FFmpeg; if not, write to the Free Software
 * Foundation, Inc., 51 Franklin Street, Fifth Floor, Boston, MA 02110-1301 USA
 */

#include "avcodec.h"
#include "bytestream.h"
#include "internal.h"
#include "sgi.h"
#include "rle.h"

#define SGI_SINGLE_CHAN 2
#define SGI_MULTI_CHAN 3

static av_cold int encode_init(AVCodecContext *avctx)
{
    if (avctx->width > 65535 || avctx->height > 65535) {
        av_log(avctx, AV_LOG_ERROR,
               "Unsupported resolution %dx%d.\n", avctx->width, avctx->height);
        av_log(avctx, AV_LOG_ERROR, "SGI does not support resolutions above 65535x65535\n");
        return AVERROR_INVALIDDATA;
    }

    avctx->coded_frame = av_frame_alloc();
    if (!avctx->coded_frame)
        return AVERROR(ENOMEM);

    return 0;
}

static int encode_frame(AVCodecContext *avctx, AVPacket *pkt,
                        const AVFrame *frame, int *got_packet)
{
    const AVFrame * const p = frame;
    uint8_t *offsettab, *lengthtab, *in_buf, *encode_buf, *buf;
    int x, y, z, length, tablesize, ret;
<<<<<<< HEAD
    unsigned int width, height, depth, dimension, bytes_per_channel, pixmax, put_be;
=======
    unsigned int width, height, depth, dimension;
    unsigned int bytes_per_channel, pixmax, put_be;
>>>>>>> 6c1df1f2
    unsigned char *end_buf;

    avctx->coded_frame->pict_type = AV_PICTURE_TYPE_I;
    avctx->coded_frame->key_frame = 1;

    width  = avctx->width;
    height = avctx->height;
    bytes_per_channel = 1;
    pixmax = 0xFF;
    put_be = HAVE_BIGENDIAN;

    switch (avctx->pix_fmt) {
    case AV_PIX_FMT_GRAY8:
        dimension = SGI_SINGLE_CHAN;
        depth     = SGI_GRAYSCALE;
        break;
    case AV_PIX_FMT_RGB24:
        dimension = SGI_MULTI_CHAN;
        depth     = SGI_RGB;
        break;
    case AV_PIX_FMT_RGBA:
        dimension = SGI_MULTI_CHAN;
        depth     = SGI_RGBA;
        break;
    case AV_PIX_FMT_GRAY16LE:
        put_be = !HAVE_BIGENDIAN;
    case AV_PIX_FMT_GRAY16BE:
        avctx->coder_type = FF_CODER_TYPE_RAW;
        bytes_per_channel = 2;
        pixmax = 0xFFFF;
        dimension = SGI_SINGLE_CHAN;
        depth     = SGI_GRAYSCALE;
        break;
    case AV_PIX_FMT_RGB48LE:
        put_be = !HAVE_BIGENDIAN;
    case AV_PIX_FMT_RGB48BE:
        avctx->coder_type = FF_CODER_TYPE_RAW;
        bytes_per_channel = 2;
        pixmax = 0xFFFF;
        dimension = SGI_MULTI_CHAN;
        depth     = SGI_RGB;
        break;
    case AV_PIX_FMT_RGBA64LE:
        put_be = !HAVE_BIGENDIAN;
    case AV_PIX_FMT_RGBA64BE:
        avctx->coder_type = FF_CODER_TYPE_RAW;
        bytes_per_channel = 2;
        pixmax = 0xFFFF;
        dimension = SGI_MULTI_CHAN;
        depth     = SGI_RGBA;
        break;
    default:
        return AVERROR_INVALIDDATA;
    }

    tablesize = depth * height * 4;
    length = SGI_HEADER_SIZE;
    if (avctx->coder_type == FF_CODER_TYPE_RAW)
        length += depth * height * width;
    else // assume ff_rl_encode() produces at most 2x size of input
        length += tablesize * 2 + depth * height * (2 * width + 1);

<<<<<<< HEAD
    if ((ret = ff_alloc_packet2(avctx, pkt, bytes_per_channel * length)) < 0)
=======
    if ((ret = ff_alloc_packet(pkt, bytes_per_channel * length)) < 0) {
        av_log(avctx, AV_LOG_ERROR, "Error getting output packet of size %d.\n", length);
>>>>>>> 6c1df1f2
        return ret;
    buf     = pkt->data;
    end_buf = pkt->data + pkt->size;

    /* Encode header. */
    bytestream_put_be16(&buf, SGI_MAGIC);
    bytestream_put_byte(&buf, avctx->coder_type != FF_CODER_TYPE_RAW); /* RLE 1 - VERBATIM 0*/
    bytestream_put_byte(&buf, bytes_per_channel);
    bytestream_put_be16(&buf, dimension);
    bytestream_put_be16(&buf, width);
    bytestream_put_be16(&buf, height);
    bytestream_put_be16(&buf, depth);

    bytestream_put_be32(&buf, 0L); /* pixmin */
    bytestream_put_be32(&buf, pixmax);
    bytestream_put_be32(&buf, 0L); /* dummy */

    /* name */
    memset(buf, 0, SGI_HEADER_SIZE);
    buf += 80;

    /* colormap */
    bytestream_put_be32(&buf, 0L);

    /* The rest of the 512 byte header is unused. */
    buf += 404;
    offsettab = buf;

    if (avctx->coder_type != FF_CODER_TYPE_RAW) {
        /* Skip RLE offset table. */
        buf += tablesize;
        lengthtab = buf;

        /* Skip RLE length table. */
        buf += tablesize;

        /* Make an intermediate consecutive buffer. */
        if (!(encode_buf = av_malloc(width)))
            return -1;

        for (z = 0; z < depth; z++) {
            in_buf = p->data[0] + p->linesize[0] * (height - 1) + z;

            for (y = 0; y < height; y++) {
                bytestream_put_be32(&offsettab, buf - pkt->data);

                for (x = 0; x < width; x++)
                    encode_buf[x] = in_buf[depth * x];

                if ((length = ff_rle_encode(buf, end_buf - buf - 1, encode_buf, 1, width, 0, 0, 0x80, 0)) < 1) {
                    av_free(encode_buf);
                    return -1;
                }

                buf += length;
                bytestream_put_byte(&buf, 0);
                bytestream_put_be32(&lengthtab, length + 1);
                in_buf -= p->linesize[0];
            }
        }

        av_free(encode_buf);
    } else {
        for (z = 0; z < depth; z++) {
            in_buf = p->data[0] + p->linesize[0] * (height - 1) + z * bytes_per_channel;

            for (y = 0; y < height; y++) {
                for (x = 0; x < width * depth; x += depth)
<<<<<<< HEAD
                    if (bytes_per_channel == 1) {
                    bytestream_put_byte(&buf, in_buf[x]);
                    } else {
                        if (put_be) {
                            bytestream_put_be16(&buf, ((uint16_t *)in_buf)[x]);
                        } else {
                            bytestream_put_le16(&buf, ((uint16_t *)in_buf)[x]);
                        }
                    }
=======
                    if (bytes_per_channel == 1)
                        bytestream_put_byte(&buf, in_buf[x]);
                    else
                        if (put_be)
                            bytestream_put_be16(&buf, ((uint16_t *)in_buf)[x]);
                        else
                            bytestream_put_le16(&buf, ((uint16_t *)in_buf)[x]);
>>>>>>> 6c1df1f2

                in_buf -= p->linesize[0];
            }
        }
    }

    /* total length */
    pkt->size   = buf - pkt->data;
    pkt->flags |= AV_PKT_FLAG_KEY;
    *got_packet = 1;

    return 0;
}

static av_cold int encode_close(AVCodecContext *avctx)
{
    av_frame_free(&avctx->coded_frame);
    return 0;
}

AVCodec ff_sgi_encoder = {
    .name      = "sgi",
    .long_name = NULL_IF_CONFIG_SMALL("SGI image"),
    .type      = AVMEDIA_TYPE_VIDEO,
    .id        = AV_CODEC_ID_SGI,
    .init      = encode_init,
    .encode2   = encode_frame,
    .close     = encode_close,
    .pix_fmts  = (const enum AVPixelFormat[]) {
        AV_PIX_FMT_RGB24, AV_PIX_FMT_RGBA,
        AV_PIX_FMT_RGB48LE, AV_PIX_FMT_RGB48BE,
        AV_PIX_FMT_RGBA64LE, AV_PIX_FMT_RGBA64BE,
<<<<<<< HEAD
        AV_PIX_FMT_GRAY16LE, AV_PIX_FMT_GRAY16BE,
        AV_PIX_FMT_GRAY8, AV_PIX_FMT_NONE
=======
        AV_PIX_FMT_GRAY16LE, AV_PIX_FMT_GRAY16BE, AV_PIX_FMT_GRAY8,
        AV_PIX_FMT_NONE
>>>>>>> 6c1df1f2
    },
};<|MERGE_RESOLUTION|>--- conflicted
+++ resolved
@@ -50,12 +50,8 @@
     const AVFrame * const p = frame;
     uint8_t *offsettab, *lengthtab, *in_buf, *encode_buf, *buf;
     int x, y, z, length, tablesize, ret;
-<<<<<<< HEAD
-    unsigned int width, height, depth, dimension, bytes_per_channel, pixmax, put_be;
-=======
     unsigned int width, height, depth, dimension;
     unsigned int bytes_per_channel, pixmax, put_be;
->>>>>>> 6c1df1f2
     unsigned char *end_buf;
 
     avctx->coded_frame->pict_type = AV_PICTURE_TYPE_I;
@@ -118,12 +114,7 @@
     else // assume ff_rl_encode() produces at most 2x size of input
         length += tablesize * 2 + depth * height * (2 * width + 1);
 
-<<<<<<< HEAD
     if ((ret = ff_alloc_packet2(avctx, pkt, bytes_per_channel * length)) < 0)
-=======
-    if ((ret = ff_alloc_packet(pkt, bytes_per_channel * length)) < 0) {
-        av_log(avctx, AV_LOG_ERROR, "Error getting output packet of size %d.\n", length);
->>>>>>> 6c1df1f2
         return ret;
     buf     = pkt->data;
     end_buf = pkt->data + pkt->size;
@@ -192,9 +183,8 @@
 
             for (y = 0; y < height; y++) {
                 for (x = 0; x < width * depth; x += depth)
-<<<<<<< HEAD
                     if (bytes_per_channel == 1) {
-                    bytestream_put_byte(&buf, in_buf[x]);
+                        bytestream_put_byte(&buf, in_buf[x]);
                     } else {
                         if (put_be) {
                             bytestream_put_be16(&buf, ((uint16_t *)in_buf)[x]);
@@ -202,15 +192,6 @@
                             bytestream_put_le16(&buf, ((uint16_t *)in_buf)[x]);
                         }
                     }
-=======
-                    if (bytes_per_channel == 1)
-                        bytestream_put_byte(&buf, in_buf[x]);
-                    else
-                        if (put_be)
-                            bytestream_put_be16(&buf, ((uint16_t *)in_buf)[x]);
-                        else
-                            bytestream_put_le16(&buf, ((uint16_t *)in_buf)[x]);
->>>>>>> 6c1df1f2
 
                 in_buf -= p->linesize[0];
             }
@@ -243,12 +224,7 @@
         AV_PIX_FMT_RGB24, AV_PIX_FMT_RGBA,
         AV_PIX_FMT_RGB48LE, AV_PIX_FMT_RGB48BE,
         AV_PIX_FMT_RGBA64LE, AV_PIX_FMT_RGBA64BE,
-<<<<<<< HEAD
-        AV_PIX_FMT_GRAY16LE, AV_PIX_FMT_GRAY16BE,
-        AV_PIX_FMT_GRAY8, AV_PIX_FMT_NONE
-=======
         AV_PIX_FMT_GRAY16LE, AV_PIX_FMT_GRAY16BE, AV_PIX_FMT_GRAY8,
         AV_PIX_FMT_NONE
->>>>>>> 6c1df1f2
     },
 };