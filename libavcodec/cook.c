/*
 * COOK compatible decoder
 * Copyright (c) 2003 Sascha Sommer
 * Copyright (c) 2005 Benjamin Larsson
 *
 * This file is part of FFmpeg.
 *
 * FFmpeg is free software; you can redistribute it and/or
 * modify it under the terms of the GNU Lesser General Public
 * License as published by the Free Software Foundation; either
 * version 2.1 of the License, or (at your option) any later version.
 *
 * FFmpeg is distributed in the hope that it will be useful,
 * but WITHOUT ANY WARRANTY; without even the implied warranty of
 * MERCHANTABILITY or FITNESS FOR A PARTICULAR PURPOSE.  See the GNU
 * Lesser General Public License for more details.
 *
 * You should have received a copy of the GNU Lesser General Public
 * License along with FFmpeg; if not, write to the Free Software
 * Foundation, Inc., 51 Franklin Street, Fifth Floor, Boston, MA 02110-1301 USA
 */

/**
 * @file
 * Cook compatible decoder. Bastardization of the G.722.1 standard.
 * This decoder handles RealNetworks, RealAudio G2 data.
 * Cook is identified by the codec name cook in RM files.
 *
 * To use this decoder, a calling application must supply the extradata
 * bytes provided from the RM container; 8+ bytes for mono streams and
 * 16+ for stereo streams (maybe more).
 *
 * Codec technicalities (all this assume a buffer length of 1024):
 * Cook works with several different techniques to achieve its compression.
 * In the timedomain the buffer is divided into 8 pieces and quantized. If
 * two neighboring pieces have different quantization index a smooth
 * quantization curve is used to get a smooth overlap between the different
 * pieces.
 * To get to the transformdomain Cook uses a modulated lapped transform.
 * The transform domain has 50 subbands with 20 elements each. This
 * means only a maximum of 50*20=1000 coefficients are used out of the 1024
 * available.
 */

#include "libavutil/channel_layout.h"
#include "libavutil/lfg.h"

#include "audiodsp.h"
#include "avcodec.h"
#include "get_bits.h"
#include "bytestream.h"
#include "fft.h"
#include "internal.h"
#include "sinewin.h"
#include "unary.h"

#include "cookdata.h"

/* the different Cook versions */
#define MONO            0x1000001
#define STEREO          0x1000002
#define JOINT_STEREO    0x1000003
#define MC_COOK         0x2000000   // multichannel Cook, not supported

#define SUBBAND_SIZE    20
#define MAX_SUBPACKETS   5

typedef struct cook_gains {
    int *now;
    int *previous;
} cook_gains;

typedef struct COOKSubpacket {
    int                 ch_idx;
    int                 size;
    int                 num_channels;
    int                 cookversion;
    int                 subbands;
    int                 js_subband_start;
    int                 js_vlc_bits;
    int                 samples_per_channel;
    int                 log2_numvector_size;
    unsigned int        channel_mask;
    VLC                 channel_coupling;
    int                 joint_stereo;
    int                 bits_per_subpacket;
    int                 bits_per_subpdiv;
    int                 total_subbands;
    int                 numvector_size;       // 1 << log2_numvector_size;

    float               mono_previous_buffer1[1024];
    float               mono_previous_buffer2[1024];

    cook_gains          gains1;
    cook_gains          gains2;
    int                 gain_1[9];
    int                 gain_2[9];
    int                 gain_3[9];
    int                 gain_4[9];
} COOKSubpacket;

typedef struct cook {
    /*
     * The following 5 functions provide the lowlevel arithmetic on
     * the internal audio buffers.
     */
    void (*scalar_dequant)(struct cook *q, int index, int quant_index,
                           int *subband_coef_index, int *subband_coef_sign,
                           float *mlt_p);

    void (*decouple)(struct cook *q,
                     COOKSubpacket *p,
                     int subband,
                     float f1, float f2,
                     float *decode_buffer,
                     float *mlt_buffer1, float *mlt_buffer2);

    void (*imlt_window)(struct cook *q, float *buffer1,
                        cook_gains *gains_ptr, float *previous_buffer);

    void (*interpolate)(struct cook *q, float *buffer,
                        int gain_index, int gain_index_next);

    void (*saturate_output)(struct cook *q, float *out);

    AVCodecContext*     avctx;
    AudioDSPContext     adsp;
    GetBitContext       gb;
    /* stream data */
    int                 num_vectors;
    int                 samples_per_channel;
    /* states */
    AVLFG               random_state;
    int                 discarded_packets;

    /* transform data */
    FFTContext          mdct_ctx;
    float*              mlt_window;

    /* VLC data */
    VLC                 envelope_quant_index[13];
    VLC                 sqvh[7];          // scalar quantization

    /* generate tables and related variables */
    int                 gain_size_factor;
    float               gain_table[23];

    /* data buffers */

    uint8_t*            decoded_bytes_buffer;
    DECLARE_ALIGNED(32, float, mono_mdct_output)[2048];
    float               decode_buffer_1[1024];
    float               decode_buffer_2[1024];
    float               decode_buffer_0[1060]; /* static allocation for joint decode */

    const float         *cplscales[5];
    int                 num_subpackets;
    COOKSubpacket       subpacket[MAX_SUBPACKETS];
} COOKContext;

static float     pow2tab[127];
static float rootpow2tab[127];

/*************** init functions ***************/

/* table generator */
static av_cold void init_pow2table(void)
{
    /* fast way of computing 2^i and 2^(0.5*i) for -63 <= i < 64 */
    int i;
    static const float exp2_tab[2] = {1, M_SQRT2};
    float exp2_val = powf(2, -63);
    float root_val = powf(2, -32);
    for (i = -63; i < 64; i++) {
        if (!(i & 1))
            root_val *= 2;
        pow2tab[63 + i] = exp2_val;
        rootpow2tab[63 + i] = root_val * exp2_tab[i & 1];
        exp2_val *= 2;
    }
}

/* table generator */
static av_cold void init_gain_table(COOKContext *q)
{
    int i;
    q->gain_size_factor = q->samples_per_channel / 8;
    for (i = 0; i < 23; i++)
        q->gain_table[i] = pow(pow2tab[i + 52],
                               (1.0 / (double) q->gain_size_factor));
}


static av_cold int init_cook_vlc_tables(COOKContext *q)
{
    int i, result;

    result = 0;
    for (i = 0; i < 13; i++) {
        result |= init_vlc(&q->envelope_quant_index[i], 9, 24,
                           envelope_quant_index_huffbits[i], 1, 1,
                           envelope_quant_index_huffcodes[i], 2, 2, 0);
    }
    av_log(q->avctx, AV_LOG_DEBUG, "sqvh VLC init\n");
    for (i = 0; i < 7; i++) {
        result |= init_vlc(&q->sqvh[i], vhvlcsize_tab[i], vhsize_tab[i],
                           cvh_huffbits[i], 1, 1,
                           cvh_huffcodes[i], 2, 2, 0);
    }

    for (i = 0; i < q->num_subpackets; i++) {
        if (q->subpacket[i].joint_stereo == 1) {
            result |= init_vlc(&q->subpacket[i].channel_coupling, 6,
                               (1 << q->subpacket[i].js_vlc_bits) - 1,
                               ccpl_huffbits[q->subpacket[i].js_vlc_bits - 2], 1, 1,
                               ccpl_huffcodes[q->subpacket[i].js_vlc_bits - 2], 2, 2, 0);
            av_log(q->avctx, AV_LOG_DEBUG, "subpacket %i Joint-stereo VLC used.\n", i);
        }
    }

    av_log(q->avctx, AV_LOG_DEBUG, "VLC tables initialized.\n");
    return result;
}

static av_cold int init_cook_mlt(COOKContext *q)
{
    int j, ret;
    int mlt_size = q->samples_per_channel;

    if ((q->mlt_window = av_malloc_array(mlt_size, sizeof(*q->mlt_window))) == 0)
        return AVERROR(ENOMEM);

    /* Initialize the MLT window: simple sine window. */
    ff_sine_window_init(q->mlt_window, mlt_size);
    for (j = 0; j < mlt_size; j++)
        q->mlt_window[j] *= sqrt(2.0 / q->samples_per_channel);

    /* Initialize the MDCT. */
    if ((ret = ff_mdct_init(&q->mdct_ctx, av_log2(mlt_size) + 1, 1, 1.0 / 32768.0))) {
        av_freep(&q->mlt_window);
        return ret;
    }
    av_log(q->avctx, AV_LOG_DEBUG, "MDCT initialized, order = %d.\n",
           av_log2(mlt_size) + 1);

    return 0;
}

static av_cold void init_cplscales_table(COOKContext *q)
{
    int i;
    for (i = 0; i < 5; i++)
        q->cplscales[i] = cplscales[i];
}

/*************** init functions end ***********/

#define DECODE_BYTES_PAD1(bytes) (3 - ((bytes) + 3) % 4)
#define DECODE_BYTES_PAD2(bytes) ((bytes) % 4 + DECODE_BYTES_PAD1(2 * (bytes)))

/**
 * Cook indata decoding, every 32 bits are XORed with 0x37c511f2.
 * Why? No idea, some checksum/error detection method maybe.
 *
 * Out buffer size: extra bytes are needed to cope with
 * padding/misalignment.
 * Subpackets passed to the decoder can contain two, consecutive
 * half-subpackets, of identical but arbitrary size.
 *          1234 1234 1234 1234  extraA extraB
 * Case 1:  AAAA BBBB              0      0
 * Case 2:  AAAA ABBB BB--         3      3
 * Case 3:  AAAA AABB BBBB         2      2
 * Case 4:  AAAA AAAB BBBB BB--    1      5
 *
 * Nice way to waste CPU cycles.
 *
 * @param inbuffer  pointer to byte array of indata
 * @param out       pointer to byte array of outdata
 * @param bytes     number of bytes
 */
static inline int decode_bytes(const uint8_t *inbuffer, uint8_t *out, int bytes)
{
    static const uint32_t tab[4] = {
        AV_BE2NE32C(0x37c511f2u), AV_BE2NE32C(0xf237c511u),
        AV_BE2NE32C(0x11f237c5u), AV_BE2NE32C(0xc511f237u),
    };
    int i, off;
    uint32_t c;
    const uint32_t *buf;
    uint32_t *obuf = (uint32_t *) out;
    /* FIXME: 64 bit platforms would be able to do 64 bits at a time.
     * I'm too lazy though, should be something like
     * for (i = 0; i < bitamount / 64; i++)
     *     (int64_t) out[i] = 0x37c511f237c511f2 ^ av_be2ne64(int64_t) in[i]);
     * Buffer alignment needs to be checked. */

    off = (intptr_t) inbuffer & 3;
    buf = (const uint32_t *) (inbuffer - off);
    c = tab[off];
    bytes += 3 + off;
    for (i = 0; i < bytes / 4; i++)
        obuf[i] = c ^ buf[i];

    return off;
}

static av_cold int cook_decode_close(AVCodecContext *avctx)
{
    int i;
    COOKContext *q = avctx->priv_data;
    av_log(avctx, AV_LOG_DEBUG, "Deallocating memory.\n");

    /* Free allocated memory buffers. */
    av_freep(&q->mlt_window);
    av_freep(&q->decoded_bytes_buffer);

    /* Free the transform. */
    ff_mdct_end(&q->mdct_ctx);

    /* Free the VLC tables. */
    for (i = 0; i < 13; i++)
        ff_free_vlc(&q->envelope_quant_index[i]);
    for (i = 0; i < 7; i++)
        ff_free_vlc(&q->sqvh[i]);
    for (i = 0; i < q->num_subpackets; i++)
        ff_free_vlc(&q->subpacket[i].channel_coupling);

    av_log(avctx, AV_LOG_DEBUG, "Memory deallocated.\n");

    return 0;
}

/**
 * Fill the gain array for the timedomain quantization.
 *
 * @param gb          pointer to the GetBitContext
 * @param gaininfo    array[9] of gain indexes
 */
static void decode_gain_info(GetBitContext *gb, int *gaininfo)
{
    int i, n;

    n = get_unary(gb, 0, get_bits_left(gb));     // amount of elements*2 to update

    i = 0;
    while (n--) {
        int index = get_bits(gb, 3);
        int gain = get_bits1(gb) ? get_bits(gb, 4) - 7 : -1;

        while (i <= index)
            gaininfo[i++] = gain;
    }
    while (i <= 8)
        gaininfo[i++] = 0;
}

/**
 * Create the quant index table needed for the envelope.
 *
 * @param q                 pointer to the COOKContext
 * @param quant_index_table pointer to the array
 */
static int decode_envelope(COOKContext *q, COOKSubpacket *p,
                           int *quant_index_table)
{
    int i, j, vlc_index;

    quant_index_table[0] = get_bits(&q->gb, 6) - 6; // This is used later in categorize

    for (i = 1; i < p->total_subbands; i++) {
        vlc_index = i;
        if (i >= p->js_subband_start * 2) {
            vlc_index -= p->js_subband_start;
        } else {
            vlc_index /= 2;
            if (vlc_index < 1)
                vlc_index = 1;
        }
        if (vlc_index > 13)
            vlc_index = 13; // the VLC tables >13 are identical to No. 13

        j = get_vlc2(&q->gb, q->envelope_quant_index[vlc_index - 1].table,
                     q->envelope_quant_index[vlc_index - 1].bits, 2);
        quant_index_table[i] = quant_index_table[i - 1] + j - 12; // differential encoding
        if (quant_index_table[i] > 63 || quant_index_table[i] < -63) {
            av_log(q->avctx, AV_LOG_ERROR,
                   "Invalid quantizer %d at position %d, outside [-63, 63] range\n",
                   quant_index_table[i], i);
            return AVERROR_INVALIDDATA;
        }
    }

    return 0;
}

/**
 * Calculate the category and category_index vector.
 *
 * @param q                     pointer to the COOKContext
 * @param quant_index_table     pointer to the array
 * @param category              pointer to the category array
 * @param category_index        pointer to the category_index array
 */
static void categorize(COOKContext *q, COOKSubpacket *p, const int *quant_index_table,
                       int *category, int *category_index)
{
    int exp_idx, bias, tmpbias1, tmpbias2, bits_left, num_bits, index, v, i, j;
    int exp_index2[102] = { 0 };
    int exp_index1[102] = { 0 };

    int tmp_categorize_array[128 * 2] = { 0 };
    int tmp_categorize_array1_idx = p->numvector_size;
    int tmp_categorize_array2_idx = p->numvector_size;

    bits_left = p->bits_per_subpacket - get_bits_count(&q->gb);

    if (bits_left > q->samples_per_channel)
        bits_left = q->samples_per_channel +
                    ((bits_left - q->samples_per_channel) * 5) / 8;

    bias = -32;

    /* Estimate bias. */
    for (i = 32; i > 0; i = i / 2) {
        num_bits = 0;
        index    = 0;
        for (j = p->total_subbands; j > 0; j--) {
            exp_idx = av_clip_uintp2((i - quant_index_table[index] + bias) / 2, 3);
            index++;
            num_bits += expbits_tab[exp_idx];
        }
        if (num_bits >= bits_left - 32)
            bias += i;
    }

    /* Calculate total number of bits. */
    num_bits = 0;
    for (i = 0; i < p->total_subbands; i++) {
        exp_idx = av_clip_uintp2((bias - quant_index_table[i]) / 2, 3);
        num_bits += expbits_tab[exp_idx];
        exp_index1[i] = exp_idx;
        exp_index2[i] = exp_idx;
    }
    tmpbias1 = tmpbias2 = num_bits;

    for (j = 1; j < p->numvector_size; j++) {
        if (tmpbias1 + tmpbias2 > 2 * bits_left) {  /* ---> */
            int max = -999999;
            index = -1;
            for (i = 0; i < p->total_subbands; i++) {
                if (exp_index1[i] < 7) {
                    v = (-2 * exp_index1[i]) - quant_index_table[i] + bias;
                    if (v >= max) {
                        max   = v;
                        index = i;
                    }
                }
            }
            if (index == -1)
                break;
            tmp_categorize_array[tmp_categorize_array1_idx++] = index;
            tmpbias1 -= expbits_tab[exp_index1[index]] -
                        expbits_tab[exp_index1[index] + 1];
            ++exp_index1[index];
        } else {  /* <--- */
            int min = 999999;
            index = -1;
            for (i = 0; i < p->total_subbands; i++) {
                if (exp_index2[i] > 0) {
                    v = (-2 * exp_index2[i]) - quant_index_table[i] + bias;
                    if (v < min) {
                        min   = v;
                        index = i;
                    }
                }
            }
            if (index == -1)
                break;
            tmp_categorize_array[--tmp_categorize_array2_idx] = index;
            tmpbias2 -= expbits_tab[exp_index2[index]] -
                        expbits_tab[exp_index2[index] - 1];
            --exp_index2[index];
        }
    }

    for (i = 0; i < p->total_subbands; i++)
        category[i] = exp_index2[i];

    for (i = 0; i < p->numvector_size - 1; i++)
        category_index[i] = tmp_categorize_array[tmp_categorize_array2_idx++];
}


/**
 * Expand the category vector.
 *
 * @param q                     pointer to the COOKContext
 * @param category              pointer to the category array
 * @param category_index        pointer to the category_index array
 */
static inline void expand_category(COOKContext *q, int *category,
                                   int *category_index)
{
    int i;
    for (i = 0; i < q->num_vectors; i++)
    {
        int idx = category_index[i];
        if (++category[idx] >= FF_ARRAY_ELEMS(dither_tab))
            --category[idx];
    }
}

/**
 * The real requantization of the mltcoefs
 *
 * @param q                     pointer to the COOKContext
 * @param index                 index
 * @param quant_index           quantisation index
 * @param subband_coef_index    array of indexes to quant_centroid_tab
 * @param subband_coef_sign     signs of coefficients
 * @param mlt_p                 pointer into the mlt buffer
 */
static void scalar_dequant_float(COOKContext *q, int index, int quant_index,
                                 int *subband_coef_index, int *subband_coef_sign,
                                 float *mlt_p)
{
    int i;
    float f1;

    for (i = 0; i < SUBBAND_SIZE; i++) {
        if (subband_coef_index[i]) {
            f1 = quant_centroid_tab[index][subband_coef_index[i]];
            if (subband_coef_sign[i])
                f1 = -f1;
        } else {
            /* noise coding if subband_coef_index[i] == 0 */
            f1 = dither_tab[index];
            if (av_lfg_get(&q->random_state) < 0x80000000)
                f1 = -f1;
        }
        mlt_p[i] = f1 * rootpow2tab[quant_index + 63];
    }
}
/**
 * Unpack the subband_coef_index and subband_coef_sign vectors.
 *
 * @param q                     pointer to the COOKContext
 * @param category              pointer to the category array
 * @param subband_coef_index    array of indexes to quant_centroid_tab
 * @param subband_coef_sign     signs of coefficients
 */
static int unpack_SQVH(COOKContext *q, COOKSubpacket *p, int category,
                       int *subband_coef_index, int *subband_coef_sign)
{
    int i, j;
    int vlc, vd, tmp, result;

    vd = vd_tab[category];
    result = 0;
    for (i = 0; i < vpr_tab[category]; i++) {
        vlc = get_vlc2(&q->gb, q->sqvh[category].table, q->sqvh[category].bits, 3);
        if (p->bits_per_subpacket < get_bits_count(&q->gb)) {
            vlc = 0;
            result = 1;
        }
        for (j = vd - 1; j >= 0; j--) {
            tmp = (vlc * invradix_tab[category]) / 0x100000;
            subband_coef_index[vd * i + j] = vlc - tmp * (kmax_tab[category] + 1);
            vlc = tmp;
        }
        for (j = 0; j < vd; j++) {
            if (subband_coef_index[i * vd + j]) {
                if (get_bits_count(&q->gb) < p->bits_per_subpacket) {
                    subband_coef_sign[i * vd + j] = get_bits1(&q->gb);
                } else {
                    result = 1;
                    subband_coef_sign[i * vd + j] = 0;
                }
            } else {
                subband_coef_sign[i * vd + j] = 0;
            }
        }
    }
    return result;
}


/**
 * Fill the mlt_buffer with mlt coefficients.
 *
 * @param q                 pointer to the COOKContext
 * @param category          pointer to the category array
 * @param quant_index_table pointer to the array
 * @param mlt_buffer        pointer to mlt coefficients
 */
static void decode_vectors(COOKContext *q, COOKSubpacket *p, int *category,
                           int *quant_index_table, float *mlt_buffer)
{
    /* A zero in this table means that the subband coefficient is
       random noise coded. */
    int subband_coef_index[SUBBAND_SIZE];
    /* A zero in this table means that the subband coefficient is a
       positive multiplicator. */
    int subband_coef_sign[SUBBAND_SIZE];
    int band, j;
    int index = 0;

    for (band = 0; band < p->total_subbands; band++) {
        index = category[band];
        if (category[band] < 7) {
            if (unpack_SQVH(q, p, category[band], subband_coef_index, subband_coef_sign)) {
                index = 7;
                for (j = 0; j < p->total_subbands; j++)
                    category[band + j] = 7;
            }
        }
        if (index >= 7) {
            memset(subband_coef_index, 0, sizeof(subband_coef_index));
            memset(subband_coef_sign,  0, sizeof(subband_coef_sign));
        }
        q->scalar_dequant(q, index, quant_index_table[band],
                          subband_coef_index, subband_coef_sign,
                          &mlt_buffer[band * SUBBAND_SIZE]);
    }

    /* FIXME: should this be removed, or moved into loop above? */
    if (p->total_subbands * SUBBAND_SIZE >= q->samples_per_channel)
        return;
}


static int mono_decode(COOKContext *q, COOKSubpacket *p, float *mlt_buffer)
{
    int category_index[128] = { 0 };
    int category[128]       = { 0 };
    int quant_index_table[102];
    int res, i;

    if ((res = decode_envelope(q, p, quant_index_table)) < 0)
        return res;
    q->num_vectors = get_bits(&q->gb, p->log2_numvector_size);
    categorize(q, p, quant_index_table, category, category_index);
    expand_category(q, category, category_index);
    for (i=0; i<p->total_subbands; i++) {
        if (category[i] > 7)
            return AVERROR_INVALIDDATA;
    }
    decode_vectors(q, p, category, quant_index_table, mlt_buffer);

    return 0;
}


/**
 * the actual requantization of the timedomain samples
 *
 * @param q                 pointer to the COOKContext
 * @param buffer            pointer to the timedomain buffer
 * @param gain_index        index for the block multiplier
 * @param gain_index_next   index for the next block multiplier
 */
static void interpolate_float(COOKContext *q, float *buffer,
                              int gain_index, int gain_index_next)
{
    int i;
    float fc1, fc2;
    fc1 = pow2tab[gain_index + 63];

    if (gain_index == gain_index_next) {             // static gain
        for (i = 0; i < q->gain_size_factor; i++)
            buffer[i] *= fc1;
    } else {                                        // smooth gain
        fc2 = q->gain_table[11 + (gain_index_next - gain_index)];
        for (i = 0; i < q->gain_size_factor; i++) {
            buffer[i] *= fc1;
            fc1       *= fc2;
        }
    }
}

/**
 * Apply transform window, overlap buffers.
 *
 * @param q                 pointer to the COOKContext
 * @param inbuffer          pointer to the mltcoefficients
 * @param gains_ptr         current and previous gains
 * @param previous_buffer   pointer to the previous buffer to be used for overlapping
 */
static void imlt_window_float(COOKContext *q, float *inbuffer,
                              cook_gains *gains_ptr, float *previous_buffer)
{
    const float fc = pow2tab[gains_ptr->previous[0] + 63];
    int i;
    /* The weird thing here, is that the two halves of the time domain
     * buffer are swapped. Also, the newest data, that we save away for
     * next frame, has the wrong sign. Hence the subtraction below.
     * Almost sounds like a complex conjugate/reverse data/FFT effect.
     */

    /* Apply window and overlap */
    for (i = 0; i < q->samples_per_channel; i++)
        inbuffer[i] = inbuffer[i] * fc * q->mlt_window[i] -
                      previous_buffer[i] * q->mlt_window[q->samples_per_channel - 1 - i];
}

/**
 * The modulated lapped transform, this takes transform coefficients
 * and transforms them into timedomain samples.
 * Apply transform window, overlap buffers, apply gain profile
 * and buffer management.
 *
 * @param q                 pointer to the COOKContext
 * @param inbuffer          pointer to the mltcoefficients
 * @param gains_ptr         current and previous gains
 * @param previous_buffer   pointer to the previous buffer to be used for overlapping
 */
static void imlt_gain(COOKContext *q, float *inbuffer,
                      cook_gains *gains_ptr, float *previous_buffer)
{
    float *buffer0 = q->mono_mdct_output;
    float *buffer1 = q->mono_mdct_output + q->samples_per_channel;
    int i;

    /* Inverse modified discrete cosine transform */
    q->mdct_ctx.imdct_calc(&q->mdct_ctx, q->mono_mdct_output, inbuffer);

    q->imlt_window(q, buffer1, gains_ptr, previous_buffer);

    /* Apply gain profile */
    for (i = 0; i < 8; i++)
        if (gains_ptr->now[i] || gains_ptr->now[i + 1])
            q->interpolate(q, &buffer1[q->gain_size_factor * i],
                           gains_ptr->now[i], gains_ptr->now[i + 1]);

    /* Save away the current to be previous block. */
    memcpy(previous_buffer, buffer0,
           q->samples_per_channel * sizeof(*previous_buffer));
}


/**
 * function for getting the jointstereo coupling information
 *
 * @param q                 pointer to the COOKContext
 * @param decouple_tab      decoupling array
 */
static int decouple_info(COOKContext *q, COOKSubpacket *p, int *decouple_tab)
{
    int i;
    int vlc    = get_bits1(&q->gb);
    int start  = cplband[p->js_subband_start];
    int end    = cplband[p->subbands - 1];
    int length = end - start + 1;

    if (start > end)
        return 0;

    if (vlc)
        for (i = 0; i < length; i++)
            decouple_tab[start + i] = get_vlc2(&q->gb,
                                               p->channel_coupling.table,
                                               p->channel_coupling.bits, 2);
    else
        for (i = 0; i < length; i++) {
            int v = get_bits(&q->gb, p->js_vlc_bits);
            if (v == (1<<p->js_vlc_bits)-1) {
                av_log(q->avctx, AV_LOG_ERROR, "decouple value too large\n");
                return AVERROR_INVALIDDATA;
            }
            decouple_tab[start + i] = v;
        }
    return 0;
}

/**
 * function decouples a pair of signals from a single signal via multiplication.
 *
 * @param q                 pointer to the COOKContext
 * @param subband           index of the current subband
 * @param f1                multiplier for channel 1 extraction
 * @param f2                multiplier for channel 2 extraction
 * @param decode_buffer     input buffer
 * @param mlt_buffer1       pointer to left channel mlt coefficients
 * @param mlt_buffer2       pointer to right channel mlt coefficients
 */
static void decouple_float(COOKContext *q,
                           COOKSubpacket *p,
                           int subband,
                           float f1, float f2,
                           float *decode_buffer,
                           float *mlt_buffer1, float *mlt_buffer2)
{
    int j, tmp_idx;
    for (j = 0; j < SUBBAND_SIZE; j++) {
        tmp_idx = ((p->js_subband_start + subband) * SUBBAND_SIZE) + j;
        mlt_buffer1[SUBBAND_SIZE * subband + j] = f1 * decode_buffer[tmp_idx];
        mlt_buffer2[SUBBAND_SIZE * subband + j] = f2 * decode_buffer[tmp_idx];
    }
}

/**
 * function for decoding joint stereo data
 *
 * @param q                 pointer to the COOKContext
 * @param mlt_buffer1       pointer to left channel mlt coefficients
 * @param mlt_buffer2       pointer to right channel mlt coefficients
 */
static int joint_decode(COOKContext *q, COOKSubpacket *p,
                        float *mlt_buffer_left, float *mlt_buffer_right)
{
    int i, j, res;
    int decouple_tab[SUBBAND_SIZE] = { 0 };
    float *decode_buffer = q->decode_buffer_0;
    int idx, cpl_tmp;
    float f1, f2;
    const float *cplscale;

    memset(decode_buffer, 0, sizeof(q->decode_buffer_0));

    /* Make sure the buffers are zeroed out. */
    memset(mlt_buffer_left,  0, 1024 * sizeof(*mlt_buffer_left));
    memset(mlt_buffer_right, 0, 1024 * sizeof(*mlt_buffer_right));
    if ((res = decouple_info(q, p, decouple_tab)) < 0)
        return res;
    if ((res = mono_decode(q, p, decode_buffer)) < 0)
        return res;
    /* The two channels are stored interleaved in decode_buffer. */
    for (i = 0; i < p->js_subband_start; i++) {
        for (j = 0; j < SUBBAND_SIZE; j++) {
            mlt_buffer_left[i  * 20 + j] = decode_buffer[i * 40 + j];
            mlt_buffer_right[i * 20 + j] = decode_buffer[i * 40 + 20 + j];
        }
    }

    /* When we reach js_subband_start (the higher frequencies)
       the coefficients are stored in a coupling scheme. */
    idx = (1 << p->js_vlc_bits) - 1;
    for (i = p->js_subband_start; i < p->subbands; i++) {
        cpl_tmp = cplband[i];
        idx -= decouple_tab[cpl_tmp];
        cplscale = q->cplscales[p->js_vlc_bits - 2];  // choose decoupler table
        f1 = cplscale[decouple_tab[cpl_tmp] + 1];
        f2 = cplscale[idx];
        q->decouple(q, p, i, f1, f2, decode_buffer,
                    mlt_buffer_left, mlt_buffer_right);
        idx = (1 << p->js_vlc_bits) - 1;
    }

    return 0;
}

/**
 * First part of subpacket decoding:
 *  decode raw stream bytes and read gain info.
 *
 * @param q                 pointer to the COOKContext
 * @param inbuffer          pointer to raw stream data
 * @param gains_ptr         array of current/prev gain pointers
 */
static inline void decode_bytes_and_gain(COOKContext *q, COOKSubpacket *p,
                                         const uint8_t *inbuffer,
                                         cook_gains *gains_ptr)
{
    int offset;

    offset = decode_bytes(inbuffer, q->decoded_bytes_buffer,
                          p->bits_per_subpacket / 8);
    init_get_bits(&q->gb, q->decoded_bytes_buffer + offset,
                  p->bits_per_subpacket);
    decode_gain_info(&q->gb, gains_ptr->now);

    /* Swap current and previous gains */
    FFSWAP(int *, gains_ptr->now, gains_ptr->previous);
}

/**
 * Saturate the output signal and interleave.
 *
 * @param q                 pointer to the COOKContext
 * @param out               pointer to the output vector
 */
static void saturate_output_float(COOKContext *q, float *out)
{
    q->adsp.vector_clipf(out, q->mono_mdct_output + q->samples_per_channel,
                         -1.0f, 1.0f, FFALIGN(q->samples_per_channel, 8));
}


/**
 * Final part of subpacket decoding:
 *  Apply modulated lapped transform, gain compensation,
 *  clip and convert to integer.
 *
 * @param q                 pointer to the COOKContext
 * @param decode_buffer     pointer to the mlt coefficients
 * @param gains_ptr         array of current/prev gain pointers
 * @param previous_buffer   pointer to the previous buffer to be used for overlapping
 * @param out               pointer to the output buffer
 */
static inline void mlt_compensate_output(COOKContext *q, float *decode_buffer,
                                         cook_gains *gains_ptr, float *previous_buffer,
                                         float *out)
{
    imlt_gain(q, decode_buffer, gains_ptr, previous_buffer);
    if (out)
        q->saturate_output(q, out);
}


/**
 * Cook subpacket decoding. This function returns one decoded subpacket,
 * usually 1024 samples per channel.
 *
 * @param q                 pointer to the COOKContext
 * @param inbuffer          pointer to the inbuffer
 * @param outbuffer         pointer to the outbuffer
 */
static int decode_subpacket(COOKContext *q, COOKSubpacket *p,
                            const uint8_t *inbuffer, float **outbuffer)
{
    int sub_packet_size = p->size;
    int res;

    memset(q->decode_buffer_1, 0, sizeof(q->decode_buffer_1));
    decode_bytes_and_gain(q, p, inbuffer, &p->gains1);

    if (p->joint_stereo) {
        if ((res = joint_decode(q, p, q->decode_buffer_1, q->decode_buffer_2)) < 0)
            return res;
    } else {
        if ((res = mono_decode(q, p, q->decode_buffer_1)) < 0)
            return res;

        if (p->num_channels == 2) {
            decode_bytes_and_gain(q, p, inbuffer + sub_packet_size / 2, &p->gains2);
            if ((res = mono_decode(q, p, q->decode_buffer_2)) < 0)
                return res;
        }
    }

    mlt_compensate_output(q, q->decode_buffer_1, &p->gains1,
                          p->mono_previous_buffer1,
                          outbuffer ? outbuffer[p->ch_idx] : NULL);

    if (p->num_channels == 2) {
        if (p->joint_stereo)
            mlt_compensate_output(q, q->decode_buffer_2, &p->gains1,
                                  p->mono_previous_buffer2,
                                  outbuffer ? outbuffer[p->ch_idx + 1] : NULL);
        else
            mlt_compensate_output(q, q->decode_buffer_2, &p->gains2,
                                  p->mono_previous_buffer2,
                                  outbuffer ? outbuffer[p->ch_idx + 1] : NULL);
    }

    return 0;
}


static int cook_decode_frame(AVCodecContext *avctx, void *data,
                             int *got_frame_ptr, AVPacket *avpkt)
{
    AVFrame *frame     = data;
    const uint8_t *buf = avpkt->data;
    int buf_size = avpkt->size;
    COOKContext *q = avctx->priv_data;
    float **samples = NULL;
    int i, ret;
    int offset = 0;
    int chidx = 0;

    if (buf_size < avctx->block_align)
        return buf_size;

    /* get output buffer */
    if (q->discarded_packets >= 2) {
        frame->nb_samples = q->samples_per_channel;
        if ((ret = ff_get_buffer(avctx, frame, 0)) < 0)
            return ret;
        samples = (float **)frame->extended_data;
    }

    /* estimate subpacket sizes */
    q->subpacket[0].size = avctx->block_align;

    for (i = 1; i < q->num_subpackets; i++) {
        q->subpacket[i].size = 2 * buf[avctx->block_align - q->num_subpackets + i];
        q->subpacket[0].size -= q->subpacket[i].size + 1;
        if (q->subpacket[0].size < 0) {
            av_log(avctx, AV_LOG_DEBUG,
                   "frame subpacket size total > avctx->block_align!\n");
            return AVERROR_INVALIDDATA;
        }
    }

    /* decode supbackets */
    for (i = 0; i < q->num_subpackets; i++) {
        q->subpacket[i].bits_per_subpacket = (q->subpacket[i].size * 8) >>
                                              q->subpacket[i].bits_per_subpdiv;
        q->subpacket[i].ch_idx = chidx;
        av_log(avctx, AV_LOG_DEBUG,
               "subpacket[%i] size %i js %i %i block_align %i\n",
               i, q->subpacket[i].size, q->subpacket[i].joint_stereo, offset,
               avctx->block_align);

        if ((ret = decode_subpacket(q, &q->subpacket[i], buf + offset, samples)) < 0)
            return ret;
        offset += q->subpacket[i].size;
        chidx += q->subpacket[i].num_channels;
        av_log(avctx, AV_LOG_DEBUG, "subpacket[%i] %i %i\n",
               i, q->subpacket[i].size * 8, get_bits_count(&q->gb));
    }

    /* Discard the first two frames: no valid audio. */
    if (q->discarded_packets < 2) {
        q->discarded_packets++;
        *got_frame_ptr = 0;
        return avctx->block_align;
    }

    *got_frame_ptr = 1;

    return avctx->block_align;
}

static void dump_cook_context(COOKContext *q)
{
    //int i=0;
#define PRINT(a, b) ff_dlog(q->avctx, " %s = %d\n", a, b);
    ff_dlog(q->avctx, "COOKextradata\n");
    ff_dlog(q->avctx, "cookversion=%x\n", q->subpacket[0].cookversion);
    if (q->subpacket[0].cookversion > STEREO) {
        PRINT("js_subband_start", q->subpacket[0].js_subband_start);
        PRINT("js_vlc_bits", q->subpacket[0].js_vlc_bits);
    }
    ff_dlog(q->avctx, "COOKContext\n");
    PRINT("nb_channels", q->avctx->channels);
    PRINT("bit_rate", (int)q->avctx->bit_rate);
    PRINT("sample_rate", q->avctx->sample_rate);
    PRINT("samples_per_channel", q->subpacket[0].samples_per_channel);
    PRINT("subbands", q->subpacket[0].subbands);
    PRINT("js_subband_start", q->subpacket[0].js_subband_start);
    PRINT("log2_numvector_size", q->subpacket[0].log2_numvector_size);
    PRINT("numvector_size", q->subpacket[0].numvector_size);
    PRINT("total_subbands", q->subpacket[0].total_subbands);
}

/**
 * Cook initialization
 *
 * @param avctx     pointer to the AVCodecContext
 */
static av_cold int cook_decode_init(AVCodecContext *avctx)
{
    COOKContext *q = avctx->priv_data;
    GetByteContext gb;
    int s = 0;
    unsigned int channel_mask = 0;
    int samples_per_frame = 0;
    int ret;
    q->avctx = avctx;

    /* Take care of the codec specific extradata. */
    if (avctx->extradata_size < 8) {
        av_log(avctx, AV_LOG_ERROR, "Necessary extradata missing!\n");
        return AVERROR_INVALIDDATA;
    }
    av_log(avctx, AV_LOG_DEBUG, "codecdata_length=%d\n", avctx->extradata_size);

    bytestream2_init(&gb, avctx->extradata, avctx->extradata_size);

    /* Take data from the AVCodecContext (RM container). */
    if (!avctx->channels) {
        av_log(avctx, AV_LOG_ERROR, "Invalid number of channels\n");
        return AVERROR_INVALIDDATA;
    }

    /* Initialize RNG. */
    av_lfg_init(&q->random_state, 0);

    ff_audiodsp_init(&q->adsp);

    while (bytestream2_get_bytes_left(&gb)) {
        /* 8 for mono, 16 for stereo, ? for multichannel
           Swap to right endianness so we don't need to care later on. */
<<<<<<< HEAD
        if (extradata_size >= 8) {
            q->subpacket[s].cookversion = bytestream_get_be32(&edata_ptr);
            samples_per_frame           = bytestream_get_be16(&edata_ptr);
            q->subpacket[s].subbands = bytestream_get_be16(&edata_ptr);
            extradata_size -= 8;
        }
        if (extradata_size >= 8) {
            bytestream_get_be32(&edata_ptr);    // Unknown unused
            q->subpacket[s].js_subband_start = bytestream_get_be16(&edata_ptr);
            if (q->subpacket[s].js_subband_start >= 51) {
                av_log(avctx, AV_LOG_ERROR, "js_subband_start %d is too large\n", q->subpacket[s].js_subband_start);
                return AVERROR_INVALIDDATA;
            }

            q->subpacket[s].js_vlc_bits = bytestream_get_be16(&edata_ptr);
            extradata_size -= 8;
        }
=======
        q->subpacket[s].cookversion      = bytestream2_get_be32(&gb);
        samples_per_frame                = bytestream2_get_be16(&gb);
        q->subpacket[s].subbands         = bytestream2_get_be16(&gb);
        bytestream2_get_be32(&gb);    // Unknown unused
        q->subpacket[s].js_subband_start = bytestream2_get_be16(&gb);
        q->subpacket[s].js_vlc_bits      = bytestream2_get_be16(&gb);
>>>>>>> 409d1cd2

        /* Initialize extradata related variables. */
        q->subpacket[s].samples_per_channel = samples_per_frame / avctx->channels;
        q->subpacket[s].bits_per_subpacket = avctx->block_align * 8;

        /* Initialize default data states. */
        q->subpacket[s].log2_numvector_size = 5;
        q->subpacket[s].total_subbands = q->subpacket[s].subbands;
        q->subpacket[s].num_channels = 1;

        /* Initialize version-dependent variables */

        av_log(avctx, AV_LOG_DEBUG, "subpacket[%i].cookversion=%x\n", s,
               q->subpacket[s].cookversion);
        q->subpacket[s].joint_stereo = 0;
        switch (q->subpacket[s].cookversion) {
        case MONO:
            if (avctx->channels != 1) {
                avpriv_request_sample(avctx, "Container channels != 1");
                return AVERROR_PATCHWELCOME;
            }
            av_log(avctx, AV_LOG_DEBUG, "MONO\n");
            break;
        case STEREO:
            if (avctx->channels != 1) {
                q->subpacket[s].bits_per_subpdiv = 1;
                q->subpacket[s].num_channels = 2;
            }
            av_log(avctx, AV_LOG_DEBUG, "STEREO\n");
            break;
        case JOINT_STEREO:
            if (avctx->channels != 2) {
                avpriv_request_sample(avctx, "Container channels != 2");
                return AVERROR_PATCHWELCOME;
            }
            av_log(avctx, AV_LOG_DEBUG, "JOINT_STEREO\n");
            if (avctx->extradata_size >= 16) {
                q->subpacket[s].total_subbands = q->subpacket[s].subbands +
                                                 q->subpacket[s].js_subband_start;
                q->subpacket[s].joint_stereo = 1;
                q->subpacket[s].num_channels = 2;
            }
            if (q->subpacket[s].samples_per_channel > 256) {
                q->subpacket[s].log2_numvector_size = 6;
            }
            if (q->subpacket[s].samples_per_channel > 512) {
                q->subpacket[s].log2_numvector_size = 7;
            }
            break;
        case MC_COOK:
            av_log(avctx, AV_LOG_DEBUG, "MULTI_CHANNEL\n");
            channel_mask |= q->subpacket[s].channel_mask = bytestream2_get_be32(&gb);

            if (av_get_channel_layout_nb_channels(q->subpacket[s].channel_mask) > 1) {
                q->subpacket[s].total_subbands = q->subpacket[s].subbands +
                                                 q->subpacket[s].js_subband_start;
                q->subpacket[s].joint_stereo = 1;
                q->subpacket[s].num_channels = 2;
                q->subpacket[s].samples_per_channel = samples_per_frame >> 1;

                if (q->subpacket[s].samples_per_channel > 256) {
                    q->subpacket[s].log2_numvector_size = 6;
                }
                if (q->subpacket[s].samples_per_channel > 512) {
                    q->subpacket[s].log2_numvector_size = 7;
                }
            } else
                q->subpacket[s].samples_per_channel = samples_per_frame;

            break;
        default:
            avpriv_request_sample(avctx, "Cook version %d",
                                  q->subpacket[s].cookversion);
            return AVERROR_PATCHWELCOME;
        }

        if (s > 1 && q->subpacket[s].samples_per_channel != q->samples_per_channel) {
            av_log(avctx, AV_LOG_ERROR, "different number of samples per channel!\n");
            return AVERROR_INVALIDDATA;
        } else
            q->samples_per_channel = q->subpacket[0].samples_per_channel;


        /* Initialize variable relations */
        q->subpacket[s].numvector_size = (1 << q->subpacket[s].log2_numvector_size);

        /* Try to catch some obviously faulty streams, otherwise it might be exploitable */
        if (q->subpacket[s].total_subbands > 53) {
            avpriv_request_sample(avctx, "total_subbands > 53");
            return AVERROR_PATCHWELCOME;
        }

        if ((q->subpacket[s].js_vlc_bits > 6) ||
            (q->subpacket[s].js_vlc_bits < 2 * q->subpacket[s].joint_stereo)) {
            av_log(avctx, AV_LOG_ERROR, "js_vlc_bits = %d, only >= %d and <= 6 allowed!\n",
                   q->subpacket[s].js_vlc_bits, 2 * q->subpacket[s].joint_stereo);
            return AVERROR_INVALIDDATA;
        }

        if (q->subpacket[s].subbands > 50) {
            avpriv_request_sample(avctx, "subbands > 50");
            return AVERROR_PATCHWELCOME;
        }
        if (q->subpacket[s].subbands == 0) {
            avpriv_request_sample(avctx, "subbands = 0");
            return AVERROR_PATCHWELCOME;
        }
        q->subpacket[s].gains1.now      = q->subpacket[s].gain_1;
        q->subpacket[s].gains1.previous = q->subpacket[s].gain_2;
        q->subpacket[s].gains2.now      = q->subpacket[s].gain_3;
        q->subpacket[s].gains2.previous = q->subpacket[s].gain_4;

        if (q->num_subpackets + q->subpacket[s].num_channels > q->avctx->channels) {
            av_log(avctx, AV_LOG_ERROR, "Too many subpackets %d for channels %d\n", q->num_subpackets, q->avctx->channels);
            return AVERROR_INVALIDDATA;
        }

        q->num_subpackets++;
        s++;
        if (s > FFMIN(MAX_SUBPACKETS, avctx->block_align)) {
            avpriv_request_sample(avctx, "subpackets > %d", FFMIN(MAX_SUBPACKETS, avctx->block_align));
            return AVERROR_PATCHWELCOME;
        }
    }
    /* Generate tables */
    init_pow2table();
    init_gain_table(q);
    init_cplscales_table(q);

    if ((ret = init_cook_vlc_tables(q)))
        return ret;


    if (avctx->block_align >= UINT_MAX / 2)
        return AVERROR(EINVAL);

    /* Pad the databuffer with:
       DECODE_BYTES_PAD1 or DECODE_BYTES_PAD2 for decode_bytes(),
       AV_INPUT_BUFFER_PADDING_SIZE, for the bitstreamreader. */
    q->decoded_bytes_buffer =
        av_mallocz(avctx->block_align
                   + DECODE_BYTES_PAD1(avctx->block_align)
                   + AV_INPUT_BUFFER_PADDING_SIZE);
    if (!q->decoded_bytes_buffer)
        return AVERROR(ENOMEM);

    /* Initialize transform. */
    if ((ret = init_cook_mlt(q)))
        return ret;

    /* Initialize COOK signal arithmetic handling */
    if (1) {
        q->scalar_dequant  = scalar_dequant_float;
        q->decouple        = decouple_float;
        q->imlt_window     = imlt_window_float;
        q->interpolate     = interpolate_float;
        q->saturate_output = saturate_output_float;
    }

    /* Try to catch some obviously faulty streams, otherwise it might be exploitable */
    if (q->samples_per_channel != 256 && q->samples_per_channel != 512 &&
        q->samples_per_channel != 1024) {
        avpriv_request_sample(avctx, "samples_per_channel = %d",
                              q->samples_per_channel);
        return AVERROR_PATCHWELCOME;
    }

    avctx->sample_fmt = AV_SAMPLE_FMT_FLTP;
    if (channel_mask)
        avctx->channel_layout = channel_mask;
    else
        avctx->channel_layout = (avctx->channels == 2) ? AV_CH_LAYOUT_STEREO : AV_CH_LAYOUT_MONO;


    dump_cook_context(q);

    return 0;
}

AVCodec ff_cook_decoder = {
    .name           = "cook",
    .long_name      = NULL_IF_CONFIG_SMALL("Cook / Cooker / Gecko (RealAudio G2)"),
    .type           = AVMEDIA_TYPE_AUDIO,
    .id             = AV_CODEC_ID_COOK,
    .priv_data_size = sizeof(COOKContext),
    .init           = cook_decode_init,
    .close          = cook_decode_close,
    .decode         = cook_decode_frame,
    .capabilities   = AV_CODEC_CAP_DR1,
    .sample_fmts    = (const enum AVSampleFormat[]) { AV_SAMPLE_FMT_FLTP,
                                                      AV_SAMPLE_FMT_NONE },
};<|MERGE_RESOLUTION|>--- conflicted
+++ resolved
@@ -1083,32 +1083,16 @@
     while (bytestream2_get_bytes_left(&gb)) {
         /* 8 for mono, 16 for stereo, ? for multichannel
            Swap to right endianness so we don't need to care later on. */
-<<<<<<< HEAD
-        if (extradata_size >= 8) {
-            q->subpacket[s].cookversion = bytestream_get_be32(&edata_ptr);
-            samples_per_frame           = bytestream_get_be16(&edata_ptr);
-            q->subpacket[s].subbands = bytestream_get_be16(&edata_ptr);
-            extradata_size -= 8;
-        }
-        if (extradata_size >= 8) {
-            bytestream_get_be32(&edata_ptr);    // Unknown unused
-            q->subpacket[s].js_subband_start = bytestream_get_be16(&edata_ptr);
-            if (q->subpacket[s].js_subband_start >= 51) {
-                av_log(avctx, AV_LOG_ERROR, "js_subband_start %d is too large\n", q->subpacket[s].js_subband_start);
-                return AVERROR_INVALIDDATA;
-            }
-
-            q->subpacket[s].js_vlc_bits = bytestream_get_be16(&edata_ptr);
-            extradata_size -= 8;
-        }
-=======
         q->subpacket[s].cookversion      = bytestream2_get_be32(&gb);
         samples_per_frame                = bytestream2_get_be16(&gb);
         q->subpacket[s].subbands         = bytestream2_get_be16(&gb);
         bytestream2_get_be32(&gb);    // Unknown unused
         q->subpacket[s].js_subband_start = bytestream2_get_be16(&gb);
+        if (q->subpacket[s].js_subband_start >= 51) {
+            av_log(avctx, AV_LOG_ERROR, "js_subband_start %d is too large\n", q->subpacket[s].js_subband_start);
+            return AVERROR_INVALIDDATA;
+        }
         q->subpacket[s].js_vlc_bits      = bytestream2_get_be16(&gb);
->>>>>>> 409d1cd2
 
         /* Initialize extradata related variables. */
         q->subpacket[s].samples_per_channel = samples_per_frame / avctx->channels;
