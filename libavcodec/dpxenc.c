--- conflicted
+++ resolved
@@ -57,21 +57,21 @@
     case AV_PIX_FMT_RGB48BE:
         s->bits_per_component = avctx->bits_per_raw_sample ? avctx->bits_per_raw_sample : 16;
         break;
-    case PIX_FMT_RGBA64LE:
-        s->big_endian = 0;
-    case PIX_FMT_RGBA64BE:
+    case AV_PIX_FMT_RGBA64LE:
+        s->big_endian = 0;
+    case AV_PIX_FMT_RGBA64BE:
         s->descriptor = 51;
         s->bits_per_component = 16;
         break;
-    case PIX_FMT_GBRP10LE:
-        s->big_endian = 0;
-    case PIX_FMT_GBRP10BE:
+    case AV_PIX_FMT_GBRP10LE:
+        s->big_endian = 0;
+    case AV_PIX_FMT_GBRP10BE:
         s->bits_per_component = 10;
         s->planar = 1;
         break;
-    case PIX_FMT_GBRP12LE:
-        s->big_endian = 0;
-    case PIX_FMT_GBRP12BE:
+    case AV_PIX_FMT_GBRP12LE:
+        s->big_endian = 0;
+    case AV_PIX_FMT_GBRP12BE:
         s->bits_per_component = 12;
         s->planar = 1;
         break;
@@ -246,26 +246,17 @@
     .priv_data_size = sizeof(DPXContext),
     .init   = encode_init,
     .encode2 = encode_frame,
-<<<<<<< HEAD
-    .pix_fmts = (const enum PixelFormat[]){
-        PIX_FMT_RGB24,
-        PIX_FMT_RGBA,
-        PIX_FMT_RGB48LE,
-        PIX_FMT_RGB48BE,
-        PIX_FMT_RGBA64LE,
-        PIX_FMT_RGBA64BE,
-        PIX_FMT_GBRP10LE,
-        PIX_FMT_GBRP10BE,
-        PIX_FMT_GBRP12LE,
-        PIX_FMT_GBRP12BE,
-        PIX_FMT_NONE},
-=======
     .pix_fmts = (const enum AVPixelFormat[]){
         AV_PIX_FMT_RGB24,
         AV_PIX_FMT_RGBA,
         AV_PIX_FMT_RGB48LE,
         AV_PIX_FMT_RGB48BE,
+        AV_PIX_FMT_RGBA64LE,
+        AV_PIX_FMT_RGBA64BE,
+        AV_PIX_FMT_GBRP10LE,
+        AV_PIX_FMT_GBRP10BE,
+        AV_PIX_FMT_GBRP12LE,
+        AV_PIX_FMT_GBRP12BE,
         AV_PIX_FMT_NONE},
->>>>>>> 716d413c
     .long_name = NULL_IF_CONFIG_SMALL("DPX image"),
 };