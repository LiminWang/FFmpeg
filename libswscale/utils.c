/*
 * Copyright (C) 2001-2003 Michael Niedermayer <michaelni@gmx.at>
 *
 * This file is part of FFmpeg.
 *
 * FFmpeg is free software; you can redistribute it and/or
 * modify it under the terms of the GNU Lesser General Public
 * License as published by the Free Software Foundation; either
 * version 2.1 of the License, or (at your option) any later version.
 *
 * FFmpeg is distributed in the hope that it will be useful,
 * but WITHOUT ANY WARRANTY; without even the implied warranty of
 * MERCHANTABILITY or FITNESS FOR A PARTICULAR PURPOSE.  See the GNU
 * Lesser General Public License for more details.
 *
 * You should have received a copy of the GNU Lesser General Public
 * License along with FFmpeg; if not, write to the Free Software
 * Foundation, Inc., 51 Franklin Street, Fifth Floor, Boston, MA 02110-1301 USA
 */

#include "config.h"

#define _SVID_SOURCE // needed for MAP_ANONYMOUS
#define _DARWIN_C_SOURCE // needed for MAP_ANON
#include <inttypes.h>
#include <math.h>
#include <stdio.h>
#include <string.h>
#if HAVE_SYS_MMAN_H
#include <sys/mman.h>
#if defined(MAP_ANON) && !defined(MAP_ANONYMOUS)
#define MAP_ANONYMOUS MAP_ANON
#endif
#endif
#if HAVE_VIRTUALALLOC
#define WIN32_LEAN_AND_MEAN
#include <windows.h>
#endif

#include "libavutil/attributes.h"
#include "libavutil/avassert.h"
#include "libavutil/avutil.h"
#include "libavutil/bswap.h"
#include "libavutil/cpu.h"
#include "libavutil/intreadwrite.h"
#include "libavutil/mathematics.h"
#include "libavutil/opt.h"
#include "libavutil/pixdesc.h"
#include "libavutil/ppc/cpu.h"
#include "libavutil/x86/asm.h"
#include "libavutil/x86/cpu.h"
#include "rgb2rgb.h"
#include "swscale.h"
#include "swscale_internal.h"

static void handle_formats(SwsContext *c);

unsigned swscale_version(void)
{
    av_assert0(LIBSWSCALE_VERSION_MICRO >= 100);
    return LIBSWSCALE_VERSION_INT;
}

const char *swscale_configuration(void)
{
    return FFMPEG_CONFIGURATION;
}

const char *swscale_license(void)
{
#define LICENSE_PREFIX "libswscale license: "
    return LICENSE_PREFIX FFMPEG_LICENSE + sizeof(LICENSE_PREFIX) - 1;
}

#define RET 0xC3 // near return opcode for x86

typedef struct FormatEntry {
    uint8_t is_supported_in         :1;
    uint8_t is_supported_out        :1;
    uint8_t is_supported_endianness :1;
} FormatEntry;

static const FormatEntry format_entries[AV_PIX_FMT_NB] = {
    [AV_PIX_FMT_YUV420P]     = { 1, 1 },
    [AV_PIX_FMT_YUYV422]     = { 1, 1 },
    [AV_PIX_FMT_RGB24]       = { 1, 1 },
    [AV_PIX_FMT_BGR24]       = { 1, 1 },
    [AV_PIX_FMT_YUV422P]     = { 1, 1 },
    [AV_PIX_FMT_YUV444P]     = { 1, 1 },
    [AV_PIX_FMT_YUV410P]     = { 1, 1 },
    [AV_PIX_FMT_YUV411P]     = { 1, 1 },
    [AV_PIX_FMT_GRAY8]       = { 1, 1 },
    [AV_PIX_FMT_MONOWHITE]   = { 1, 1 },
    [AV_PIX_FMT_MONOBLACK]   = { 1, 1 },
    [AV_PIX_FMT_PAL8]        = { 1, 0 },
    [AV_PIX_FMT_YUVJ420P]    = { 1, 1 },
    [AV_PIX_FMT_YUVJ411P]    = { 1, 1 },
    [AV_PIX_FMT_YUVJ422P]    = { 1, 1 },
    [AV_PIX_FMT_YUVJ444P]    = { 1, 1 },
    [AV_PIX_FMT_UYVY422]     = { 1, 1 },
    [AV_PIX_FMT_UYYVYY411]   = { 0, 0 },
    [AV_PIX_FMT_BGR8]        = { 1, 1 },
    [AV_PIX_FMT_BGR4]        = { 0, 1 },
    [AV_PIX_FMT_BGR4_BYTE]   = { 1, 1 },
    [AV_PIX_FMT_RGB8]        = { 1, 1 },
    [AV_PIX_FMT_RGB4]        = { 0, 1 },
    [AV_PIX_FMT_RGB4_BYTE]   = { 1, 1 },
    [AV_PIX_FMT_NV12]        = { 1, 1 },
    [AV_PIX_FMT_NV21]        = { 1, 1 },
    [AV_PIX_FMT_ARGB]        = { 1, 1 },
    [AV_PIX_FMT_RGBA]        = { 1, 1 },
    [AV_PIX_FMT_ABGR]        = { 1, 1 },
    [AV_PIX_FMT_BGRA]        = { 1, 1 },
    [AV_PIX_FMT_0RGB]        = { 1, 1 },
    [AV_PIX_FMT_RGB0]        = { 1, 1 },
    [AV_PIX_FMT_0BGR]        = { 1, 1 },
    [AV_PIX_FMT_BGR0]        = { 1, 1 },
    [AV_PIX_FMT_GRAY16BE]    = { 1, 1 },
    [AV_PIX_FMT_GRAY16LE]    = { 1, 1 },
    [AV_PIX_FMT_YUV440P]     = { 1, 1 },
    [AV_PIX_FMT_YUVJ440P]    = { 1, 1 },
    [AV_PIX_FMT_YUVA420P]    = { 1, 1 },
    [AV_PIX_FMT_YUVA422P]    = { 1, 1 },
    [AV_PIX_FMT_YUVA444P]    = { 1, 1 },
    [AV_PIX_FMT_YUVA420P9BE] = { 1, 1 },
    [AV_PIX_FMT_YUVA420P9LE] = { 1, 1 },
    [AV_PIX_FMT_YUVA422P9BE] = { 1, 1 },
    [AV_PIX_FMT_YUVA422P9LE] = { 1, 1 },
    [AV_PIX_FMT_YUVA444P9BE] = { 1, 1 },
    [AV_PIX_FMT_YUVA444P9LE] = { 1, 1 },
    [AV_PIX_FMT_YUVA420P10BE]= { 1, 1 },
    [AV_PIX_FMT_YUVA420P10LE]= { 1, 1 },
    [AV_PIX_FMT_YUVA422P10BE]= { 1, 1 },
    [AV_PIX_FMT_YUVA422P10LE]= { 1, 1 },
    [AV_PIX_FMT_YUVA444P10BE]= { 1, 1 },
    [AV_PIX_FMT_YUVA444P10LE]= { 1, 1 },
    [AV_PIX_FMT_YUVA420P16BE]= { 1, 1 },
    [AV_PIX_FMT_YUVA420P16LE]= { 1, 1 },
    [AV_PIX_FMT_YUVA422P16BE]= { 1, 1 },
    [AV_PIX_FMT_YUVA422P16LE]= { 1, 1 },
    [AV_PIX_FMT_YUVA444P16BE]= { 1, 1 },
    [AV_PIX_FMT_YUVA444P16LE]= { 1, 1 },
    [AV_PIX_FMT_RGB48BE]     = { 1, 1 },
    [AV_PIX_FMT_RGB48LE]     = { 1, 1 },
    [AV_PIX_FMT_RGBA64BE]    = { 1, 1 },
    [AV_PIX_FMT_RGBA64LE]    = { 1, 1 },
    [AV_PIX_FMT_RGB565BE]    = { 1, 1 },
    [AV_PIX_FMT_RGB565LE]    = { 1, 1 },
    [AV_PIX_FMT_RGB555BE]    = { 1, 1 },
    [AV_PIX_FMT_RGB555LE]    = { 1, 1 },
    [AV_PIX_FMT_BGR565BE]    = { 1, 1 },
    [AV_PIX_FMT_BGR565LE]    = { 1, 1 },
    [AV_PIX_FMT_BGR555BE]    = { 1, 1 },
    [AV_PIX_FMT_BGR555LE]    = { 1, 1 },
    [AV_PIX_FMT_YUV420P16LE] = { 1, 1 },
    [AV_PIX_FMT_YUV420P16BE] = { 1, 1 },
    [AV_PIX_FMT_YUV422P16LE] = { 1, 1 },
    [AV_PIX_FMT_YUV422P16BE] = { 1, 1 },
    [AV_PIX_FMT_YUV444P16LE] = { 1, 1 },
    [AV_PIX_FMT_YUV444P16BE] = { 1, 1 },
    [AV_PIX_FMT_RGB444LE]    = { 1, 1 },
    [AV_PIX_FMT_RGB444BE]    = { 1, 1 },
    [AV_PIX_FMT_BGR444LE]    = { 1, 1 },
    [AV_PIX_FMT_BGR444BE]    = { 1, 1 },
    [AV_PIX_FMT_Y400A]       = { 1, 0 },
    [AV_PIX_FMT_BGR48BE]     = { 1, 1 },
    [AV_PIX_FMT_BGR48LE]     = { 1, 1 },
    [AV_PIX_FMT_BGRA64BE]    = { 0, 0 },
    [AV_PIX_FMT_BGRA64LE]    = { 0, 0 },
    [AV_PIX_FMT_YUV420P9BE]  = { 1, 1 },
    [AV_PIX_FMT_YUV420P9LE]  = { 1, 1 },
    [AV_PIX_FMT_YUV420P10BE] = { 1, 1 },
    [AV_PIX_FMT_YUV420P10LE] = { 1, 1 },
    [AV_PIX_FMT_YUV420P12BE] = { 1, 1 },
    [AV_PIX_FMT_YUV420P12LE] = { 1, 1 },
    [AV_PIX_FMT_YUV420P14BE] = { 1, 1 },
    [AV_PIX_FMT_YUV420P14LE] = { 1, 1 },
    [AV_PIX_FMT_YUV422P9BE]  = { 1, 1 },
    [AV_PIX_FMT_YUV422P9LE]  = { 1, 1 },
    [AV_PIX_FMT_YUV422P10BE] = { 1, 1 },
    [AV_PIX_FMT_YUV422P10LE] = { 1, 1 },
    [AV_PIX_FMT_YUV422P12BE] = { 1, 1 },
    [AV_PIX_FMT_YUV422P12LE] = { 1, 1 },
    [AV_PIX_FMT_YUV422P14BE] = { 1, 1 },
    [AV_PIX_FMT_YUV422P14LE] = { 1, 1 },
    [AV_PIX_FMT_YUV444P9BE]  = { 1, 1 },
    [AV_PIX_FMT_YUV444P9LE]  = { 1, 1 },
    [AV_PIX_FMT_YUV444P10BE] = { 1, 1 },
    [AV_PIX_FMT_YUV444P10LE] = { 1, 1 },
    [AV_PIX_FMT_YUV444P12BE] = { 1, 1 },
    [AV_PIX_FMT_YUV444P12LE] = { 1, 1 },
    [AV_PIX_FMT_YUV444P14BE] = { 1, 1 },
    [AV_PIX_FMT_YUV444P14LE] = { 1, 1 },
    [AV_PIX_FMT_GBRP]        = { 1, 1 },
    [AV_PIX_FMT_GBRP9LE]     = { 1, 1 },
    [AV_PIX_FMT_GBRP9BE]     = { 1, 1 },
    [AV_PIX_FMT_GBRP10LE]    = { 1, 1 },
    [AV_PIX_FMT_GBRP10BE]    = { 1, 1 },
    [AV_PIX_FMT_GBRP12LE]    = { 1, 1 },
    [AV_PIX_FMT_GBRP12BE]    = { 1, 1 },
    [AV_PIX_FMT_GBRP14LE]    = { 1, 1 },
    [AV_PIX_FMT_GBRP14BE]    = { 1, 1 },
    [AV_PIX_FMT_GBRP16LE]    = { 1, 0 },
    [AV_PIX_FMT_GBRP16BE]    = { 1, 0 },
    [AV_PIX_FMT_XYZ12BE]     = { 1, 1, 1 },
    [AV_PIX_FMT_XYZ12LE]     = { 1, 1, 1 },
    [AV_PIX_FMT_GBRAP]       = { 1, 1 },
    [AV_PIX_FMT_GBRAP16LE]   = { 1, 0 },
    [AV_PIX_FMT_GBRAP16BE]   = { 1, 0 },
};

int sws_isSupportedInput(enum AVPixelFormat pix_fmt)
{
    return (unsigned)pix_fmt < AV_PIX_FMT_NB ?
           format_entries[pix_fmt].is_supported_in : 0;
}

int sws_isSupportedOutput(enum AVPixelFormat pix_fmt)
{
    return (unsigned)pix_fmt < AV_PIX_FMT_NB ?
           format_entries[pix_fmt].is_supported_out : 0;
}

int sws_isSupportedEndiannessConversion(enum AVPixelFormat pix_fmt)
{
    return (unsigned)pix_fmt < AV_PIX_FMT_NB ?
           format_entries[pix_fmt].is_supported_endianness : 0;
}

#if FF_API_SWS_FORMAT_NAME
const char *sws_format_name(enum AVPixelFormat format)
{
    const AVPixFmtDescriptor *desc = av_pix_fmt_desc_get(format);
    if (desc)
        return desc->name;
    else
        return "Unknown format";
}
#endif

static double getSplineCoeff(double a, double b, double c, double d,
                             double dist)
{
    if (dist <= 1.0)
        return ((d * dist + c) * dist + b) * dist + a;
    else
        return getSplineCoeff(0.0,
                               b + 2.0 * c + 3.0 * d,
                               c + 3.0 * d,
                              -b - 3.0 * c - 6.0 * d,
                              dist - 1.0);
}

static av_cold int get_local_pos(SwsContext *s, int chr_subsample, int pos, int dir)
{
    if (pos < 0) {
        pos = (128 << chr_subsample) - 128;
    }
    pos += 128; // relative to ideal left edge
    return pos >> chr_subsample;
}

static av_cold int initFilter(int16_t **outFilter, int32_t **filterPos,
                              int *outFilterSize, int xInc, int srcW,
                              int dstW, int filterAlign, int one,
                              int flags, int cpu_flags,
                              SwsVector *srcFilter, SwsVector *dstFilter,
                              double param[2], int srcPos, int dstPos)
{
    int i;
    int filterSize;
    int filter2Size;
    int minFilterSize;
    int64_t *filter    = NULL;
    int64_t *filter2   = NULL;
    const int64_t fone = 1LL << (54 - FFMIN(av_log2(srcW/dstW), 8));
    int ret            = -1;

    emms_c(); // FIXME should not be required but IS (even for non-MMX versions)

    // NOTE: the +3 is for the MMX(+1) / SSE(+3) scaler which reads over the end
    FF_ALLOC_OR_GOTO(NULL, *filterPos, (dstW + 3) * sizeof(**filterPos), fail);

    if (FFABS(xInc - 0x10000) < 10 && srcPos == dstPos) { // unscaled
        int i;
        filterSize = 1;
        FF_ALLOCZ_OR_GOTO(NULL, filter,
                          dstW * sizeof(*filter) * filterSize, fail);

        for (i = 0; i < dstW; i++) {
            filter[i * filterSize] = fone;
            (*filterPos)[i]        = i;
        }
    } else if (flags & SWS_POINT) { // lame looking point sampling mode
        int i;
        int64_t xDstInSrc;
        filterSize = 1;
        FF_ALLOC_OR_GOTO(NULL, filter,
                         dstW * sizeof(*filter) * filterSize, fail);

        xDstInSrc = ((dstPos*(int64_t)xInc)>>8) - ((srcPos*0x8000LL)>>7);
        for (i = 0; i < dstW; i++) {
            int xx = (xDstInSrc - ((filterSize - 1) << 15) + (1 << 15)) >> 16;

            (*filterPos)[i] = xx;
            filter[i]       = fone;
            xDstInSrc      += xInc;
        }
    } else if ((xInc <= (1 << 16) && (flags & SWS_AREA)) ||
               (flags & SWS_FAST_BILINEAR)) { // bilinear upscale
        int i;
        int64_t xDstInSrc;
        filterSize = 2;
        FF_ALLOC_OR_GOTO(NULL, filter,
                         dstW * sizeof(*filter) * filterSize, fail);

        xDstInSrc = ((dstPos*(int64_t)xInc)>>8) - ((srcPos*0x8000LL)>>7);
        for (i = 0; i < dstW; i++) {
            int xx = (xDstInSrc - ((filterSize - 1) << 15) + (1 << 15)) >> 16;
            int j;

            (*filterPos)[i] = xx;
            // bilinear upscale / linear interpolate / area averaging
            for (j = 0; j < filterSize; j++) {
                int64_t coeff= fone - FFABS(((int64_t)xx<<16) - xDstInSrc)*(fone>>16);
                if (coeff < 0)
                    coeff = 0;
                filter[i * filterSize + j] = coeff;
                xx++;
            }
            xDstInSrc += xInc;
        }
    } else {
        int64_t xDstInSrc;
        int sizeFactor;

        if (flags & SWS_BICUBIC)
            sizeFactor = 4;
        else if (flags & SWS_X)
            sizeFactor = 8;
        else if (flags & SWS_AREA)
            sizeFactor = 1;     // downscale only, for upscale it is bilinear
        else if (flags & SWS_GAUSS)
            sizeFactor = 8;     // infinite ;)
        else if (flags & SWS_LANCZOS)
            sizeFactor = param[0] != SWS_PARAM_DEFAULT ? ceil(2 * param[0]) : 6;
        else if (flags & SWS_SINC)
            sizeFactor = 20;    // infinite ;)
        else if (flags & SWS_SPLINE)
            sizeFactor = 20;    // infinite ;)
        else if (flags & SWS_BILINEAR)
            sizeFactor = 2;
        else {
            av_assert0(0);
        }

        if (xInc <= 1 << 16)
            filterSize = 1 + sizeFactor;    // upscale
        else
            filterSize = 1 + (sizeFactor * srcW + dstW - 1) / dstW;

        filterSize = FFMIN(filterSize, srcW - 2);
        filterSize = FFMAX(filterSize, 1);

        FF_ALLOC_OR_GOTO(NULL, filter,
                         dstW * sizeof(*filter) * filterSize, fail);

        xDstInSrc = ((dstPos*(int64_t)xInc)>>7) - ((srcPos*0x10000LL)>>7);
        for (i = 0; i < dstW; i++) {
            int xx = (xDstInSrc - ((filterSize - 2) << 16)) / (1 << 17);
            int j;
            (*filterPos)[i] = xx;
            for (j = 0; j < filterSize; j++) {
                int64_t d = (FFABS(((int64_t)xx << 17) - xDstInSrc)) << 13;
                double floatd;
                int64_t coeff;

                if (xInc > 1 << 16)
                    d = d * dstW / srcW;
                floatd = d * (1.0 / (1 << 30));

                if (flags & SWS_BICUBIC) {
                    int64_t B = (param[0] != SWS_PARAM_DEFAULT ? param[0] :   0) * (1 << 24);
                    int64_t C = (param[1] != SWS_PARAM_DEFAULT ? param[1] : 0.6) * (1 << 24);

                    if (d >= 1LL << 31) {
                        coeff = 0.0;
                    } else {
                        int64_t dd  = (d  * d) >> 30;
                        int64_t ddd = (dd * d) >> 30;

                        if (d < 1LL << 30)
                            coeff =  (12 * (1 << 24) -  9 * B - 6 * C) * ddd +
                                    (-18 * (1 << 24) + 12 * B + 6 * C) *  dd +
                                      (6 * (1 << 24) -  2 * B)         * (1 << 30);
                        else
                            coeff =      (-B -  6 * C) * ddd +
                                      (6 * B + 30 * C) * dd  +
                                    (-12 * B - 48 * C) * d   +
                                      (8 * B + 24 * C) * (1 << 30);
                    }
                    coeff /= (1LL<<54)/fone;
                }
#if 0
                else if (flags & SWS_X) {
                    double p  = param ? param * 0.01 : 0.3;
                    coeff     = d ? sin(d * M_PI) / (d * M_PI) : 1.0;
                    coeff    *= pow(2.0, -p * d * d);
                }
#endif
                else if (flags & SWS_X) {
                    double A = param[0] != SWS_PARAM_DEFAULT ? param[0] : 1.0;
                    double c;

                    if (floatd < 1.0)
                        c = cos(floatd * M_PI);
                    else
                        c = -1.0;
                    if (c < 0.0)
                        c = -pow(-c, A);
                    else
                        c = pow(c, A);
                    coeff = (c * 0.5 + 0.5) * fone;
                } else if (flags & SWS_AREA) {
                    int64_t d2 = d - (1 << 29);
                    if (d2 * xInc < -(1LL << (29 + 16)))
                        coeff = 1.0 * (1LL << (30 + 16));
                    else if (d2 * xInc < (1LL << (29 + 16)))
                        coeff = -d2 * xInc + (1LL << (29 + 16));
                    else
                        coeff = 0.0;
                    coeff *= fone >> (30 + 16);
                } else if (flags & SWS_GAUSS) {
                    double p = param[0] != SWS_PARAM_DEFAULT ? param[0] : 3.0;
                    coeff = (pow(2.0, -p * floatd * floatd)) * fone;
                } else if (flags & SWS_SINC) {
                    coeff = (d ? sin(floatd * M_PI) / (floatd * M_PI) : 1.0) * fone;
                } else if (flags & SWS_LANCZOS) {
                    double p = param[0] != SWS_PARAM_DEFAULT ? param[0] : 3.0;
                    coeff = (d ? sin(floatd * M_PI) * sin(floatd * M_PI / p) /
                             (floatd * floatd * M_PI * M_PI / p) : 1.0) * fone;
                    if (floatd > p)
                        coeff = 0;
                } else if (flags & SWS_BILINEAR) {
                    coeff = (1 << 30) - d;
                    if (coeff < 0)
                        coeff = 0;
                    coeff *= fone >> 30;
                } else if (flags & SWS_SPLINE) {
                    double p = -2.196152422706632;
                    coeff = getSplineCoeff(1.0, 0.0, p, -p - 1.0, floatd) * fone;
                } else {
                    av_assert0(0);
                }

                filter[i * filterSize + j] = coeff;
                xx++;
            }
            xDstInSrc += 2 * xInc;
        }
    }

    /* apply src & dst Filter to filter -> filter2
     * av_free(filter);
     */
    av_assert0(filterSize > 0);
    filter2Size = filterSize;
    if (srcFilter)
        filter2Size += srcFilter->length - 1;
    if (dstFilter)
        filter2Size += dstFilter->length - 1;
    av_assert0(filter2Size > 0);
    FF_ALLOCZ_OR_GOTO(NULL, filter2, filter2Size * dstW * sizeof(*filter2), fail);

    for (i = 0; i < dstW; i++) {
        int j, k;

        if (srcFilter) {
            for (k = 0; k < srcFilter->length; k++) {
                for (j = 0; j < filterSize; j++)
                    filter2[i * filter2Size + k + j] +=
                        srcFilter->coeff[k] * filter[i * filterSize + j];
            }
        } else {
            for (j = 0; j < filterSize; j++)
                filter2[i * filter2Size + j] = filter[i * filterSize + j];
        }
        // FIXME dstFilter

        (*filterPos)[i] += (filterSize - 1) / 2 - (filter2Size - 1) / 2;
    }
    av_freep(&filter);

    /* try to reduce the filter-size (step1 find size and shift left) */
    // Assume it is near normalized (*0.5 or *2.0 is OK but * 0.001 is not).
    minFilterSize = 0;
    for (i = dstW - 1; i >= 0; i--) {
        int min = filter2Size;
        int j;
        int64_t cutOff = 0.0;

        /* get rid of near zero elements on the left by shifting left */
        for (j = 0; j < filter2Size; j++) {
            int k;
            cutOff += FFABS(filter2[i * filter2Size]);

            if (cutOff > SWS_MAX_REDUCE_CUTOFF * fone)
                break;

            /* preserve monotonicity because the core can't handle the
             * filter otherwise */
            if (i < dstW - 1 && (*filterPos)[i] >= (*filterPos)[i + 1])
                break;

            // move filter coefficients left
            for (k = 1; k < filter2Size; k++)
                filter2[i * filter2Size + k - 1] = filter2[i * filter2Size + k];
            filter2[i * filter2Size + k - 1] = 0;
            (*filterPos)[i]++;
        }

        cutOff = 0;
        /* count near zeros on the right */
        for (j = filter2Size - 1; j > 0; j--) {
            cutOff += FFABS(filter2[i * filter2Size + j]);

            if (cutOff > SWS_MAX_REDUCE_CUTOFF * fone)
                break;
            min--;
        }

        if (min > minFilterSize)
            minFilterSize = min;
    }

    if (PPC_ALTIVEC(cpu_flags)) {
        // we can handle the special case 4, so we don't want to go the full 8
        if (minFilterSize < 5)
            filterAlign = 4;

        /* We really don't want to waste our time doing useless computation, so
         * fall back on the scalar C code for very small filters.
         * Vectorizing is worth it only if you have a decent-sized vector. */
        if (minFilterSize < 3)
            filterAlign = 1;
    }

    if (HAVE_MMX && cpu_flags & AV_CPU_FLAG_MMX) {
        // special case for unscaled vertical filtering
        if (minFilterSize == 1 && filterAlign == 2)
            filterAlign = 1;
    }

    av_assert0(minFilterSize > 0);
    filterSize = (minFilterSize + (filterAlign - 1)) & (~(filterAlign - 1));
    av_assert0(filterSize > 0);
    filter = av_malloc(filterSize * dstW * sizeof(*filter));
    if (filterSize >= MAX_FILTER_SIZE * 16 /
                      ((flags & SWS_ACCURATE_RND) ? APCK_SIZE : 16) || !filter) {
        av_log(NULL, AV_LOG_ERROR, "sws: filterSize %d is too large, try less extreem scaling or increase MAX_FILTER_SIZE and recompile\n", filterSize);
        goto fail;
    }
    *outFilterSize = filterSize;

    if (flags & SWS_PRINT_INFO)
        av_log(NULL, AV_LOG_VERBOSE,
               "SwScaler: reducing / aligning filtersize %d -> %d\n",
               filter2Size, filterSize);
    /* try to reduce the filter-size (step2 reduce it) */
    for (i = 0; i < dstW; i++) {
        int j;

        for (j = 0; j < filterSize; j++) {
            if (j >= filter2Size)
                filter[i * filterSize + j] = 0;
            else
                filter[i * filterSize + j] = filter2[i * filter2Size + j];
            if ((flags & SWS_BITEXACT) && j >= minFilterSize)
                filter[i * filterSize + j] = 0;
        }
    }

    // FIXME try to align filterPos if possible

    // fix borders
    for (i = 0; i < dstW; i++) {
        int j;
        if ((*filterPos)[i] < 0) {
            // move filter coefficients left to compensate for filterPos
            for (j = 1; j < filterSize; j++) {
                int left = FFMAX(j + (*filterPos)[i], 0);
                filter[i * filterSize + left] += filter[i * filterSize + j];
                filter[i * filterSize + j]     = 0;
            }
            (*filterPos)[i]= 0;
        }

        if ((*filterPos)[i] + filterSize > srcW) {
            int shift = (*filterPos)[i] + filterSize - srcW;
            // move filter coefficients right to compensate for filterPos
            for (j = filterSize - 2; j >= 0; j--) {
                int right = FFMIN(j + shift, filterSize - 1);
                filter[i * filterSize + right] += filter[i * filterSize + j];
                filter[i * filterSize + j]      = 0;
            }
            (*filterPos)[i]= srcW - filterSize;
        }
    }

    // Note the +1 is for the MMX scaler which reads over the end
    /* align at 16 for AltiVec (needed by hScale_altivec_real) */
    FF_ALLOCZ_OR_GOTO(NULL, *outFilter,
                      *outFilterSize * (dstW + 3) * sizeof(int16_t), fail);

    /* normalize & store in outFilter */
    for (i = 0; i < dstW; i++) {
        int j;
        int64_t error = 0;
        int64_t sum   = 0;

        for (j = 0; j < filterSize; j++) {
            sum += filter[i * filterSize + j];
        }
        sum = (sum + one / 2) / one;
        for (j = 0; j < *outFilterSize; j++) {
            int64_t v = filter[i * filterSize + j] + error;
            int intV  = ROUNDED_DIV(v, sum);
            (*outFilter)[i * (*outFilterSize) + j] = intV;
            error                                  = v - intV * sum;
        }
    }

    (*filterPos)[dstW + 0] =
    (*filterPos)[dstW + 1] =
    (*filterPos)[dstW + 2] = (*filterPos)[dstW - 1]; /* the MMX/SSE scaler will
                                                      * read over the end */
    for (i = 0; i < *outFilterSize; i++) {
        int k = (dstW - 1) * (*outFilterSize) + i;
        (*outFilter)[k + 1 * (*outFilterSize)] =
        (*outFilter)[k + 2 * (*outFilterSize)] =
        (*outFilter)[k + 3 * (*outFilterSize)] = (*outFilter)[k];
    }

    ret = 0;

fail:
    if(ret < 0)
        av_log(NULL, AV_LOG_ERROR, "sws: initFilter failed\n");
    av_free(filter);
    av_free(filter2);
    return ret;
}

#if HAVE_MMXEXT_INLINE
static av_cold int init_hscaler_mmxext(int dstW, int xInc, uint8_t *filterCode,
                                       int16_t *filter, int32_t *filterPos,
                                       int numSplits)
{
    uint8_t *fragmentA;
    x86_reg imm8OfPShufW1A;
    x86_reg imm8OfPShufW2A;
    x86_reg fragmentLengthA;
    uint8_t *fragmentB;
    x86_reg imm8OfPShufW1B;
    x86_reg imm8OfPShufW2B;
    x86_reg fragmentLengthB;
    int fragmentPos;

    int xpos, i;

    // create an optimized horizontal scaling routine
    /* This scaler is made of runtime-generated MMXEXT code using specially tuned
     * pshufw instructions. For every four output pixels, if four input pixels
     * are enough for the fast bilinear scaling, then a chunk of fragmentB is
     * used. If five input pixels are needed, then a chunk of fragmentA is used.
     */

    // code fragment

    __asm__ volatile (
        "jmp                         9f                 \n\t"
        // Begin
        "0:                                             \n\t"
        "movq    (%%"REG_d", %%"REG_a"), %%mm3          \n\t"
        "movd    (%%"REG_c", %%"REG_S"), %%mm0          \n\t"
        "movd   1(%%"REG_c", %%"REG_S"), %%mm1          \n\t"
        "punpcklbw                %%mm7, %%mm1          \n\t"
        "punpcklbw                %%mm7, %%mm0          \n\t"
        "pshufw                   $0xFF, %%mm1, %%mm1   \n\t"
        "1:                                             \n\t"
        "pshufw                   $0xFF, %%mm0, %%mm0   \n\t"
        "2:                                             \n\t"
        "psubw                    %%mm1, %%mm0          \n\t"
        "movl   8(%%"REG_b", %%"REG_a"), %%esi          \n\t"
        "pmullw                   %%mm3, %%mm0          \n\t"
        "psllw                       $7, %%mm1          \n\t"
        "paddw                    %%mm1, %%mm0          \n\t"

        "movq                     %%mm0, (%%"REG_D", %%"REG_a") \n\t"

        "add                         $8, %%"REG_a"      \n\t"
        // End
        "9:                                             \n\t"
        // "int $3                                         \n\t"
        "lea       " LOCAL_MANGLE(0b) ", %0             \n\t"
        "lea       " LOCAL_MANGLE(1b) ", %1             \n\t"
        "lea       " LOCAL_MANGLE(2b) ", %2             \n\t"
        "dec                         %1                 \n\t"
        "dec                         %2                 \n\t"
        "sub                         %0, %1             \n\t"
        "sub                         %0, %2             \n\t"
        "lea       " LOCAL_MANGLE(9b) ", %3             \n\t"
        "sub                         %0, %3             \n\t"


        : "=r" (fragmentA), "=r" (imm8OfPShufW1A), "=r" (imm8OfPShufW2A),
          "=r" (fragmentLengthA)
        );

    __asm__ volatile (
        "jmp                         9f                 \n\t"
        // Begin
        "0:                                             \n\t"
        "movq    (%%"REG_d", %%"REG_a"), %%mm3          \n\t"
        "movd    (%%"REG_c", %%"REG_S"), %%mm0          \n\t"
        "punpcklbw                %%mm7, %%mm0          \n\t"
        "pshufw                   $0xFF, %%mm0, %%mm1   \n\t"
        "1:                                             \n\t"
        "pshufw                   $0xFF, %%mm0, %%mm0   \n\t"
        "2:                                             \n\t"
        "psubw                    %%mm1, %%mm0          \n\t"
        "movl   8(%%"REG_b", %%"REG_a"), %%esi          \n\t"
        "pmullw                   %%mm3, %%mm0          \n\t"
        "psllw                       $7, %%mm1          \n\t"
        "paddw                    %%mm1, %%mm0          \n\t"

        "movq                     %%mm0, (%%"REG_D", %%"REG_a") \n\t"

        "add                         $8, %%"REG_a"      \n\t"
        // End
        "9:                                             \n\t"
        // "int                       $3                   \n\t"
        "lea       " LOCAL_MANGLE(0b) ", %0             \n\t"
        "lea       " LOCAL_MANGLE(1b) ", %1             \n\t"
        "lea       " LOCAL_MANGLE(2b) ", %2             \n\t"
        "dec                         %1                 \n\t"
        "dec                         %2                 \n\t"
        "sub                         %0, %1             \n\t"
        "sub                         %0, %2             \n\t"
        "lea       " LOCAL_MANGLE(9b) ", %3             \n\t"
        "sub                         %0, %3             \n\t"


        : "=r" (fragmentB), "=r" (imm8OfPShufW1B), "=r" (imm8OfPShufW2B),
          "=r" (fragmentLengthB)
        );

    xpos        = 0; // lumXInc/2 - 0x8000; // difference between pixel centers
    fragmentPos = 0;

    for (i = 0; i < dstW / numSplits; i++) {
        int xx = xpos >> 16;

        if ((i & 3) == 0) {
            int a                  = 0;
            int b                  = ((xpos + xInc) >> 16) - xx;
            int c                  = ((xpos + xInc * 2) >> 16) - xx;
            int d                  = ((xpos + xInc * 3) >> 16) - xx;
            int inc                = (d + 1 < 4);
            uint8_t *fragment      = (d + 1 < 4) ? fragmentB : fragmentA;
            x86_reg imm8OfPShufW1  = (d + 1 < 4) ? imm8OfPShufW1B : imm8OfPShufW1A;
            x86_reg imm8OfPShufW2  = (d + 1 < 4) ? imm8OfPShufW2B : imm8OfPShufW2A;
            x86_reg fragmentLength = (d + 1 < 4) ? fragmentLengthB : fragmentLengthA;
            int maxShift           = 3 - (d + inc);
            int shift              = 0;

            if (filterCode) {
                filter[i]        = ((xpos              & 0xFFFF) ^ 0xFFFF) >> 9;
                filter[i + 1]    = (((xpos + xInc)     & 0xFFFF) ^ 0xFFFF) >> 9;
                filter[i + 2]    = (((xpos + xInc * 2) & 0xFFFF) ^ 0xFFFF) >> 9;
                filter[i + 3]    = (((xpos + xInc * 3) & 0xFFFF) ^ 0xFFFF) >> 9;
                filterPos[i / 2] = xx;

                memcpy(filterCode + fragmentPos, fragment, fragmentLength);

                filterCode[fragmentPos + imm8OfPShufW1] =  (a + inc)       |
                                                          ((b + inc) << 2) |
                                                          ((c + inc) << 4) |
                                                          ((d + inc) << 6);
                filterCode[fragmentPos + imm8OfPShufW2] =  a | (b << 2) |
                                                               (c << 4) |
                                                               (d << 6);

                if (i + 4 - inc >= dstW)
                    shift = maxShift;               // avoid overread
                else if ((filterPos[i / 2] & 3) <= maxShift)
                    shift = filterPos[i / 2] & 3;   // align

                if (shift && i >= shift) {
                    filterCode[fragmentPos + imm8OfPShufW1] += 0x55 * shift;
                    filterCode[fragmentPos + imm8OfPShufW2] += 0x55 * shift;
                    filterPos[i / 2]                        -= shift;
                }
            }

            fragmentPos += fragmentLength;

            if (filterCode)
                filterCode[fragmentPos] = RET;
        }
        xpos += xInc;
    }
    if (filterCode)
        filterPos[((i / 2) + 1) & (~1)] = xpos >> 16;  // needed to jump to the next part

    return fragmentPos + 1;
}
#endif /* HAVE_MMXEXT_INLINE */

static void getSubSampleFactors(int *h, int *v, enum AVPixelFormat format)
{
    const AVPixFmtDescriptor *desc = av_pix_fmt_desc_get(format);
    *h = desc->log2_chroma_w;
    *v = desc->log2_chroma_h;
}

static void fill_rgb2yuv_table(SwsContext *c, const int table[4], int dstRange)
{
    int64_t W, V, Z, Cy, Cu, Cv;
    int64_t vr =  table[0];
    int64_t ub =  table[1];
    int64_t ug = -table[2];
    int64_t vg = -table[3];
    int64_t ONE = 65536;
    int64_t cy = ONE;
    uint8_t *p = (uint8_t*)c->input_rgb2yuv_table;
    int i;
    static const int8_t map[] = {
    BY_IDX, GY_IDX, -1    , BY_IDX, BY_IDX, GY_IDX, -1    , BY_IDX,
    RY_IDX, -1    , GY_IDX, RY_IDX, RY_IDX, -1    , GY_IDX, RY_IDX,
    RY_IDX, GY_IDX, -1    , RY_IDX, RY_IDX, GY_IDX, -1    , RY_IDX,
    BY_IDX, -1    , GY_IDX, BY_IDX, BY_IDX, -1    , GY_IDX, BY_IDX,
    BU_IDX, GU_IDX, -1    , BU_IDX, BU_IDX, GU_IDX, -1    , BU_IDX,
    RU_IDX, -1    , GU_IDX, RU_IDX, RU_IDX, -1    , GU_IDX, RU_IDX,
    RU_IDX, GU_IDX, -1    , RU_IDX, RU_IDX, GU_IDX, -1    , RU_IDX,
    BU_IDX, -1    , GU_IDX, BU_IDX, BU_IDX, -1    , GU_IDX, BU_IDX,
    BV_IDX, GV_IDX, -1    , BV_IDX, BV_IDX, GV_IDX, -1    , BV_IDX,
    RV_IDX, -1    , GV_IDX, RV_IDX, RV_IDX, -1    , GV_IDX, RV_IDX,
    RV_IDX, GV_IDX, -1    , RV_IDX, RV_IDX, GV_IDX, -1    , RV_IDX,
    BV_IDX, -1    , GV_IDX, BV_IDX, BV_IDX, -1    , GV_IDX, BV_IDX,
    RY_IDX, BY_IDX, RY_IDX, BY_IDX, RY_IDX, BY_IDX, RY_IDX, BY_IDX,
    BY_IDX, RY_IDX, BY_IDX, RY_IDX, BY_IDX, RY_IDX, BY_IDX, RY_IDX,
    GY_IDX, -1    , GY_IDX, -1    , GY_IDX, -1    , GY_IDX, -1    ,
    -1    , GY_IDX, -1    , GY_IDX, -1    , GY_IDX, -1    , GY_IDX,
    RU_IDX, BU_IDX, RU_IDX, BU_IDX, RU_IDX, BU_IDX, RU_IDX, BU_IDX,
    BU_IDX, RU_IDX, BU_IDX, RU_IDX, BU_IDX, RU_IDX, BU_IDX, RU_IDX,
    GU_IDX, -1    , GU_IDX, -1    , GU_IDX, -1    , GU_IDX, -1    ,
    -1    , GU_IDX, -1    , GU_IDX, -1    , GU_IDX, -1    , GU_IDX,
    RV_IDX, BV_IDX, RV_IDX, BV_IDX, RV_IDX, BV_IDX, RV_IDX, BV_IDX,
    BV_IDX, RV_IDX, BV_IDX, RV_IDX, BV_IDX, RV_IDX, BV_IDX, RV_IDX,
    GV_IDX, -1    , GV_IDX, -1    , GV_IDX, -1    , GV_IDX, -1    ,
    -1    , GV_IDX, -1    , GV_IDX, -1    , GV_IDX, -1    , GV_IDX, //23
    -1    , -1    , -1    , -1    , -1    , -1    , -1    , -1    , //24
    -1    , -1    , -1    , -1    , -1    , -1    , -1    , -1    , //25
    -1    , -1    , -1    , -1    , -1    , -1    , -1    , -1    , //26
    -1    , -1    , -1    , -1    , -1    , -1    , -1    , -1    , //27
    -1    , -1    , -1    , -1    , -1    , -1    , -1    , -1    , //28
    -1    , -1    , -1    , -1    , -1    , -1    , -1    , -1    , //29
    -1    , -1    , -1    , -1    , -1    , -1    , -1    , -1    , //30
    -1    , -1    , -1    , -1    , -1    , -1    , -1    , -1    , //31
    BY_IDX, GY_IDX, RY_IDX, -1    , -1    , -1    , -1    , -1    , //32
    BU_IDX, GU_IDX, RU_IDX, -1    , -1    , -1    , -1    , -1    , //33
    BV_IDX, GV_IDX, RV_IDX, -1    , -1    , -1    , -1    , -1    , //34
    };

    dstRange = 0; //FIXME range = 1 is handled elsewhere

    if (!dstRange) {
        cy = cy * 255 / 219;
    } else {
        vr = vr * 224 / 255;
        ub = ub * 224 / 255;
        ug = ug * 224 / 255;
        vg = vg * 224 / 255;
    }
    W = ROUNDED_DIV(ONE*ONE*ug, ub);
    V = ROUNDED_DIV(ONE*ONE*vg, vr);
    Z = ONE*ONE-W-V;

    Cy = ROUNDED_DIV(cy*Z, ONE);
    Cu = ROUNDED_DIV(ub*Z, ONE);
    Cv = ROUNDED_DIV(vr*Z, ONE);

    c->input_rgb2yuv_table[RY_IDX] = -ROUNDED_DIV((1 << RGB2YUV_SHIFT)*V        , Cy);
    c->input_rgb2yuv_table[GY_IDX] =  ROUNDED_DIV((1 << RGB2YUV_SHIFT)*ONE*ONE  , Cy);
    c->input_rgb2yuv_table[BY_IDX] = -ROUNDED_DIV((1 << RGB2YUV_SHIFT)*W        , Cy);

    c->input_rgb2yuv_table[RU_IDX] =  ROUNDED_DIV((1 << RGB2YUV_SHIFT)*V        , Cu);
    c->input_rgb2yuv_table[GU_IDX] = -ROUNDED_DIV((1 << RGB2YUV_SHIFT)*ONE*ONE  , Cu);
    c->input_rgb2yuv_table[BU_IDX] =  ROUNDED_DIV((1 << RGB2YUV_SHIFT)*(Z+W)    , Cu);

    c->input_rgb2yuv_table[RV_IDX] =  ROUNDED_DIV((1 << RGB2YUV_SHIFT)*(V+Z)    , Cv);
    c->input_rgb2yuv_table[GV_IDX] = -ROUNDED_DIV((1 << RGB2YUV_SHIFT)*ONE*ONE  , Cv);
    c->input_rgb2yuv_table[BV_IDX] =  ROUNDED_DIV((1 << RGB2YUV_SHIFT)*W        , Cv);

    if(/*!dstRange && */!memcmp(table, ff_yuv2rgb_coeffs[SWS_CS_DEFAULT], sizeof(ff_yuv2rgb_coeffs[SWS_CS_DEFAULT]))) {
        c->input_rgb2yuv_table[BY_IDX] =  ((int)(0.114 * 219 / 255 * (1 << RGB2YUV_SHIFT) + 0.5));
        c->input_rgb2yuv_table[BV_IDX] = (-(int)(0.081 * 224 / 255 * (1 << RGB2YUV_SHIFT) + 0.5));
        c->input_rgb2yuv_table[BU_IDX] =  ((int)(0.500 * 224 / 255 * (1 << RGB2YUV_SHIFT) + 0.5));
        c->input_rgb2yuv_table[GY_IDX] =  ((int)(0.587 * 219 / 255 * (1 << RGB2YUV_SHIFT) + 0.5));
        c->input_rgb2yuv_table[GV_IDX] = (-(int)(0.419 * 224 / 255 * (1 << RGB2YUV_SHIFT) + 0.5));
        c->input_rgb2yuv_table[GU_IDX] = (-(int)(0.331 * 224 / 255 * (1 << RGB2YUV_SHIFT) + 0.5));
        c->input_rgb2yuv_table[RY_IDX] =  ((int)(0.299 * 219 / 255 * (1 << RGB2YUV_SHIFT) + 0.5));
        c->input_rgb2yuv_table[RV_IDX] =  ((int)(0.500 * 224 / 255 * (1 << RGB2YUV_SHIFT) + 0.5));
        c->input_rgb2yuv_table[RU_IDX] = (-(int)(0.169 * 224 / 255 * (1 << RGB2YUV_SHIFT) + 0.5));
    }
    for(i=0; i<FF_ARRAY_ELEMS(map); i++)
        AV_WL16(p + 16*4 + 2*i, map[i] >= 0 ? c->input_rgb2yuv_table[map[i]] : 0);
}

static void fill_xyztables(struct SwsContext *c)
{
    int i;
    double xyzgamma = XYZ_GAMMA;
    double rgbgamma = 1.0 / RGB_GAMMA;
    double xyzgammainv = 1.0 / XYZ_GAMMA;
    double rgbgammainv = RGB_GAMMA;
    static const int16_t xyz2rgb_matrix[3][4] = {
        {13270, -6295, -2041},
        {-3969,  7682,   170},
        {  228,  -835,  4329} };
    static const int16_t rgb2xyz_matrix[3][4] = {
        {1689, 1464,  739},
        { 871, 2929,  296},
        {  79,  488, 3891} };
    static int16_t xyzgamma_tab[4096], rgbgamma_tab[4096], xyzgammainv_tab[4096], rgbgammainv_tab[4096];

    memcpy(c->xyz2rgb_matrix, xyz2rgb_matrix, sizeof(c->xyz2rgb_matrix));
    memcpy(c->rgb2xyz_matrix, rgb2xyz_matrix, sizeof(c->rgb2xyz_matrix));
    c->xyzgamma = xyzgamma_tab;
    c->rgbgamma = rgbgamma_tab;
    c->xyzgammainv = xyzgammainv_tab;
    c->rgbgammainv = rgbgammainv_tab;

    if (rgbgamma_tab[4095])
        return;

    /* set gamma vectors */
    for (i = 0; i < 4096; i++) {
        xyzgamma_tab[i] = lrint(pow(i / 4095.0, xyzgamma) * 4095.0);
        rgbgamma_tab[i] = lrint(pow(i / 4095.0, rgbgamma) * 4095.0);
        xyzgammainv_tab[i] = lrint(pow(i / 4095.0, xyzgammainv) * 4095.0);
        rgbgammainv_tab[i] = lrint(pow(i / 4095.0, rgbgammainv) * 4095.0);
    }
}

int sws_setColorspaceDetails(struct SwsContext *c, const int inv_table[4],
                             int srcRange, const int table[4], int dstRange,
                             int brightness, int contrast, int saturation)
{
    const AVPixFmtDescriptor *desc_dst;
    const AVPixFmtDescriptor *desc_src;
    memcpy(c->srcColorspaceTable, inv_table, sizeof(int) * 4);
    memcpy(c->dstColorspaceTable, table, sizeof(int) * 4);

    handle_formats(c);
    desc_dst = av_pix_fmt_desc_get(c->dstFormat);
    desc_src = av_pix_fmt_desc_get(c->srcFormat);

    if(!isYUV(c->dstFormat) && !isGray(c->dstFormat))
        dstRange = 0;
    if(!isYUV(c->srcFormat) && !isGray(c->srcFormat))
        srcRange = 0;

    c->brightness = brightness;
    c->contrast   = contrast;
    c->saturation = saturation;
    c->srcRange   = srcRange;
    c->dstRange   = dstRange;

    fill_xyztables(c);

    if ((isYUV(c->dstFormat) || isGray(c->dstFormat)) && (isYUV(c->srcFormat) || isGray(c->srcFormat)))
        return -1;

    c->dstFormatBpp = av_get_bits_per_pixel(desc_dst);
    c->srcFormatBpp = av_get_bits_per_pixel(desc_src);

    if (!isYUV(c->dstFormat) && !isGray(c->dstFormat)) {
    ff_yuv2rgb_c_init_tables(c, inv_table, srcRange, brightness,
                             contrast, saturation);
    // FIXME factorize

<<<<<<< HEAD
    if (PPC_ALTIVEC(av_get_cpu_flags()))
        ff_yuv2rgb_init_tables_altivec(c, inv_table, brightness,
                                       contrast, saturation);
    }

    fill_rgb2yuv_table(c, table, dstRange);

=======
    if (ARCH_PPC)
        ff_yuv2rgb_init_tables_ppc(c, inv_table, brightness,
                                   contrast, saturation);
>>>>>>> c2503d9c
    return 0;
}

int sws_getColorspaceDetails(struct SwsContext *c, int **inv_table,
                             int *srcRange, int **table, int *dstRange,
                             int *brightness, int *contrast, int *saturation)
{
    if (!c )
        return -1;

    *inv_table  = c->srcColorspaceTable;
    *table      = c->dstColorspaceTable;
    *srcRange   = c->srcRange;
    *dstRange   = c->dstRange;
    *brightness = c->brightness;
    *contrast   = c->contrast;
    *saturation = c->saturation;

    return 0;
}

static int handle_jpeg(enum AVPixelFormat *format)
{
    switch (*format) {
    case AV_PIX_FMT_YUVJ420P:
        *format = AV_PIX_FMT_YUV420P;
        return 1;
    case AV_PIX_FMT_YUVJ411P:
        *format = AV_PIX_FMT_YUV411P;
        return 1;
    case AV_PIX_FMT_YUVJ422P:
        *format = AV_PIX_FMT_YUV422P;
        return 1;
    case AV_PIX_FMT_YUVJ444P:
        *format = AV_PIX_FMT_YUV444P;
        return 1;
    case AV_PIX_FMT_YUVJ440P:
        *format = AV_PIX_FMT_YUV440P;
        return 1;
    case AV_PIX_FMT_GRAY8:
        return 1;
    default:
        return 0;
    }
}

static int handle_0alpha(enum AVPixelFormat *format)
{
    switch (*format) {
    case AV_PIX_FMT_0BGR    : *format = AV_PIX_FMT_ABGR   ; return 1;
    case AV_PIX_FMT_BGR0    : *format = AV_PIX_FMT_BGRA   ; return 4;
    case AV_PIX_FMT_0RGB    : *format = AV_PIX_FMT_ARGB   ; return 1;
    case AV_PIX_FMT_RGB0    : *format = AV_PIX_FMT_RGBA   ; return 4;
    default:                                          return 0;
    }
}

static int handle_xyz(enum AVPixelFormat *format)
{
    switch (*format) {
    case AV_PIX_FMT_XYZ12BE : *format = AV_PIX_FMT_RGB48BE; return 1;
    case AV_PIX_FMT_XYZ12LE : *format = AV_PIX_FMT_RGB48LE; return 1;
    default:                                                return 0;
    }
}

static void handle_formats(SwsContext *c)
{
    c->src0Alpha |= handle_0alpha(&c->srcFormat);
    c->dst0Alpha |= handle_0alpha(&c->dstFormat);
    c->srcXYZ    |= handle_xyz(&c->srcFormat);
    c->dstXYZ    |= handle_xyz(&c->dstFormat);
}

SwsContext *sws_alloc_context(void)
{
    SwsContext *c = av_mallocz(sizeof(SwsContext));

    if (c) {
        c->av_class = &sws_context_class;
        av_opt_set_defaults(c);
    }

    return c;
}

av_cold int sws_init_context(SwsContext *c, SwsFilter *srcFilter,
                             SwsFilter *dstFilter)
{
    int i, j;
    int usesVFilter, usesHFilter;
    int unscaled;
    SwsFilter dummyFilter = { NULL, NULL, NULL, NULL };
    int srcW              = c->srcW;
    int srcH              = c->srcH;
    int dstW              = c->dstW;
    int dstH              = c->dstH;
    int dst_stride        = FFALIGN(dstW * sizeof(int16_t) + 66, 16);
    int flags, cpu_flags;
    enum AVPixelFormat srcFormat = c->srcFormat;
    enum AVPixelFormat dstFormat = c->dstFormat;
    const AVPixFmtDescriptor *desc_src;
    const AVPixFmtDescriptor *desc_dst;

    cpu_flags = av_get_cpu_flags();
    flags     = c->flags;
    emms_c();
    if (!rgb15to16)
        sws_rgb2rgb_init();

    unscaled = (srcW == dstW && srcH == dstH);

    c->srcRange |= handle_jpeg(&c->srcFormat);
    c->dstRange |= handle_jpeg(&c->dstFormat);

    if (!c->contrast && !c->saturation && !c->dstFormatBpp)
        sws_setColorspaceDetails(c, ff_yuv2rgb_coeffs[SWS_CS_DEFAULT], c->srcRange,
                                 ff_yuv2rgb_coeffs[SWS_CS_DEFAULT],
                                 c->dstRange, 0, 1 << 16, 1 << 16);

    if(srcFormat!=c->srcFormat || dstFormat!=c->dstFormat)
        av_log(c, AV_LOG_WARNING, "deprecated pixel format used, make sure you did set range correctly\n");
    handle_formats(c);
    srcFormat = c->srcFormat;
    dstFormat = c->dstFormat;
    desc_src = av_pix_fmt_desc_get(srcFormat);
    desc_dst = av_pix_fmt_desc_get(dstFormat);

    if (!(unscaled && sws_isSupportedEndiannessConversion(srcFormat) &&
          av_pix_fmt_swap_endianness(srcFormat) == dstFormat)) {
    if (!sws_isSupportedInput(srcFormat)) {
        av_log(c, AV_LOG_ERROR, "%s is not supported as input pixel format\n",
               av_get_pix_fmt_name(srcFormat));
        return AVERROR(EINVAL);
    }
    if (!sws_isSupportedOutput(dstFormat)) {
        av_log(c, AV_LOG_ERROR, "%s is not supported as output pixel format\n",
               av_get_pix_fmt_name(dstFormat));
        return AVERROR(EINVAL);
    }
    }

    i = flags & (SWS_POINT         |
                 SWS_AREA          |
                 SWS_BILINEAR      |
                 SWS_FAST_BILINEAR |
                 SWS_BICUBIC       |
                 SWS_X             |
                 SWS_GAUSS         |
                 SWS_LANCZOS       |
                 SWS_SINC          |
                 SWS_SPLINE        |
                 SWS_BICUBLIN);
    if (!i || (i & (i - 1))) {
        av_log(c, AV_LOG_ERROR, "Exactly one scaler algorithm must be chosen, got %X\n", i);
        return AVERROR(EINVAL);
    }
    /* sanity check */
    if (srcW < 1 || srcH < 1 || dstW < 1 || dstH < 1) {
        /* FIXME check if these are enough and try to lower them after
         * fixing the relevant parts of the code */
        av_log(c, AV_LOG_ERROR, "%dx%d -> %dx%d is invalid scaling dimension\n",
               srcW, srcH, dstW, dstH);
        return AVERROR(EINVAL);
    }

    if (!dstFilter)
        dstFilter = &dummyFilter;
    if (!srcFilter)
        srcFilter = &dummyFilter;

    c->lumXInc      = (((int64_t)srcW << 16) + (dstW >> 1)) / dstW;
    c->lumYInc      = (((int64_t)srcH << 16) + (dstH >> 1)) / dstH;
    c->dstFormatBpp = av_get_bits_per_pixel(desc_dst);
    c->srcFormatBpp = av_get_bits_per_pixel(desc_src);
    c->vRounder     = 4 * 0x0001000100010001ULL;

    usesVFilter = (srcFilter->lumV && srcFilter->lumV->length > 1) ||
                  (srcFilter->chrV && srcFilter->chrV->length > 1) ||
                  (dstFilter->lumV && dstFilter->lumV->length > 1) ||
                  (dstFilter->chrV && dstFilter->chrV->length > 1);
    usesHFilter = (srcFilter->lumH && srcFilter->lumH->length > 1) ||
                  (srcFilter->chrH && srcFilter->chrH->length > 1) ||
                  (dstFilter->lumH && dstFilter->lumH->length > 1) ||
                  (dstFilter->chrH && dstFilter->chrH->length > 1);

    getSubSampleFactors(&c->chrSrcHSubSample, &c->chrSrcVSubSample, srcFormat);
    getSubSampleFactors(&c->chrDstHSubSample, &c->chrDstVSubSample, dstFormat);

    if (isAnyRGB(dstFormat) && !(flags&SWS_FULL_CHR_H_INT)) {
        if (dstW&1) {
            av_log(c, AV_LOG_DEBUG, "Forcing full internal H chroma due to odd output size\n");
            flags |= SWS_FULL_CHR_H_INT;
            c->flags = flags;
        }
    }

    if (c->dither == SWS_DITHER_AUTO) {
        if (flags & SWS_ERROR_DIFFUSION)
            c->dither = SWS_DITHER_ED;
    }

    if(dstFormat == AV_PIX_FMT_BGR4_BYTE ||
       dstFormat == AV_PIX_FMT_RGB4_BYTE ||
       dstFormat == AV_PIX_FMT_BGR8 ||
       dstFormat == AV_PIX_FMT_RGB8) {
        if (c->dither == SWS_DITHER_AUTO)
            c->dither = (flags & SWS_FULL_CHR_H_INT) ? SWS_DITHER_ED : SWS_DITHER_BAYER;
        if (!(flags & SWS_FULL_CHR_H_INT)) {
            if (c->dither == SWS_DITHER_ED) {
                av_log(c, AV_LOG_DEBUG,
                    "Desired dithering only supported in full chroma interpolation for destination format '%s'\n",
                    av_get_pix_fmt_name(dstFormat));
                flags   |= SWS_FULL_CHR_H_INT;
                c->flags = flags;
            }
        }
        if (flags & SWS_FULL_CHR_H_INT) {
            if (c->dither == SWS_DITHER_BAYER) {
                av_log(c, AV_LOG_DEBUG,
                    "Ordered dither is not supported in full chroma interpolation for destination format '%s'\n",
                    av_get_pix_fmt_name(dstFormat));
                c->dither = SWS_DITHER_ED;
            }
        }
    }
    if (isPlanarRGB(dstFormat)) {
        if (!(flags & SWS_FULL_CHR_H_INT)) {
            av_log(c, AV_LOG_DEBUG,
                   "%s output is not supported with half chroma resolution, switching to full\n",
                   av_get_pix_fmt_name(dstFormat));
            flags   |= SWS_FULL_CHR_H_INT;
            c->flags = flags;
        }
    }

    /* reuse chroma for 2 pixels RGB/BGR unless user wants full
     * chroma interpolation */
    if (flags & SWS_FULL_CHR_H_INT &&
        isAnyRGB(dstFormat)        &&
        !isPlanarRGB(dstFormat)    &&
        dstFormat != AV_PIX_FMT_RGBA  &&
        dstFormat != AV_PIX_FMT_ARGB  &&
        dstFormat != AV_PIX_FMT_BGRA  &&
        dstFormat != AV_PIX_FMT_ABGR  &&
        dstFormat != AV_PIX_FMT_RGB24 &&
        dstFormat != AV_PIX_FMT_BGR24 &&
        dstFormat != AV_PIX_FMT_BGR4_BYTE &&
        dstFormat != AV_PIX_FMT_RGB4_BYTE &&
        dstFormat != AV_PIX_FMT_BGR8 &&
        dstFormat != AV_PIX_FMT_RGB8
    ) {
        av_log(c, AV_LOG_WARNING,
               "full chroma interpolation for destination format '%s' not yet implemented\n",
               av_get_pix_fmt_name(dstFormat));
        flags   &= ~SWS_FULL_CHR_H_INT;
        c->flags = flags;
    }
    if (isAnyRGB(dstFormat) && !(flags & SWS_FULL_CHR_H_INT))
        c->chrDstHSubSample = 1;

    // drop some chroma lines if the user wants it
    c->vChrDrop          = (flags & SWS_SRC_V_CHR_DROP_MASK) >>
                           SWS_SRC_V_CHR_DROP_SHIFT;
    c->chrSrcVSubSample += c->vChrDrop;

    /* drop every other pixel for chroma calculation unless user
     * wants full chroma */
    if (isAnyRGB(srcFormat) && !(flags & SWS_FULL_CHR_H_INP)   &&
        srcFormat != AV_PIX_FMT_RGB8 && srcFormat != AV_PIX_FMT_BGR8 &&
        srcFormat != AV_PIX_FMT_RGB4 && srcFormat != AV_PIX_FMT_BGR4 &&
        srcFormat != AV_PIX_FMT_RGB4_BYTE && srcFormat != AV_PIX_FMT_BGR4_BYTE &&
        srcFormat != AV_PIX_FMT_GBRP9BE   && srcFormat != AV_PIX_FMT_GBRP9LE  &&
        srcFormat != AV_PIX_FMT_GBRP10BE  && srcFormat != AV_PIX_FMT_GBRP10LE &&
        srcFormat != AV_PIX_FMT_GBRP12BE  && srcFormat != AV_PIX_FMT_GBRP12LE &&
        srcFormat != AV_PIX_FMT_GBRP14BE  && srcFormat != AV_PIX_FMT_GBRP14LE &&
        srcFormat != AV_PIX_FMT_GBRP16BE  && srcFormat != AV_PIX_FMT_GBRP16LE &&
        ((dstW >> c->chrDstHSubSample) <= (srcW >> 1) ||
         (flags & SWS_FAST_BILINEAR)))
        c->chrSrcHSubSample = 1;

    // Note the FF_CEIL_RSHIFT is so that we always round toward +inf.
    c->chrSrcW = FF_CEIL_RSHIFT(srcW, c->chrSrcHSubSample);
    c->chrSrcH = FF_CEIL_RSHIFT(srcH, c->chrSrcVSubSample);
    c->chrDstW = FF_CEIL_RSHIFT(dstW, c->chrDstHSubSample);
    c->chrDstH = FF_CEIL_RSHIFT(dstH, c->chrDstVSubSample);

    FF_ALLOC_OR_GOTO(c, c->formatConvBuffer, FFALIGN(srcW*2+78, 16) * 2, fail);

    /* unscaled special cases */
    if (unscaled && !usesHFilter && !usesVFilter &&
        (c->srcRange == c->dstRange || isAnyRGB(dstFormat))) {
        ff_get_unscaled_swscale(c);

        if (c->swScale) {
            if (flags & SWS_PRINT_INFO)
                av_log(c, AV_LOG_INFO,
                       "using unscaled %s -> %s special converter\n",
                       av_get_pix_fmt_name(srcFormat), av_get_pix_fmt_name(dstFormat));
            return 0;
        }
    }

    c->srcBpc = 1 + desc_src->comp[0].depth_minus1;
    if (c->srcBpc < 8)
        c->srcBpc = 8;
    c->dstBpc = 1 + desc_dst->comp[0].depth_minus1;
    if (c->dstBpc < 8)
        c->dstBpc = 8;
    if (isAnyRGB(srcFormat) || srcFormat == AV_PIX_FMT_PAL8)
        c->srcBpc = 16;
    if (c->dstBpc == 16)
        dst_stride <<= 1;

    if (INLINE_MMXEXT(cpu_flags) && c->srcBpc == 8 && c->dstBpc <= 14) {
        c->canMMXEXTBeUsed = (dstW >= srcW && (dstW & 31) == 0 &&
                              (srcW & 15) == 0) ? 1 : 0;
        if (!c->canMMXEXTBeUsed && dstW >= srcW && (srcW & 15) == 0

            && (flags & SWS_FAST_BILINEAR)) {
            if (flags & SWS_PRINT_INFO)
                av_log(c, AV_LOG_INFO,
                       "output width is not a multiple of 32 -> no MMXEXT scaler\n");
        }
        if (usesHFilter || isNBPS(c->srcFormat) || is16BPS(c->srcFormat) || isAnyRGB(c->srcFormat))
            c->canMMXEXTBeUsed = 0;
    } else
        c->canMMXEXTBeUsed = 0;

    c->chrXInc = (((int64_t)c->chrSrcW << 16) + (c->chrDstW >> 1)) / c->chrDstW;
    c->chrYInc = (((int64_t)c->chrSrcH << 16) + (c->chrDstH >> 1)) / c->chrDstH;

    /* Match pixel 0 of the src to pixel 0 of dst and match pixel n-2 of src
     * to pixel n-2 of dst, but only for the FAST_BILINEAR mode otherwise do
     * correct scaling.
     * n-2 is the last chrominance sample available.
     * This is not perfect, but no one should notice the difference, the more
     * correct variant would be like the vertical one, but that would require
     * some special code for the first and last pixel */
    if (flags & SWS_FAST_BILINEAR) {
        if (c->canMMXEXTBeUsed) {
            c->lumXInc += 20;
            c->chrXInc += 20;
        }
        // we don't use the x86 asm scaler if MMX is available
        else if (INLINE_MMX(cpu_flags) && c->dstBpc <= 14) {
            c->lumXInc = ((int64_t)(srcW       - 2) << 16) / (dstW       - 2) - 20;
            c->chrXInc = ((int64_t)(c->chrSrcW - 2) << 16) / (c->chrDstW - 2) - 20;
        }
    }

#define USE_MMAP (HAVE_MMAP && HAVE_MPROTECT && defined MAP_ANONYMOUS)

    /* precalculate horizontal scaler filter coefficients */
    {
#if HAVE_MMXEXT_INLINE
// can't downscale !!!
        if (c->canMMXEXTBeUsed && (flags & SWS_FAST_BILINEAR)) {
            c->lumMmxextFilterCodeSize = init_hscaler_mmxext(dstW, c->lumXInc, NULL,
                                                             NULL, NULL, 8);
            c->chrMmxextFilterCodeSize = init_hscaler_mmxext(c->chrDstW, c->chrXInc,
                                                             NULL, NULL, NULL, 4);

#if USE_MMAP
            c->lumMmxextFilterCode = mmap(NULL, c->lumMmxextFilterCodeSize,
                                          PROT_READ | PROT_WRITE,
                                          MAP_PRIVATE | MAP_ANONYMOUS,
                                          -1, 0);
            c->chrMmxextFilterCode = mmap(NULL, c->chrMmxextFilterCodeSize,
                                          PROT_READ | PROT_WRITE,
                                          MAP_PRIVATE | MAP_ANONYMOUS,
                                          -1, 0);
#elif HAVE_VIRTUALALLOC
            c->lumMmxextFilterCode = VirtualAlloc(NULL,
                                                  c->lumMmxextFilterCodeSize,
                                                  MEM_COMMIT,
                                                  PAGE_EXECUTE_READWRITE);
            c->chrMmxextFilterCode = VirtualAlloc(NULL,
                                                  c->chrMmxextFilterCodeSize,
                                                  MEM_COMMIT,
                                                  PAGE_EXECUTE_READWRITE);
#else
            c->lumMmxextFilterCode = av_malloc(c->lumMmxextFilterCodeSize);
            c->chrMmxextFilterCode = av_malloc(c->chrMmxextFilterCodeSize);
#endif

#ifdef MAP_ANONYMOUS
            if (c->lumMmxextFilterCode == MAP_FAILED || c->chrMmxextFilterCode == MAP_FAILED)
#else
            if (!c->lumMmxextFilterCode || !c->chrMmxextFilterCode)
#endif
            {
                av_log(c, AV_LOG_ERROR, "Failed to allocate MMX2FilterCode\n");
                return AVERROR(ENOMEM);
            }

            FF_ALLOCZ_OR_GOTO(c, c->hLumFilter,    (dstW           / 8 + 8) * sizeof(int16_t), fail);
            FF_ALLOCZ_OR_GOTO(c, c->hChrFilter,    (c->chrDstW     / 4 + 8) * sizeof(int16_t), fail);
            FF_ALLOCZ_OR_GOTO(c, c->hLumFilterPos, (dstW       / 2 / 8 + 8) * sizeof(int32_t), fail);
            FF_ALLOCZ_OR_GOTO(c, c->hChrFilterPos, (c->chrDstW / 2 / 4 + 8) * sizeof(int32_t), fail);

            init_hscaler_mmxext(      dstW, c->lumXInc, c->lumMmxextFilterCode,
                                c->hLumFilter, (uint32_t*)c->hLumFilterPos, 8);
            init_hscaler_mmxext(c->chrDstW, c->chrXInc, c->chrMmxextFilterCode,
                                c->hChrFilter, (uint32_t*)c->hChrFilterPos, 4);

#if USE_MMAP
            mprotect(c->lumMmxextFilterCode, c->lumMmxextFilterCodeSize, PROT_EXEC | PROT_READ);
            mprotect(c->chrMmxextFilterCode, c->chrMmxextFilterCodeSize, PROT_EXEC | PROT_READ);
#endif
        } else
#endif /* HAVE_MMXEXT_INLINE */
        {
            const int filterAlign =
                (HAVE_MMX && cpu_flags & AV_CPU_FLAG_MMX) ? 4 :
                PPC_ALTIVEC(cpu_flags)                    ? 8 : 1;

            if (initFilter(&c->hLumFilter, &c->hLumFilterPos,
                           &c->hLumFilterSize, c->lumXInc,
                           srcW, dstW, filterAlign, 1 << 14,
                           (flags & SWS_BICUBLIN) ? (flags | SWS_BICUBIC) : flags,
                           cpu_flags, srcFilter->lumH, dstFilter->lumH,
                           c->param,
                           get_local_pos(c, 0, 0, 0),
                           get_local_pos(c, 0, 0, 0)) < 0)
                goto fail;
            if (initFilter(&c->hChrFilter, &c->hChrFilterPos,
                           &c->hChrFilterSize, c->chrXInc,
                           c->chrSrcW, c->chrDstW, filterAlign, 1 << 14,
                           (flags & SWS_BICUBLIN) ? (flags | SWS_BILINEAR) : flags,
                           cpu_flags, srcFilter->chrH, dstFilter->chrH,
                           c->param,
                           get_local_pos(c, c->chrSrcHSubSample, c->src_h_chr_pos, 0),
                           get_local_pos(c, c->chrDstHSubSample, c->dst_h_chr_pos, 0)) < 0)
                goto fail;
        }
    } // initialize horizontal stuff

    /* precalculate vertical scaler filter coefficients */
    {
        const int filterAlign =
            (HAVE_MMX && cpu_flags & AV_CPU_FLAG_MMX) ? 2 :
            PPC_ALTIVEC(cpu_flags)                    ? 8 : 1;

        if (initFilter(&c->vLumFilter, &c->vLumFilterPos, &c->vLumFilterSize,
                       c->lumYInc, srcH, dstH, filterAlign, (1 << 12),
                       (flags & SWS_BICUBLIN) ? (flags | SWS_BICUBIC) : flags,
                       cpu_flags, srcFilter->lumV, dstFilter->lumV,
                       c->param,
                       get_local_pos(c, 0, 0, 1),
                       get_local_pos(c, 0, 0, 1)) < 0)
            goto fail;
        if (initFilter(&c->vChrFilter, &c->vChrFilterPos, &c->vChrFilterSize,
                       c->chrYInc, c->chrSrcH, c->chrDstH,
                       filterAlign, (1 << 12),
                       (flags & SWS_BICUBLIN) ? (flags | SWS_BILINEAR) : flags,
                       cpu_flags, srcFilter->chrV, dstFilter->chrV,
                       c->param,
                       get_local_pos(c, c->chrSrcVSubSample, c->src_v_chr_pos, 1),
                       get_local_pos(c, c->chrDstVSubSample, c->dst_v_chr_pos, 1)) < 0)

            goto fail;

#if HAVE_ALTIVEC
        FF_ALLOC_OR_GOTO(c, c->vYCoeffsBank, sizeof(vector signed short) * c->vLumFilterSize * c->dstH,    fail);
        FF_ALLOC_OR_GOTO(c, c->vCCoeffsBank, sizeof(vector signed short) * c->vChrFilterSize * c->chrDstH, fail);

        for (i = 0; i < c->vLumFilterSize * c->dstH; i++) {
            int j;
            short *p = (short *)&c->vYCoeffsBank[i];
            for (j = 0; j < 8; j++)
                p[j] = c->vLumFilter[i];
        }

        for (i = 0; i < c->vChrFilterSize * c->chrDstH; i++) {
            int j;
            short *p = (short *)&c->vCCoeffsBank[i];
            for (j = 0; j < 8; j++)
                p[j] = c->vChrFilter[i];
        }
#endif
    }

    // calculate buffer sizes so that they won't run out while handling these damn slices
    c->vLumBufSize = c->vLumFilterSize;
    c->vChrBufSize = c->vChrFilterSize;
    for (i = 0; i < dstH; i++) {
        int chrI      = (int64_t)i * c->chrDstH / dstH;
        int nextSlice = FFMAX(c->vLumFilterPos[i] + c->vLumFilterSize - 1,
                              ((c->vChrFilterPos[chrI] + c->vChrFilterSize - 1)
                               << c->chrSrcVSubSample));

        nextSlice >>= c->chrSrcVSubSample;
        nextSlice <<= c->chrSrcVSubSample;
        if (c->vLumFilterPos[i] + c->vLumBufSize < nextSlice)
            c->vLumBufSize = nextSlice - c->vLumFilterPos[i];
        if (c->vChrFilterPos[chrI] + c->vChrBufSize <
            (nextSlice >> c->chrSrcVSubSample))
            c->vChrBufSize = (nextSlice >> c->chrSrcVSubSample) -
                             c->vChrFilterPos[chrI];
    }

    for (i = 0; i < 4; i++)
        FF_ALLOCZ_OR_GOTO(c, c->dither_error[i], (c->dstW+2) * sizeof(int), fail);

    /* Allocate pixbufs (we use dynamic allocation because otherwise we would
     * need to allocate several megabytes to handle all possible cases) */
    FF_ALLOC_OR_GOTO(c, c->lumPixBuf,  c->vLumBufSize * 3 * sizeof(int16_t *), fail);
    FF_ALLOC_OR_GOTO(c, c->chrUPixBuf, c->vChrBufSize * 3 * sizeof(int16_t *), fail);
    FF_ALLOC_OR_GOTO(c, c->chrVPixBuf, c->vChrBufSize * 3 * sizeof(int16_t *), fail);
    if (CONFIG_SWSCALE_ALPHA && isALPHA(c->srcFormat) && isALPHA(c->dstFormat))
        FF_ALLOCZ_OR_GOTO(c, c->alpPixBuf, c->vLumBufSize * 3 * sizeof(int16_t *), fail);
    /* Note we need at least one pixel more at the end because of the MMX code
     * (just in case someone wants to replace the 4000/8000). */
    /* align at 16 bytes for AltiVec */
    for (i = 0; i < c->vLumBufSize; i++) {
        FF_ALLOCZ_OR_GOTO(c, c->lumPixBuf[i + c->vLumBufSize],
                          dst_stride + 16, fail);
        c->lumPixBuf[i] = c->lumPixBuf[i + c->vLumBufSize];
    }
    // 64 / c->scalingBpp is the same as 16 / sizeof(scaling_intermediate)
    c->uv_off   = (dst_stride>>1) + 64 / (c->dstBpc &~ 7);
    c->uv_offx2 = dst_stride + 16;
    for (i = 0; i < c->vChrBufSize; i++) {
        FF_ALLOC_OR_GOTO(c, c->chrUPixBuf[i + c->vChrBufSize],
                         dst_stride * 2 + 32, fail);
        c->chrUPixBuf[i] = c->chrUPixBuf[i + c->vChrBufSize];
        c->chrVPixBuf[i] = c->chrVPixBuf[i + c->vChrBufSize]
                         = c->chrUPixBuf[i] + (dst_stride >> 1) + 8;
    }
    if (CONFIG_SWSCALE_ALPHA && c->alpPixBuf)
        for (i = 0; i < c->vLumBufSize; i++) {
            FF_ALLOCZ_OR_GOTO(c, c->alpPixBuf[i + c->vLumBufSize],
                              dst_stride + 16, fail);
            c->alpPixBuf[i] = c->alpPixBuf[i + c->vLumBufSize];
        }

    // try to avoid drawing green stuff between the right end and the stride end
    for (i = 0; i < c->vChrBufSize; i++)
        if(desc_dst->comp[0].depth_minus1 == 15){
            av_assert0(c->dstBpc > 14);
            for(j=0; j<dst_stride/2+1; j++)
                ((int32_t*)(c->chrUPixBuf[i]))[j] = 1<<18;
        } else
            for(j=0; j<dst_stride+1; j++)
                ((int16_t*)(c->chrUPixBuf[i]))[j] = 1<<14;

    av_assert0(c->chrDstH <= dstH);

    if (flags & SWS_PRINT_INFO) {
        if (flags & SWS_FAST_BILINEAR)
            av_log(c, AV_LOG_INFO, "FAST_BILINEAR scaler, ");
        else if (flags & SWS_BILINEAR)
            av_log(c, AV_LOG_INFO, "BILINEAR scaler, ");
        else if (flags & SWS_BICUBIC)
            av_log(c, AV_LOG_INFO, "BICUBIC scaler, ");
        else if (flags & SWS_X)
            av_log(c, AV_LOG_INFO, "Experimental scaler, ");
        else if (flags & SWS_POINT)
            av_log(c, AV_LOG_INFO, "Nearest Neighbor / POINT scaler, ");
        else if (flags & SWS_AREA)
            av_log(c, AV_LOG_INFO, "Area Averaging scaler, ");
        else if (flags & SWS_BICUBLIN)
            av_log(c, AV_LOG_INFO, "luma BICUBIC / chroma BILINEAR scaler, ");
        else if (flags & SWS_GAUSS)
            av_log(c, AV_LOG_INFO, "Gaussian scaler, ");
        else if (flags & SWS_SINC)
            av_log(c, AV_LOG_INFO, "Sinc scaler, ");
        else if (flags & SWS_LANCZOS)
            av_log(c, AV_LOG_INFO, "Lanczos scaler, ");
        else if (flags & SWS_SPLINE)
            av_log(c, AV_LOG_INFO, "Bicubic spline scaler, ");
        else
            av_log(c, AV_LOG_INFO, "ehh flags invalid?! ");

        av_log(c, AV_LOG_INFO, "from %s to %s%s ",
               av_get_pix_fmt_name(srcFormat),
#ifdef DITHER1XBPP
               dstFormat == AV_PIX_FMT_BGR555   || dstFormat == AV_PIX_FMT_BGR565   ||
               dstFormat == AV_PIX_FMT_RGB444BE || dstFormat == AV_PIX_FMT_RGB444LE ||
               dstFormat == AV_PIX_FMT_BGR444BE || dstFormat == AV_PIX_FMT_BGR444LE ?
                                                             "dithered " : "",
#else
               "",
#endif
               av_get_pix_fmt_name(dstFormat));

        if (INLINE_MMXEXT(cpu_flags))
            av_log(c, AV_LOG_INFO, "using MMXEXT\n");
        else if (INLINE_AMD3DNOW(cpu_flags))
            av_log(c, AV_LOG_INFO, "using 3DNOW\n");
        else if (INLINE_MMX(cpu_flags))
            av_log(c, AV_LOG_INFO, "using MMX\n");
        else if (PPC_ALTIVEC(cpu_flags))
            av_log(c, AV_LOG_INFO, "using AltiVec\n");
        else
            av_log(c, AV_LOG_INFO, "using C\n");

        av_log(c, AV_LOG_VERBOSE, "%dx%d -> %dx%d\n", srcW, srcH, dstW, dstH);
        av_log(c, AV_LOG_DEBUG,
               "lum srcW=%d srcH=%d dstW=%d dstH=%d xInc=%d yInc=%d\n",
               c->srcW, c->srcH, c->dstW, c->dstH, c->lumXInc, c->lumYInc);
        av_log(c, AV_LOG_DEBUG,
               "chr srcW=%d srcH=%d dstW=%d dstH=%d xInc=%d yInc=%d\n",
               c->chrSrcW, c->chrSrcH, c->chrDstW, c->chrDstH,
               c->chrXInc, c->chrYInc);
    }

    c->swScale = ff_getSwsFunc(c);
    return 0;
fail: // FIXME replace things by appropriate error codes
    return -1;
}

#if FF_API_SWS_GETCONTEXT
SwsContext *sws_getContext(int srcW, int srcH, enum AVPixelFormat srcFormat,
                           int dstW, int dstH, enum AVPixelFormat dstFormat,
                           int flags, SwsFilter *srcFilter,
                           SwsFilter *dstFilter, const double *param)
{
    SwsContext *c;

    if (!(c = sws_alloc_context()))
        return NULL;

    c->flags     = flags;
    c->srcW      = srcW;
    c->srcH      = srcH;
    c->dstW      = dstW;
    c->dstH      = dstH;
    c->srcFormat = srcFormat;
    c->dstFormat = dstFormat;

    if (param) {
        c->param[0] = param[0];
        c->param[1] = param[1];
    }

    if (sws_init_context(c, srcFilter, dstFilter) < 0) {
        sws_freeContext(c);
        return NULL;
    }

    return c;
}
#endif

SwsFilter *sws_getDefaultFilter(float lumaGBlur, float chromaGBlur,
                                float lumaSharpen, float chromaSharpen,
                                float chromaHShift, float chromaVShift,
                                int verbose)
{
    SwsFilter *filter = av_malloc(sizeof(SwsFilter));
    if (!filter)
        return NULL;

    if (lumaGBlur != 0.0) {
        filter->lumH = sws_getGaussianVec(lumaGBlur, 3.0);
        filter->lumV = sws_getGaussianVec(lumaGBlur, 3.0);
    } else {
        filter->lumH = sws_getIdentityVec();
        filter->lumV = sws_getIdentityVec();
    }

    if (chromaGBlur != 0.0) {
        filter->chrH = sws_getGaussianVec(chromaGBlur, 3.0);
        filter->chrV = sws_getGaussianVec(chromaGBlur, 3.0);
    } else {
        filter->chrH = sws_getIdentityVec();
        filter->chrV = sws_getIdentityVec();
    }

    if (chromaSharpen != 0.0) {
        SwsVector *id = sws_getIdentityVec();
        sws_scaleVec(filter->chrH, -chromaSharpen);
        sws_scaleVec(filter->chrV, -chromaSharpen);
        sws_addVec(filter->chrH, id);
        sws_addVec(filter->chrV, id);
        sws_freeVec(id);
    }

    if (lumaSharpen != 0.0) {
        SwsVector *id = sws_getIdentityVec();
        sws_scaleVec(filter->lumH, -lumaSharpen);
        sws_scaleVec(filter->lumV, -lumaSharpen);
        sws_addVec(filter->lumH, id);
        sws_addVec(filter->lumV, id);
        sws_freeVec(id);
    }

    if (chromaHShift != 0.0)
        sws_shiftVec(filter->chrH, (int)(chromaHShift + 0.5));

    if (chromaVShift != 0.0)
        sws_shiftVec(filter->chrV, (int)(chromaVShift + 0.5));

    sws_normalizeVec(filter->chrH, 1.0);
    sws_normalizeVec(filter->chrV, 1.0);
    sws_normalizeVec(filter->lumH, 1.0);
    sws_normalizeVec(filter->lumV, 1.0);

    if (verbose)
        sws_printVec2(filter->chrH, NULL, AV_LOG_DEBUG);
    if (verbose)
        sws_printVec2(filter->lumH, NULL, AV_LOG_DEBUG);

    return filter;
}

SwsVector *sws_allocVec(int length)
{
    SwsVector *vec;

    if(length <= 0 || length > INT_MAX/ sizeof(double))
        return NULL;

    vec = av_malloc(sizeof(SwsVector));
    if (!vec)
        return NULL;
    vec->length = length;
    vec->coeff  = av_malloc(sizeof(double) * length);
    if (!vec->coeff)
        av_freep(&vec);
    return vec;
}

SwsVector *sws_getGaussianVec(double variance, double quality)
{
    const int length = (int)(variance * quality + 0.5) | 1;
    int i;
    double middle  = (length - 1) * 0.5;
    SwsVector *vec;

    if(variance < 0 || quality < 0)
        return NULL;

    vec = sws_allocVec(length);

    if (!vec)
        return NULL;

    for (i = 0; i < length; i++) {
        double dist = i - middle;
        vec->coeff[i] = exp(-dist * dist / (2 * variance * variance)) /
                        sqrt(2 * variance * M_PI);
    }

    sws_normalizeVec(vec, 1.0);

    return vec;
}

SwsVector *sws_getConstVec(double c, int length)
{
    int i;
    SwsVector *vec = sws_allocVec(length);

    if (!vec)
        return NULL;

    for (i = 0; i < length; i++)
        vec->coeff[i] = c;

    return vec;
}

SwsVector *sws_getIdentityVec(void)
{
    return sws_getConstVec(1.0, 1);
}

static double sws_dcVec(SwsVector *a)
{
    int i;
    double sum = 0;

    for (i = 0; i < a->length; i++)
        sum += a->coeff[i];

    return sum;
}

void sws_scaleVec(SwsVector *a, double scalar)
{
    int i;

    for (i = 0; i < a->length; i++)
        a->coeff[i] *= scalar;
}

void sws_normalizeVec(SwsVector *a, double height)
{
    sws_scaleVec(a, height / sws_dcVec(a));
}

static SwsVector *sws_getConvVec(SwsVector *a, SwsVector *b)
{
    int length = a->length + b->length - 1;
    int i, j;
    SwsVector *vec = sws_getConstVec(0.0, length);

    if (!vec)
        return NULL;

    for (i = 0; i < a->length; i++) {
        for (j = 0; j < b->length; j++) {
            vec->coeff[i + j] += a->coeff[i] * b->coeff[j];
        }
    }

    return vec;
}

static SwsVector *sws_sumVec(SwsVector *a, SwsVector *b)
{
    int length = FFMAX(a->length, b->length);
    int i;
    SwsVector *vec = sws_getConstVec(0.0, length);

    if (!vec)
        return NULL;

    for (i = 0; i < a->length; i++)
        vec->coeff[i + (length - 1) / 2 - (a->length - 1) / 2] += a->coeff[i];
    for (i = 0; i < b->length; i++)
        vec->coeff[i + (length - 1) / 2 - (b->length - 1) / 2] += b->coeff[i];

    return vec;
}

static SwsVector *sws_diffVec(SwsVector *a, SwsVector *b)
{
    int length = FFMAX(a->length, b->length);
    int i;
    SwsVector *vec = sws_getConstVec(0.0, length);

    if (!vec)
        return NULL;

    for (i = 0; i < a->length; i++)
        vec->coeff[i + (length - 1) / 2 - (a->length - 1) / 2] += a->coeff[i];
    for (i = 0; i < b->length; i++)
        vec->coeff[i + (length - 1) / 2 - (b->length - 1) / 2] -= b->coeff[i];

    return vec;
}

/* shift left / or right if "shift" is negative */
static SwsVector *sws_getShiftedVec(SwsVector *a, int shift)
{
    int length = a->length + FFABS(shift) * 2;
    int i;
    SwsVector *vec = sws_getConstVec(0.0, length);

    if (!vec)
        return NULL;

    for (i = 0; i < a->length; i++) {
        vec->coeff[i + (length    - 1) / 2 -
                       (a->length - 1) / 2 - shift] = a->coeff[i];
    }

    return vec;
}

void sws_shiftVec(SwsVector *a, int shift)
{
    SwsVector *shifted = sws_getShiftedVec(a, shift);
    av_free(a->coeff);
    a->coeff  = shifted->coeff;
    a->length = shifted->length;
    av_free(shifted);
}

void sws_addVec(SwsVector *a, SwsVector *b)
{
    SwsVector *sum = sws_sumVec(a, b);
    av_free(a->coeff);
    a->coeff  = sum->coeff;
    a->length = sum->length;
    av_free(sum);
}

void sws_subVec(SwsVector *a, SwsVector *b)
{
    SwsVector *diff = sws_diffVec(a, b);
    av_free(a->coeff);
    a->coeff  = diff->coeff;
    a->length = diff->length;
    av_free(diff);
}

void sws_convVec(SwsVector *a, SwsVector *b)
{
    SwsVector *conv = sws_getConvVec(a, b);
    av_free(a->coeff);
    a->coeff  = conv->coeff;
    a->length = conv->length;
    av_free(conv);
}

SwsVector *sws_cloneVec(SwsVector *a)
{
    int i;
    SwsVector *vec = sws_allocVec(a->length);

    if (!vec)
        return NULL;

    for (i = 0; i < a->length; i++)
        vec->coeff[i] = a->coeff[i];

    return vec;
}

void sws_printVec2(SwsVector *a, AVClass *log_ctx, int log_level)
{
    int i;
    double max = 0;
    double min = 0;
    double range;

    for (i = 0; i < a->length; i++)
        if (a->coeff[i] > max)
            max = a->coeff[i];

    for (i = 0; i < a->length; i++)
        if (a->coeff[i] < min)
            min = a->coeff[i];

    range = max - min;

    for (i = 0; i < a->length; i++) {
        int x = (int)((a->coeff[i] - min) * 60.0 / range + 0.5);
        av_log(log_ctx, log_level, "%1.3f ", a->coeff[i]);
        for (; x > 0; x--)
            av_log(log_ctx, log_level, " ");
        av_log(log_ctx, log_level, "|\n");
    }
}

void sws_freeVec(SwsVector *a)
{
    if (!a)
        return;
    av_freep(&a->coeff);
    a->length = 0;
    av_free(a);
}

void sws_freeFilter(SwsFilter *filter)
{
    if (!filter)
        return;

    if (filter->lumH)
        sws_freeVec(filter->lumH);
    if (filter->lumV)
        sws_freeVec(filter->lumV);
    if (filter->chrH)
        sws_freeVec(filter->chrH);
    if (filter->chrV)
        sws_freeVec(filter->chrV);
    av_free(filter);
}

void sws_freeContext(SwsContext *c)
{
    int i;
    if (!c)
        return;

    if (c->lumPixBuf) {
        for (i = 0; i < c->vLumBufSize; i++)
            av_freep(&c->lumPixBuf[i]);
        av_freep(&c->lumPixBuf);
    }

    if (c->chrUPixBuf) {
        for (i = 0; i < c->vChrBufSize; i++)
            av_freep(&c->chrUPixBuf[i]);
        av_freep(&c->chrUPixBuf);
        av_freep(&c->chrVPixBuf);
    }

    if (CONFIG_SWSCALE_ALPHA && c->alpPixBuf) {
        for (i = 0; i < c->vLumBufSize; i++)
            av_freep(&c->alpPixBuf[i]);
        av_freep(&c->alpPixBuf);
    }

    for (i = 0; i < 4; i++)
        av_freep(&c->dither_error[i]);

    av_freep(&c->vLumFilter);
    av_freep(&c->vChrFilter);
    av_freep(&c->hLumFilter);
    av_freep(&c->hChrFilter);
#if HAVE_ALTIVEC
    av_freep(&c->vYCoeffsBank);
    av_freep(&c->vCCoeffsBank);
#endif

    av_freep(&c->vLumFilterPos);
    av_freep(&c->vChrFilterPos);
    av_freep(&c->hLumFilterPos);
    av_freep(&c->hChrFilterPos);

#if HAVE_MMX_INLINE
#if USE_MMAP
    if (c->lumMmxextFilterCode)
        munmap(c->lumMmxextFilterCode, c->lumMmxextFilterCodeSize);
    if (c->chrMmxextFilterCode)
        munmap(c->chrMmxextFilterCode, c->chrMmxextFilterCodeSize);
#elif HAVE_VIRTUALALLOC
    if (c->lumMmxextFilterCode)
        VirtualFree(c->lumMmxextFilterCode, 0, MEM_RELEASE);
    if (c->chrMmxextFilterCode)
        VirtualFree(c->chrMmxextFilterCode, 0, MEM_RELEASE);
#else
    av_free(c->lumMmxextFilterCode);
    av_free(c->chrMmxextFilterCode);
#endif
    c->lumMmxextFilterCode = NULL;
    c->chrMmxextFilterCode = NULL;
#endif /* HAVE_MMX_INLINE */

    av_freep(&c->yuvTable);
    av_freep(&c->formatConvBuffer);

    av_free(c);
}

struct SwsContext *sws_getCachedContext(struct SwsContext *context, int srcW,
                                        int srcH, enum AVPixelFormat srcFormat,
                                        int dstW, int dstH,
                                        enum AVPixelFormat dstFormat, int flags,
                                        SwsFilter *srcFilter,
                                        SwsFilter *dstFilter,
                                        const double *param)
{
    static const double default_param[2] = { SWS_PARAM_DEFAULT,
                                             SWS_PARAM_DEFAULT };

    if (!param)
        param = default_param;

    if (context &&
        (context->srcW      != srcW      ||
         context->srcH      != srcH      ||
         context->srcFormat != srcFormat ||
         context->dstW      != dstW      ||
         context->dstH      != dstH      ||
         context->dstFormat != dstFormat ||
         context->flags     != flags     ||
         context->param[0]  != param[0]  ||
         context->param[1]  != param[1])) {
        sws_freeContext(context);
        context = NULL;
    }

    if (!context) {
        if (!(context = sws_alloc_context()))
            return NULL;
        context->srcW      = srcW;
        context->srcH      = srcH;
        context->srcFormat = srcFormat;
        context->dstW      = dstW;
        context->dstH      = dstH;
        context->dstFormat = dstFormat;
        context->flags     = flags;
        context->param[0]  = param[0];
        context->param[1]  = param[1];
        if (sws_init_context(context, srcFilter, dstFilter) < 0) {
            sws_freeContext(context);
            return NULL;
        }
    }
    return context;
}<|MERGE_RESOLUTION|>--- conflicted
+++ resolved
@@ -991,19 +991,13 @@
                              contrast, saturation);
     // FIXME factorize
 
-<<<<<<< HEAD
-    if (PPC_ALTIVEC(av_get_cpu_flags()))
-        ff_yuv2rgb_init_tables_altivec(c, inv_table, brightness,
-                                       contrast, saturation);
-    }
-
-    fill_rgb2yuv_table(c, table, dstRange);
-
-=======
     if (ARCH_PPC)
         ff_yuv2rgb_init_tables_ppc(c, inv_table, brightness,
                                    contrast, saturation);
->>>>>>> c2503d9c
+    }
+
+    fill_rgb2yuv_table(c, table, dstRange);
+
     return 0;
 }
 
